--- conflicted
+++ resolved
@@ -42,32 +42,11 @@
 import { getWsUrl, getApiUrl } from '@/lib/api-url';
 
 export function ChatProvider({ children }: { children: ReactNode }) {
-<<<<<<< HEAD
-  // Determine WebSocket URL; replace localhost for network access
-  
-  // for express in production code, the default is picked up because process.env.NEXT_PUBLIC_WS_URL is set at build time for client side components, not at runtime
-  // let wsUrl = process.env.NEXT_PUBLIC_WS_URL || 'ws://localhost:3001';
-
-  // for hono in production code, same but add /ws to the end
-  let wsUrl = process.env.NEXT_PUBLIC_WS_URL || 'ws://localhost:3001/ws';
-  if (typeof window !== 'undefined') {
-    try {
-      const urlObj = new URL(wsUrl);
-      if (urlObj.hostname === 'localhost') {
-        urlObj.hostname = window.location.hostname;
-        wsUrl = urlObj.toString();
-      }
-    } catch (e) {
-      console.warn('Invalid WS URL:', wsUrl);
-    }
-  }
-=======
   const router = useRouter();
   const analytics = useAnalytics();
 
   // Calculate WebSocket URL at runtime based on frontend port
   const wsUrl = getWsUrl();
->>>>>>> 1a20506c
 
   // Start with no session - pure welcome state
   const [currentSessionId, setCurrentSessionId] = useState<string | null>(null);
