'use client';

import React, { useEffect, useMemo, useRef, useState } from 'react';
import { cn } from "@/lib/utils";
import { 
    Message, 
    TextPart, 
    isToolResultError, 
    isToolResultContent, 
    isTextPart, 
    isImagePart, 
    isAudioPart,
    isFilePart, 
    ErrorMessage,
    ToolResult
} from './hooks/useChat';
import ErrorBanner from './ErrorBanner';
import {
    User,
    Bot,
    ChevronsRight,
    ChevronUp,
    Loader2,
    CheckCircle,
    ChevronRight,
    Wrench,
    AlertTriangle,
    Image as ImageIcon,
    Info,
    File,
    FileAudio,
    Copy,
    ChevronDown,
    Brain,
    Check as CheckIcon,
    X,
    ZoomIn,
    Volume2,
    Video as VideoIcon,
    FileVideo,
} from 'lucide-react';
import { Tooltip, TooltipTrigger, TooltipContent } from './ui/tooltip';
import { MarkdownText } from './ui/markdown-text';
import { TooltipIconButton } from './ui/tooltip-icon-button';
import { CopyButton } from './ui/copy-button';
import { SpeakButton } from './ui/speak-button';
import { useResourceContent, type ResourceState, type NormalizedResourceItem } from './hooks/useResourceContent';
import { useResources } from './hooks/useResources';
import type { ResourceMetadata } from '@dexto/core';
import { parseResourceReferences, resolveResourceReferences } from '@dexto/core';

interface MessageListProps {
  messages: Message[];
  activeError?: ErrorMessage | null;
  onDismissError?: () => void;
  /**
   * Optional ref to the outer content container so parents can observe size
   * changes (for robust autoscroll). When provided, it is attached to the
   * top-level wrapping div around the list content.
   */
  outerRef?: React.Ref<HTMLDivElement>;
}

// Helper to format timestamp from createdAt
const formatTimestamp = (timestamp: number) => {
  const date = new Date(timestamp);
  return date.toLocaleTimeString([], { hour: '2-digit', minute: '2-digit' });
};

// Helper to validate data URIs to prevent XSS
function isValidDataUri(src: string, expectedType?: 'image' | 'video' | 'audio'): boolean {
  const typePattern = expectedType ? `${expectedType}/` : '[a-z0-9.+-]+/';
  const dataUriRegex = new RegExp(`^data:${typePattern}[a-z0-9.+-]+;base64,[A-Za-z0-9+/]+={0,2}$`, 'i');
  return dataUriRegex.test(src);
}

// Helper to validate safe HTTP/HTTPS URLs for media
function isSafeHttpUrl(src: string): boolean {
  try {
    const url = new URL(src);
    const hostname = url.hostname.toLowerCase();
    
    // Check protocol
    if (url.protocol !== 'https:' && url.protocol !== 'http:') {
      return false;
    }
    
    // Block localhost and common local names
    if (hostname === 'localhost' || hostname === '::1') {
      return false;
    }
    
    // Check for IPv4 addresses
    const ipv4Regex = /^(\d{1,3})\.(\d{1,3})\.(\d{1,3})\.(\d{1,3})$/;
    const ipv4Match = hostname.match(ipv4Regex);
    if (ipv4Match) {
      const [, a, b, c, d] = ipv4Match.map(Number);
      
      // Validate IP range (0-255)
      if (a > 255 || b > 255 || c > 255 || d > 255) {
        return false;
      }
      
      // Block loopback (127.0.0.0/8)
      if (a === 127) {
        return false;
      }
      
      // Block private networks (RFC 1918)
      // 10.0.0.0/8
      if (a === 10) {
        return false;
      }
      
      // 172.16.0.0/12
      if (a === 172 && b >= 16 && b <= 31) {
        return false;
      }
      
      // 192.168.0.0/16
      if (a === 192 && b === 168) {
        return false;
      }
      
      // Block link-local (169.254.0.0/16)
      if (a === 169 && b === 254) {
        return false;
      }
      
      // Block 0.0.0.0
      if (a === 0 && b === 0 && c === 0 && d === 0) {
        return false;
      }
    }
    
    // Check for IPv6 addresses
    if (hostname.includes(':')) {
      // Block IPv6 loopback
      if (hostname === '::1' || hostname === '0:0:0:0:0:0:0:1') {
        return false;
      }
      
      // Block IPv6 unique-local (fc00::/7)
      if (hostname.startsWith('fc') || hostname.startsWith('fd')) {
        return false;
      }
      
      // Block IPv6 link-local (fe80::/10)
      if (hostname.startsWith('fe8') || hostname.startsWith('fe9') || 
          hostname.startsWith('fea') || hostname.startsWith('feb')) {
        return false;
      }
    }
    
    return true;
  } catch {
    return false;
  }
}

// Helper to check if a URL is safe for media rendering
function isSafeMediaUrl(src: string, expectedType?: 'image' | 'video' | 'audio'): boolean {
  if (src.startsWith('blob:') || isSafeHttpUrl(src)) return true;
  if (src.startsWith('data:')) {
    return expectedType ? isValidDataUri(src, expectedType) : isValidDataUri(src);
  }
  return false;
<<<<<<< HEAD
=======
}

// Helper to check if a URL is safe for audio rendering
function isSafeAudioUrl(src: string): boolean {
  return isSafeMediaUrl(src, 'audio');
>>>>>>> 35d48c5c
}

// Helper to resolve media source from different formats
function resolveMediaSrc(part: any): string {
  // Check for base64 data with mimeType
  if (part.base64 && part.mimeType) {
    return `data:${part.mimeType};base64,${part.base64}`;
  }
  if (part.data && part.mimeType) {
    return `data:${part.mimeType};base64,${part.data}`;
  }
  
  // Check for URL-based sources
  const urlSrc = part.url ?? part.image ?? part.audio ?? part.video ?? part.uri;
  return typeof urlSrc === 'string' ? urlSrc : '';
}

interface VideoInfo {
  src: string;
  filename?: string;
  mimeType?: string;
}

function getVideoInfo(part: unknown): VideoInfo | null {
  if (!part || typeof part !== 'object') return null;
  
  const anyPart = part as Record<string, any>;
  const mimeType = anyPart.mimeType || anyPart.mediaType;
  const filename = anyPart.filename || anyPart.name;
  
  const isVideo = mimeType?.startsWith('video/') || 
                  anyPart.type === 'video' ||
                  filename?.match(/\.(mp4|webm|mov|m4v|avi|mkv)$/i);
  
  if (!isVideo) return null;
  
  const src = resolveMediaSrc(anyPart);
  return src && isSafeMediaUrl(src, 'video') ? { src, filename, mimeType } : null;
}


function ThinkingIndicator() {
  return (
    <div className="flex items-center justify-center gap-2 py-1 text-xs text-muted-foreground" role="status" aria-live="polite">
      <span className="flex items-center gap-1 uppercase tracking-wide text-muted-foreground/80">
        <span>Thinking</span>
        <span className="flex items-center gap-0.5">
          {[0, 1, 2].map((dot) => (
            <span
              key={dot}
              className="inline-flex h-1.5 w-1.5 rounded-full bg-primary/60 animate-[pulse_1.2s_ease-in-out_infinite]"
              style={{ animationDelay: `${dot * 0.18}s` }}
            />
          ))}
        </span>
      </span>
    </div>
  );
}

export default function MessageList({ messages, activeError, onDismissError, outerRef }: MessageListProps) {
  const endRef = useRef<HTMLDivElement>(null);
  const [manuallyExpanded, setManuallyExpanded] = useState<Record<string, boolean>>({});
  const [reasoningExpanded, setReasoningExpanded] = useState<Record<string, boolean>>({});
  const [copiedMessageId, setCopiedMessageId] = useState<string | null>(null);
  const scrollAreaRef = useRef<HTMLDivElement>(null);
  const [imageModal, setImageModal] = useState<{ isOpen: boolean; src: string; alt: string }>({
    isOpen: false,
    src: '',
    alt: ''
  });
  const { resources: availableResources } = useResources();
  const resourceSet = useMemo<Record<string, ResourceMetadata>>(() => {
    const map: Record<string, ResourceMetadata> = {};
    for (const resource of availableResources) {
      map[resource.uri] = {
        ...resource,
      };
    }
    return map;
  }, [availableResources]);

  // Add CSS for audio controls overflow handling
  useEffect(() => {
    const style = document.createElement('style');
    style.textContent = `
      .audio-controls-container audio {
        max-width: 100% !important;
        width: 100% !important;
        height: auto !important;
        min-height: 32px;
      }
      .audio-controls-container audio::-webkit-media-controls-panel {
        max-width: 100% !important;
      }
      .audio-controls-container audio::-webkit-media-controls-timeline {
        max-width: 100% !important;
      }
    `;
    document.head.appendChild(style);
    return () => {
      document.head.removeChild(style);
    };
  }, []);

  const openImageModal = (src: string, alt: string) => {
    setImageModal({ isOpen: true, src, alt });
  };

  const closeImageModal = () => {
    setImageModal({ isOpen: false, src: '', alt: '' });
  };

  // NOTE: Autoscroll is now delegated to the parent (ChatApp) which
  // observes size changes and maintains isAtBottom state.

  if (!messages || messages.length === 0) {
    return null;
  }

  // Helper function to extract plain text from message for copy functionality
  const getPlainTextFromMessage = (msg: Message): string => {
    if (typeof msg.content === 'string') return msg.content;
    if (Array.isArray(msg.content)) {
      return msg.content
        .map((p) => (isTextPart(p) ? p.text : ''))
        .filter(Boolean)
        .join('\n');
    }
    if (msg.content && typeof msg.content === 'object') return JSON.stringify(msg.content, null, 2);
    return '';
  };

  const getToolResultCopyText = (result: ToolResult | undefined): string => {
    if (!result) return '';
    if (isToolResultError(result)) {
      return typeof result.error === 'object' ? JSON.stringify(result.error, null, 2) : String(result.error);
    }
    if (isToolResultContent(result)) {
      return result.content
        .map((part) => (isTextPart(part) ? part.text : typeof part === 'object' ? '' : String(part)))
        .filter(Boolean)
        .join('\n');
    }
    return typeof result === 'object' ? JSON.stringify(result, null, 2) : String(result);
  };

  return (
    <div id="message-list-container" ref={outerRef} className="flex flex-col space-y-3 px-4 py-2">
      {messages.map((msg, idx) => {
        const msgKey = msg.id ?? `msg-${idx}`;
        const isUser = msg.role === 'user';
        const isAi = msg.role === 'assistant';
        const isSystem = msg.role === 'system';
        const isThinkingMessage =
          isSystem && typeof msg.content === 'string' && msg.content.trim().toLowerCase().startsWith('dexto is thinking');

        const isLastMessage = idx === messages.length - 1;
        const isToolCall = !!(msg.toolName && msg.toolArgs);
        const isToolResult = !!(msg.toolName && msg.toolResult);
        const isToolRelated = isToolCall || isToolResult;

        const isExpanded = (isToolRelated && isLastMessage) || !!manuallyExpanded[msgKey];

        // Extract media parts from tool results for separate rendering
        const toolResultImages: Array<{ src: string; alt: string; index: number }> = [];
        const toolResultAudios: Array<{ src: string; filename?: string; index: number }> = [];
        const toolResultVideos: Array<{ src: string; filename?: string; mimeType?: string; index: number }> = [];
        if (isToolResult && msg.toolResult && isToolResultContent(msg.toolResult)) {
          msg.toolResult.content.forEach((part, index) => {
            if (isImagePart(part)) {
              const src = resolveMediaSrc(part);
              
              if (src && isSafeMediaUrl(src, 'image')) {
                toolResultImages.push({
                  src,
                  alt: `Tool result image ${index + 1}`,
                  index
                });
              }
            } else if (isAudioPart(part)) {
              const src = resolveMediaSrc(part);
              
              if (src && isSafeMediaUrl(src, 'audio')) {
                toolResultAudios.push({
                  src,
                  filename: part.filename,
                  index
                });
              }
            } else {
              const videoInfo = getVideoInfo(part);
              if (videoInfo) {
                toolResultVideos.push({
                  ...videoInfo,
                  index
                });
              }
            }
          });
        }

        const toggleManualExpansion = () => {
          if (isToolRelated) {
            setManuallyExpanded(prev => ({
              ...prev,
              [msgKey]: !prev[msgKey]
            }));
          }
        };

        const AvatarComponent = isUser ? User : Bot;

        const messageContainerClass = cn(
          isUser
            ? "grid w-full grid-cols-[1fr_auto] gap-x-2 items-start"
            : "grid w-full grid-cols-[auto_1fr] gap-x-2 items-start",
        );

        // Bubble styling: users and AI are speech bubbles; tools are full-width transient blocks
        const bubbleSpecificClass = cn(
          msg.role === 'tool'
            ? "w-full text-muted-foreground/70 bg-secondary border border-muted/30 rounded-md text-base"
            : isUser
            ? "p-3 rounded-xl shadow-sm w-fit max-w-[75%] bg-primary text-primary-foreground rounded-br-none text-base break-normal hyphens-none"
            : isAi
            ? "p-3 rounded-xl shadow-sm w-fit max-w-[90%] bg-card text-card-foreground border border-border rounded-bl-none text-base break-normal hyphens-none"
            : isSystem
            ? isThinkingMessage
              ? "p-1.5 shadow-none w-full bg-transparent text-xs text-muted-foreground text-center border-none"
              : "p-3 shadow-none w-full bg-transparent text-xs text-muted-foreground italic text-center border-none"
            : "",
        );

        const contentWrapperClass = "flex flex-col gap-2";
        const timestampStr = formatTimestamp(msg.createdAt);

        const errorAnchoredHere = !!(activeError && activeError.anchorMessageId === msg.id);

        // (Provider not available on Message type)

        return (
          <div key={msgKey} className="w-full" data-role={msg.role} id={msg.id ? `message-${msg.id}` : undefined}>
            <div className={messageContainerClass}>
              {isAi && (
                <AvatarComponent className="h-7 w-7 mt-1 text-muted-foreground col-start-1" />
              )}
              {msg.role === 'tool' && (
                <Wrench className="h-7 w-7 p-1 mt-1 rounded-full border border-border text-muted-foreground col-start-1" />
              )}

              <div
                className={cn(
                  "flex flex-col group w-full",
                  isSystem
                    ? "col-span-2 items-center"
                    : isUser
                    ? "col-start-1 justify-self-end items-end"
                    : "col-start-2 justify-self-start items-start",
                )}
              >
                <div className={bubbleSpecificClass}>
                  <div className={contentWrapperClass}>
                  {/* Reasoning panel (assistant only) - display at top */}
                  {isAi && typeof msg.reasoning === 'string' && msg.reasoning.trim().length > 0 && (
                    <div className="mb-3 border border-orange-200/50 dark:border-orange-400/20 rounded-lg bg-gradient-to-br from-orange-50/30 to-amber-50/20 dark:from-orange-900/20 dark:to-amber-900/10">
                      <div className="px-3 py-2 border-b border-orange-200/30 dark:border-orange-400/20 bg-orange-100/50 dark:bg-orange-900/30 rounded-t-lg flex items-center justify-between">
                        <button
                          type="button"
                          className="flex items-center gap-2 text-xs font-medium text-orange-700 dark:text-orange-300 hover:text-orange-800 dark:hover:text-orange-200 transition-colors group"
                          onClick={() =>
                            setReasoningExpanded((prev) => ({
                              ...prev,
                              [msgKey]: !(prev[msgKey] ?? true),
                            }))
                          }
                        >
                          <Brain className="h-3.5 w-3.5" />
                          <span>AI Reasoning</span>
                          {(reasoningExpanded[msgKey] ?? true) ? (
                            <ChevronUp className="h-3 w-3 group-hover:scale-110 transition-transform" />
                          ) : (
                            <ChevronDown className="h-3 w-3 group-hover:scale-110 transition-transform" />
                          )}
                        </button>
                        <div className="flex items-center gap-1">
                          <CopyButton
                            value={msg.reasoning}
                            tooltip="Copy reasoning"
                            copiedTooltip="Copied!"
                            className="opacity-70 hover:opacity-100 transition-opacity"
                          />
                          <SpeakButton
                            value={msg.reasoning}
                            tooltip="Speak reasoning"
                            stopTooltip="Stop"
                            className="opacity-70 hover:opacity-100 transition-opacity"
                          />
                        </div>
                      </div>
                      {(reasoningExpanded[msgKey] ?? true) && (
                        <div className="px-3 py-2">
                          <pre className="whitespace-pre-wrap break-words text-xs text-orange-800/80 dark:text-orange-200/70 leading-relaxed font-mono">
                            {msg.reasoning}
                          </pre>
                        </div>
                      )}
                    </div>
                  )}
                  
                  {msg.toolName ? (
                    <div className="p-2 rounded border border-border bg-muted/30 hover:bg-muted/60 cursor-pointer w-full" onClick={toggleManualExpansion}>
                      <div className="flex items-center justify-between text-xs font-medium">
                        <span className="flex items-center">
                          {isExpanded ? (
                            <ChevronUp className="h-4 w-4 mr-2 text-primary" />
                          ) : (
                            <ChevronRight className="h-4 w-4 mr-2 text-primary" />
                          )}
                          Tool: {msg.toolName}
                        </span>
                        {msg.toolResult ? (
                          isToolResultError(msg.toolResult) ? (
                            <AlertTriangle className="mx-2 h-4 w-4 text-red-500" />
                          ) : (
                            <CheckCircle className="mx-2 h-4 w-4 text-green-500" />
                          )
                        ) : (
                          <Loader2 className="mx-2 h-4 w-4 animate-spin text-muted-foreground" />
                        )}
                      </div>
                      {isExpanded && (
                        <div className="mt-2 space-y-2">
                          <div>
                            <p className="text-xs font-medium">Arguments:</p>
                            <pre className="whitespace-pre-wrap break-words overflow-auto bg-background/50 p-2 rounded text-xs text-muted-foreground">
                              {JSON.stringify(msg.toolArgs, null, 2)}
                            </pre>
                          </div>
                          {msg.toolResult && (
                            <div>
                              <div className="text-xs font-medium flex items-center justify-between" onClick={(e) => e.stopPropagation()}>
                                <span>Result:</span>
                                <div className="flex items-center gap-1">
                                  <CopyButton
                                    value={getToolResultCopyText(msg.toolResult)}
                                    tooltip="Copy result"
                                    copiedTooltip="Copied!"
                                    className="opacity-70 hover:opacity-100 transition-opacity"
                                  />
                                  <SpeakButton
                                    value={getToolResultCopyText(msg.toolResult)}
                                    tooltip="Speak result"
                                    stopTooltip="Stop"
                                    className="opacity-70 hover:opacity-100 transition-opacity"
                                  />
                                </div>
                              </div>
                              {isToolResultError(msg.toolResult) ? (
                                <pre className="whitespace-pre-wrap break-words overflow-auto bg-red-100 text-red-700 p-2 rounded text-xs">
                                  {typeof msg.toolResult.error === 'object'
                                    ? JSON.stringify(msg.toolResult.error, null, 2)
                                    : String(msg.toolResult.error)}
                                </pre>
                              ) : isToolResultContent(msg.toolResult) ? (
                                msg.toolResult.content.map((part, index) => {
                                  const videoInfo = getVideoInfo(part);
                                  // Skip media parts (image/audio/video) as they render separately
                                  if (isImagePart(part) || isAudioPart(part) || videoInfo) {
                                    return null;
                                  }
                                  if (isTextPart(part)) {
                                    return (
                                      <MessageContentWithResources
                                        key={`${msgKey}-tool-text-${index}`}
                                        text={part.text}
                                        isUser={false}
                                        onOpenImage={openImageModal}
                                        resourceSet={resourceSet}
                                      />
                                    );
                                  }
                                  if (isFilePart(part)) {
                                    const isAudioFile = part.mimeType?.startsWith('audio/');
                                    const isVideoFile = part.mimeType?.startsWith('video/');
                                    return (
                                      <div key={index} className="my-1 flex items-center gap-2 p-2 rounded border border-border bg-muted/50">
                                        {isAudioFile ? (
                                          <FileAudio className="h-4 w-4 text-muted-foreground" />
                                        ) : isVideoFile ? (
                                          <FileVideo className="h-4 w-4 text-muted-foreground" />
                                        ) : (
                                          <File className="h-4 w-4 text-muted-foreground" />
                                        )}
                                        <span className="text-xs text-muted-foreground">
                                          {part.filename || 'File attachment'} ({part.mimeType})
                                        </span>
                                      </div>
                                    );
                                  }
                                  return (
                                    <pre key={index} className="whitespace-pre-wrap break-words overflow-auto bg-background/50 p-2 rounded text-xs text-muted-foreground my-1">
                                      {typeof part === 'object' ? JSON.stringify(part, null, 2) : String(part)}
                                    </pre>
                                  );
                                })
                              ) : (
                                <pre className="whitespace-pre-wrap break-words overflow-auto bg-background/50 p-2 rounded text-xs text-muted-foreground">
                                  {typeof msg.toolResult === 'string' && msg.toolResult.startsWith('data:image') 
                                    ? (isValidDataUri(msg.toolResult, 'image') ? <img src={msg.toolResult} alt="Tool result image" className="my-1 max-h-48 w-auto rounded border border-border" /> : 'Invalid image data')
                                    : typeof msg.toolResult === 'object' ? JSON.stringify(msg.toolResult, null, 2) : String(msg.toolResult)}
                                </pre>
                              )}
                            </div>
                          )}
                        </div>
                      )}
                    </div>
                  ) : (
                    <>
                      {typeof msg.content === 'string' && msg.content.trim() !== '' && (
                        <div className="relative">
                          {isThinkingMessage ? (
                            <ThinkingIndicator />
<<<<<<< HEAD
                          ) : isUser ? (
                            <p className="text-base whitespace-pre-line break-normal">
                              {msg.content}
                            </p>
=======
>>>>>>> 35d48c5c
                          ) : (
                            <MessageContentWithResources
                              key={`${msgKey}-text-content`}
                              text={msg.content}
                              isUser={isUser}
                              onOpenImage={openImageModal}
                              resourceSet={resourceSet}
                            />
                          )}
                        </div>
                      )}

                      {msg.content && typeof msg.content === 'object' && !Array.isArray(msg.content) && (
                        <pre className="whitespace-pre-wrap break-words overflow-auto bg-background/50 p-2 rounded text-xs text-muted-foreground">
                          {JSON.stringify(msg.content, null, 2)}
                        </pre>
                      )}

                      {Array.isArray(msg.content) && msg.content.map((part, partIdx) => {
                        const partKey = `${msgKey}-part-${partIdx}`;
                        if (part.type === 'text') {
                          return (
                            <MessageContentWithResources
                              key={partKey}
                              text={(part as TextPart).text}
                              isUser={isUser}
                              onOpenImage={openImageModal}
                              resourceSet={resourceSet}
                            />
                          );
                        }
                        // Handle image parts
                        if (isImagePart(part)) {
                          const src = resolveMediaSrc(part);
                          if (src && isSafeMediaUrl(src, 'image')) {
                            return (
                              <img
                                key={partKey}
                                src={src}
                                alt="Message attachment"
                                className="mt-2 max-h-60 w-full rounded-lg border border-border object-contain cursor-pointer"
                                onClick={() => openImageModal(src, "Message attachment")}
                              />
                            );
                          }
                          return null;
                        }

                        const videoInfo = getVideoInfo(part);
                        if (videoInfo) {
                          const { src, filename, mimeType } = videoInfo;
                          return (
                            <div key={partKey} className="my-2 flex flex-col gap-2 p-3 rounded-lg border border-border bg-muted/50">
                              <div className="flex items-center gap-2 text-xs text-muted-foreground">
                                <FileVideo className={cn("h-4 w-4", isUser ? undefined : "text-muted-foreground")} />
                                <span>Video attachment</span>
                              </div>
                              <div className="w-full max-w-md">
                                <video
                                  controls
                                  src={src}
                                  className="w-full max-h-[360px] rounded-lg bg-black"
                                  preload="metadata"
                                />
                              </div>
                              {(filename || mimeType) && (
                                <div className="flex flex-col text-xs">
                                  {filename && (
                                    <span className={cn("truncate", isUser ? "text-primary-foreground/80" : "text-muted-foreground")}>
                                      {filename}
                                    </span>
                                  )}
                                  {mimeType && (
                                    <span className={cn(isUser ? "text-primary-foreground/70" : "text-muted-foreground/80")}>{mimeType}</span>
                                  )}
                                </div>
                              )}
                            </div>
                          );
                        }
                        const videoInfo = getVideoInfo(part);
                        if (videoInfo) {
                          const { src, filename, mimeType } = videoInfo;
                          return (
                            <div key={partKey} className="my-2 flex flex-col gap-2 p-3 rounded-lg border border-border bg-muted/50">
                              <div className="flex items-center gap-2 text-xs text-muted-foreground">
                                <FileVideo className={cn("h-4 w-4", isUser ? undefined : "text-muted-foreground")} />
                                <span>Video attachment</span>
                              </div>
                              <div className="w-full max-w-md">
                                <video
                                  controls
                                  src={src}
                                  className="w-full max-h-[360px] rounded-lg bg-black"
                                  preload="metadata"
                                />
                              </div>
                              {(filename || mimeType) && (
                                <div className="flex flex-col text-xs">
                                  {filename && (
                                    <span className={cn("truncate", isUser ? "text-primary-foreground/80" : "text-muted-foreground")}>
                                      {filename}
                                    </span>
                                  )}
                                  {mimeType && (
                                    <span className={cn(isUser ? "text-primary-foreground/70" : "text-muted-foreground/80")}>{mimeType}</span>
                                  )}
                                </div>
                              )}
                            </div>
                          );
                        }
                        if (isFilePart(part)) {
                          const filePart = part;
                          if (filePart.mimeType.startsWith('audio/')) {
                            const src = `data:${filePart.mimeType};base64,${filePart.data}`;
                            return (
                              <div key={partKey} className="my-2 flex items-center gap-2 p-3 rounded-lg border border-border bg-muted/50">
                                <FileAudio className={cn("h-5 w-5", isUser ? undefined : "text-muted-foreground")} />
                                <audio 
                                  controls 
                                  src={src} 
                                  className="flex-1 h-8"
                                />
                                {filePart.filename && (
                                  <span className={cn("text-sm truncate max-w-[120px]", isUser ? "text-primary-foreground/80" : "text-muted-foreground")}>
                                    {filePart.filename}
                                  </span>
                                )}
                              </div>
                            );
                          } else {
                            // Non-audio files (PDFs, etc.)
                            return (
                              <div key={partKey} className="my-2 flex items-center gap-2 p-3 rounded-lg border border-border bg-muted/50">
                                <File className={cn("h-5 w-5", isUser ? undefined : "text-muted-foreground")} />
                                <span className={cn("text-sm font-medium", isUser ? undefined : undefined)}>
                                  {filePart.filename || `${filePart.mimeType} file`}
                                </span>
                                <span className={cn("text-xs", isUser ? "text-primary-foreground/70" : "text-muted-foreground")}>
                                  {filePart.mimeType}
                                </span>
                              </div>
                            );
                          }
                        }
                        return null;
                      })}
                      {isSystem && !msg.content && (
                        <p className="italic">System message</p>
                      )}
                    </>
                  )}
                  {/* Display imageData attachments if not already in content array */}
                  {msg.imageData && !Array.isArray(msg.content) && (
                    (() => {
                      const src = `data:${msg.imageData.mimeType};base64,${msg.imageData.base64}`;
                      if (!isValidDataUri(src, 'image')) {
                        return null;
                      }
                      return (
                        <img
                          src={src}
                          alt="attachment"
                          className="mt-2 max-h-60 w-full rounded-lg border border-border object-contain"
                        />
                      );
                    })()
                  )}
                  {/* Display fileData attachments if not already in content array */}
                  {msg.fileData && !Array.isArray(msg.content) && (
                    <div className="mt-2">
                      {msg.fileData.mimeType.startsWith('video/') ? (
                        <div className="flex flex-col gap-2 p-3 rounded-lg border border-border bg-muted/50 max-w-md">
                          <div className="flex items-center gap-2 text-xs text-muted-foreground">
                            <FileVideo className="h-4 w-4" />
                            <span>Video attachment</span>
                          </div>
                          {(() => {
                            const videoSrc = `data:${msg.fileData.mimeType};base64,${msg.fileData.base64}`;
                            return isValidDataUri(videoSrc, 'video') ? (
                              <video
                                controls
                                src={videoSrc}
                                className="w-full max-h-[360px] rounded-lg bg-black"
                                preload="metadata"
                              />
                            ) : (
                              <div className="text-xs text-red-500">Invalid video data</div>
                            );
                          })()}
                          <div className="flex items-center gap-2 text-xs text-muted-foreground/90">
                            <span className="font-medium truncate">
                              {msg.fileData.filename || `${msg.fileData.mimeType} file`}
                            </span>
                            <span className="opacity-70">{msg.fileData.mimeType}</span>
                          </div>
                        </div>
                      ) : msg.fileData.mimeType.startsWith('audio/') ? (
                        <div className="relative w-fit border border-border rounded-lg p-2 bg-muted/50 flex items-center gap-2 group">
                          <FileAudio className="h-4 w-4" />
                          {(() => {
                            const audioSrc = `data:${msg.fileData.mimeType};base64,${msg.fileData.base64}`;
                            return isValidDataUri(audioSrc, 'audio') ? (
                              <audio controls src={audioSrc} className="h-8" />
                            ) : (
                              <span className="text-xs text-red-500">Invalid audio data</span>
                            );
                          })()}
                        </div>
                      ) : (
                        <div className="flex items-center gap-2 p-3 rounded-lg border border-border bg-muted/50">
                          <File className="h-5 w-5" />
                          <span className="text-sm font-medium">
                            {msg.fileData.filename || `${msg.fileData.mimeType} file`}
                          </span>
                          <span className="text-xs text-primary-foreground/70">
                            {msg.fileData.mimeType}
                          </span>
                        </div>
                      )}
                    </div>
                  )}
                </div>
              </div>
              {!isSystem && !isToolRelated && (
                <div className="text-xs text-muted-foreground mt-1 px-1 flex items-center justify-between">
                  <div className="flex items-center gap-2">
                    <span>{timestampStr}</span>
                  {isAi && msg.tokenUsage?.totalTokens !== undefined && (
                    <Tooltip>
                      <TooltipTrigger asChild>
                        <span className="inline-flex items-center gap-1 px-2 py-0.5 rounded-full bg-muted/50 text-xs cursor-default">
                          <span className="w-1.5 h-1.5 rounded-full bg-green-500"></span>
                          {msg.tokenUsage.totalTokens} tokens
                        </span>
                      </TooltipTrigger>
                      <TooltipContent side="bottom">
                        <div className="flex flex-col gap-0.5">
                          {msg.tokenUsage.inputTokens !== undefined && (
                            <div>Input: {msg.tokenUsage.inputTokens}</div>
                          )}
                          {msg.tokenUsage.outputTokens !== undefined && (
                            <div>Output: {msg.tokenUsage.outputTokens}</div>
                          )}
                          {msg.tokenUsage.reasoningTokens !== undefined && (
                            <div>Reasoning: {msg.tokenUsage.reasoningTokens}</div>
                          )}
                          <div className="font-medium mt-0.5">Total: {msg.tokenUsage.totalTokens}</div>
                        </div>
                      </TooltipContent>
                    </Tooltip>
                  )}
                  {isAi && msg.model && (
                    <Tooltip>
                      <TooltipTrigger>
                        <span className="inline-flex items-center gap-1 px-2 py-0.5 rounded-full bg-muted/30 text-xs cursor-default">
                          {msg.model}
                        </span>
                      </TooltipTrigger>
                      <TooltipContent side="bottom">
                        <div className="space-y-1">
                          <div className="font-medium">Model: {msg.model}</div>
                          {msg.provider && (
                            <div className="font-medium">Provider: {msg.provider}</div>
                          )}
                          {msg.router && (
                            <div className="font-medium">Router: {msg.router}</div>
                          )}
                        </div>
                      </TooltipContent>
                    </Tooltip>
                  )}
                  {/* {msg.sessionId && (
                    <span className="inline-flex items-center gap-1 px-1.5 py-0.5 rounded text-xs font-mono bg-muted/20">
                      {msg.sessionId.slice(0, 8)}
                    </span>
                  )} */}
                  </div>
                  {/* Speak + Copy controls for user and AI messages */}
                  {(isAi || isUser) && (
                    <div className="flex items-center gap-1">
                      <CopyButton
                        value={getPlainTextFromMessage(msg)}
                        tooltip="Copy message"
                        copiedTooltip="Copied!"
                        className="opacity-70 hover:opacity-100 transition-opacity"
                      />
                      <SpeakButton
                        value={getPlainTextFromMessage(msg)}
                        tooltip="Speak"
                        stopTooltip="Stop"
                        className="opacity-70 hover:opacity-100 transition-opacity"
                      />
                    </div>
                  )}
                </div>
              )}
              </div>
              
              {isUser && (
                <AvatarComponent className="h-7 w-7 mt-1 text-muted-foreground col-start-2" />
              )}
            </div>
            {/* Render tool result images as separate message bubbles */}
            {toolResultImages.map((image, imageIndex) => (
              <div key={`${msgKey}-image-${imageIndex}`} className="w-full mt-2">
                <div className="flex items-end w-full justify-start">
                  <ImageIcon className="h-7 w-7 mr-2 mb-1 text-muted-foreground self-start flex-shrink-0" />
                  <div className="flex flex-col items-start">
                    <div className="p-3 rounded-xl shadow-sm max-w-[75%] bg-card text-card-foreground border border-border rounded-bl-none text-sm">
                      <div className="flex flex-col gap-2">
                        <div className="flex items-center gap-2 text-xs text-muted-foreground">
                          <ImageIcon className="h-3 w-3" />
                          <span>Tool Result Image</span>
                        </div>
                        <div className="relative group cursor-pointer" onClick={() => openImageModal(image.src, image.alt)}>
                          <img
                            src={image.src}
                            alt={image.alt}
                            className="max-h-80 w-auto rounded border border-border object-contain transition-transform group-hover:scale-[1.02]"
                          />
                          <div className="absolute inset-0 bg-black/0 group-hover:bg-black/10 transition-colors rounded border border-border flex items-center justify-center">
                            <ZoomIn className="h-8 w-8 text-white opacity-0 group-hover:opacity-100 transition-opacity drop-shadow-lg" />
                          </div>
                        </div>
                      </div>
                    </div>
                    <div className="text-xs text-muted-foreground mt-1 px-1">
                      <span>{timestampStr}</span>
                    </div>
                  </div>
                </div>
              </div>
            ))}
            
            {/* Render tool result videos as separate message bubbles */}
            {toolResultVideos.map((video, videoIndex) => (
              <div key={`${msgKey}-video-${videoIndex}`} className="w-full mt-2">
                <div className="flex items-end w-full justify-start">
                  <VideoIcon className="h-7 w-7 mr-2 mb-1 text-muted-foreground self-start flex-shrink-0" />
                  <div className="flex flex-col items-start">
                    <div className="p-3 rounded-xl shadow-sm max-w-[75%] bg-card text-card-foreground border border-border rounded-bl-none text-sm overflow-hidden">
                      <div className="flex flex-col gap-2 min-w-0">
                        <div className="flex items-center gap-2 text-xs text-muted-foreground">
                          <VideoIcon className="h-3 w-3" />
                          <span>Tool Result Video</span>
                        </div>
                        <div className="flex flex-col gap-2 p-2 rounded border border-border bg-muted/30 min-w-0">
                          <video
                            controls
                            src={video.src}
                            className="w-full max-h-[360px] rounded-lg bg-black"
                            preload="metadata"
                          />
                          {(video.filename || video.mimeType) && (
                            <div className="flex flex-col text-xs text-muted-foreground">
                              {video.filename && <span className="truncate">{video.filename}</span>}
                              {video.mimeType && <span className="opacity-70">{video.mimeType}</span>}
                            </div>
                          )}
                        </div>
                      </div>
                    </div>
                    <div className="text-xs text-muted-foreground mt-1 px-1">
                      <span>{timestampStr}</span>
                    </div>
                  </div>
                </div>
              </div>
            ))}

            {/* Render tool result audio as separate message bubbles */}
            {toolResultAudios.map((audio, audioIndex) => (
              <div key={`${msgKey}-audio-${audioIndex}`} className="w-full mt-2">
                <div className="flex items-end w-full justify-start">
                  <Volume2 className="h-7 w-7 mr-2 mb-1 text-muted-foreground self-start flex-shrink-0" />
                  <div className="flex flex-col items-start">
                    <div className="p-3 rounded-xl shadow-sm max-w-[75%] bg-card text-card-foreground border border-border rounded-bl-none text-sm overflow-hidden">
                      <div className="flex flex-col gap-2 min-w-0">
                        <div className="flex items-center gap-2 text-xs text-muted-foreground">
                          <Volume2 className="h-3 w-3" />
                          <span>Tool Result Audio</span>
                        </div>
                        <div className="flex flex-col gap-2 p-2 rounded border border-border bg-muted/30 min-w-0 audio-controls-container">
                          <div className="flex items-center gap-2 min-w-0">
                            <FileAudio className="h-4 w-4 text-muted-foreground flex-shrink-0" />
                            <audio 
                              controls 
                              src={audio.src} 
                              className="flex-1 min-w-0"
                            />
                          </div>
                          {audio.filename && (
                            <div className="flex items-center gap-2 min-w-0">
                              <span className="text-xs text-muted-foreground truncate">
                                {audio.filename}
                              </span>
                            </div>
                          )}
                        </div>
                      </div>
                    </div>
                    <div className="text-xs text-muted-foreground mt-1 px-1">
                      <span>{timestampStr}</span>
                    </div>
                  </div>
                </div>
              </div>
            ))}
            {errorAnchoredHere && (
              <div className="mt-2 ml-12 mr-4">{/* indent to align under bubbles */}
                <ErrorBanner error={activeError!} onDismiss={onDismissError || (() => {})} />
              </div>
            )}
          </div>
        );
      })}
      <div key="end-anchor" ref={endRef} className="h-px" />
      
      {/* Image Modal */}
      {imageModal.isOpen && (
        <div className="fixed inset-0 z-50 flex items-center justify-center bg-black/80 backdrop-blur-sm">
          <div className="relative max-w-[90vw] max-h-[90vh] bg-background rounded-lg shadow-2xl border border-border">
            {/* Header */}
            <div className="flex items-center justify-between p-4 border-b border-border">
              <h3 className="text-lg font-semibold">Tool Result Image</h3>
              <button
                onClick={closeImageModal}
                className="p-2 hover:bg-muted rounded-md transition-colors"
                aria-label="Close modal"
              >
                <X className="h-5 w-5" />
              </button>
            </div>
            
            {/* Image Container */}
            <div className="p-4 flex items-center justify-center">
              <img
                src={imageModal.src}
                alt={imageModal.alt}
                className="max-w-full max-h-[70vh] object-contain rounded"
              />
            </div>
            
            {/* Footer */}
            <div className="p-4 border-t border-border text-sm text-muted-foreground">
              <p>{imageModal.alt}</p>
            </div>
          </div>
        </div>
      )}
    </div>
  );
}

function extractResourceData(
  text: string,
  resourceSet: Record<string, ResourceMetadata>
): { cleanedText: string; uris: string[] } {
  if (!text) {
    return { cleanedText: '', uris: [] };
  }

  // Parse references using core function
  const references = parseResourceReferences(text);

  // Resolve references using core function
  const resolved = resolveResourceReferences(references, resourceSet);

  // Extract URIs from resolved references (filter out unresolved ones and deduplicate)
  const resolvedUris = Array.from(
    new Set(
      resolved
        .filter(ref => ref.resourceUri)
        .map(ref => ref.resourceUri!)
    )
  );

  // Clean the text by removing ALL resolved reference formats using originalRef
  // This handles @<uri>, @name, and @server:resource patterns
  // Only clean resolved references - leave unresolved ones visible to user
  let cleanedText = text;
  for (const ref of resolved) {
    if (ref.resourceUri) {
      // Use split/join to avoid regex escaping issues and handle all occurrences
      cleanedText = cleanedText.split(ref.originalRef).join('');
    }
  }

  // Clean up extra whitespace and newlines
  cleanedText = cleanedText
    .replace(/\n{3,}/g, '\n\n')
    .replace(/\s{2,}/g, ' ')
    .trim();

  return { cleanedText, uris: resolvedUris };
}

function MessageContentWithResources({
  text,
  isUser,
  onOpenImage,
  resourceSet,
}: {
  text: string;
  isUser: boolean;
  onOpenImage: (src: string, alt: string) => void;
  resourceSet: Record<string, ResourceMetadata>;
}) {
  const { cleanedText, uris } = useMemo(() => extractResourceData(text, resourceSet), [text, resourceSet]);
  const resourceStates = useResourceContent(uris);
  const hasText = cleanedText.length > 0;

  return (
    <div className="space-y-3">
      {hasText && (
        <div className="relative">
          {isUser ? (
            <p className="text-base whitespace-pre-line break-normal">{cleanedText}</p>
          ) : (
            <MarkdownText>{cleanedText}</MarkdownText>
          )}
        </div>
      )}

      {uris.map((uri) => (
        <ResourceAttachment
          key={uri}
          uri={uri}
          state={resourceStates[uri]}
          onOpenImage={onOpenImage}
        />
      ))}
    </div>
  );
}

function ResourceAttachment({
  uri,
  state,
  onOpenImage,
}: {
  uri: string;
  state?: ResourceState;
  onOpenImage: (src: string, alt: string) => void;
}) {
  if (!state || state.status === 'loading') {
    return (
      <div className="flex items-center gap-2 text-xs text-muted-foreground">
        <Loader2 className="h-3.5 w-3.5 animate-spin" />
        <span>Loading resource…</span>
      </div>
    );
  }

  if (state.status === 'error') {
    return (
      <div className="flex items-start gap-2 text-xs text-destructive">
        <AlertTriangle className="mt-0.5 h-3.5 w-3.5" />
        <div className="space-y-1">
          <p className="font-medium">Failed to load resource</p>
          <p className="break-all text-[11px] text-destructive/80">{uri}</p>
          <p className="text-[11px] text-destructive/70">{state.error}</p>
        </div>
      </div>
    );
  }

  const data = state.data;
  if (!data || data.items.length === 0) {
    return (
      <div className="text-xs text-muted-foreground">
        <p className="font-medium">{data?.name || uri}</p>
        <p className="text-[11px] text-muted-foreground/80">No previewable content.</p>
      </div>
    );
  }

  const primaryMime = data.items.find(
      (item): item is NormalizedResourceItem & { mimeType: string } =>
      'mimeType' in item && typeof item.mimeType === 'string'
  )?.mimeType;

  return (
    <div className="space-y-2">
      <div className="flex items-center gap-2 text-xs text-muted-foreground/80">
        <Info className="h-3.5 w-3.5" />
        <span className="font-medium text-foreground">{data.name || uri}</span>
        {primaryMime && <span className="text-[10px]">{primaryMime}</span>}
      </div>

      {data.items.map((item, index) =>
        renderNormalizedItem({
          item,
          index,
          onOpenImage,
        })
      )}
    </div>
  );
}

function renderNormalizedItem({
  item,
  index,
  onOpenImage,
}: {
  item: NormalizedResourceItem;
  index: number;
  onOpenImage: (src: string, alt: string) => void;
}) {
  const key = `resource-item-${index}`;

  switch (item.kind) {
    case 'text': {
      if (item.mimeType && item.mimeType.includes('markdown')) {
        return (
          <div key={key} className="text-sm">
            <MarkdownText>{item.text}</MarkdownText>
          </div>
        );
      }
      return (
        <pre
          key={key}
          className="whitespace-pre-wrap break-words rounded-md bg-background/60 p-2 text-sm text-foreground"
        >
          {item.text}
        </pre>
      );
    }
    case 'image': {
      if (!isSafeMediaUrl(item.src)) {
        return (
          <div key={key} className="text-xs text-muted-foreground">
            Unsupported image source
          </div>
        );
      }
      return (
        <img
          key={key}
          src={item.src}
          alt={item.alt || 'Resource image'}
          onClick={() => onOpenImage(item.src, item.alt || 'Resource image')}
          className="max-h-60 w-full cursor-zoom-in rounded-lg border border-border object-contain"
        />
      );
    }
    case 'audio': {
      if (!isSafeAudioUrl(item.src)) {
        return (
          <div key={key} className="text-xs text-muted-foreground">
            Unsupported audio source
          </div>
        );
      }
      return (
        <div key={key} className="flex items-center gap-2 rounded-lg border border-border bg-background/50 p-2">
          <FileAudio className="h-4 w-4" />
          <audio controls src={item.src} className="h-8 flex-1" />
          {item.filename && (
            <span className="max-w-[140px] truncate text-xs text-muted-foreground">
              {item.filename}
            </span>
          )}
        </div>
      );
    }
    case 'file': {
      return (
        <div key={key} className="flex items-center gap-3 rounded-lg border border-border bg-background/60 p-2">
          <File className="h-4 w-4 text-muted-foreground" />
          <div className="flex flex-1 flex-col">
            <span className="text-sm font-medium text-foreground">
              {item.filename || 'Resource file'}
            </span>
            {item.mimeType && (
              <span className="text-[11px] text-muted-foreground">{item.mimeType}</span>
            )}
          </div>
          {item.src && (
            <a
              href={item.src}
              download={item.filename || 'resource.bin'}
              className="text-xs font-medium text-primary underline-offset-2 hover:underline"
            >
              Download
            </a>
          )}
        </div>
      );
    }
    default:
      return null;
  }
}<|MERGE_RESOLUTION|>--- conflicted
+++ resolved
@@ -165,14 +165,11 @@
     return expectedType ? isValidDataUri(src, expectedType) : isValidDataUri(src);
   }
   return false;
-<<<<<<< HEAD
-=======
 }
 
 // Helper to check if a URL is safe for audio rendering
 function isSafeAudioUrl(src: string): boolean {
   return isSafeMediaUrl(src, 'audio');
->>>>>>> 35d48c5c
 }
 
 // Helper to resolve media source from different formats
@@ -597,13 +594,6 @@
                         <div className="relative">
                           {isThinkingMessage ? (
                             <ThinkingIndicator />
-<<<<<<< HEAD
-                          ) : isUser ? (
-                            <p className="text-base whitespace-pre-line break-normal">
-                              {msg.content}
-                            </p>
-=======
->>>>>>> 35d48c5c
                           ) : (
                             <MessageContentWithResources
                               key={`${msgKey}-text-content`}
@@ -652,38 +642,6 @@
                           return null;
                         }
 
-                        const videoInfo = getVideoInfo(part);
-                        if (videoInfo) {
-                          const { src, filename, mimeType } = videoInfo;
-                          return (
-                            <div key={partKey} className="my-2 flex flex-col gap-2 p-3 rounded-lg border border-border bg-muted/50">
-                              <div className="flex items-center gap-2 text-xs text-muted-foreground">
-                                <FileVideo className={cn("h-4 w-4", isUser ? undefined : "text-muted-foreground")} />
-                                <span>Video attachment</span>
-                              </div>
-                              <div className="w-full max-w-md">
-                                <video
-                                  controls
-                                  src={src}
-                                  className="w-full max-h-[360px] rounded-lg bg-black"
-                                  preload="metadata"
-                                />
-                              </div>
-                              {(filename || mimeType) && (
-                                <div className="flex flex-col text-xs">
-                                  {filename && (
-                                    <span className={cn("truncate", isUser ? "text-primary-foreground/80" : "text-muted-foreground")}>
-                                      {filename}
-                                    </span>
-                                  )}
-                                  {mimeType && (
-                                    <span className={cn(isUser ? "text-primary-foreground/70" : "text-muted-foreground/80")}>{mimeType}</span>
-                                  )}
-                                </div>
-                              )}
-                            </div>
-                          );
-                        }
                         const videoInfo = getVideoInfo(part);
                         if (videoInfo) {
                           const { src, filename, mimeType } = videoInfo;
