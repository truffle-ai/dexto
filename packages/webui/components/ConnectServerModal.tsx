--- conflicted
+++ resolved
@@ -17,10 +17,7 @@
 import { Select, SelectContent, SelectItem, SelectTrigger, SelectValue } from './ui/select';
 import { Alert, AlertDescription } from '@/components/ui/alert';
 import { KeyValueEditor } from './ui/key-value-editor';
-<<<<<<< HEAD
-=======
 import { clearPromptCache } from '../lib/promptCache';
->>>>>>> 35d48c5c
 import { Checkbox } from './ui/checkbox';
 
 interface ConnectServerModalProps {
@@ -43,11 +40,7 @@
     const [envPairs, setEnvPairs] = useState<Array<{key: string; value: string; id: string}>>([]);
     const [error, setError] = useState<string | null>(null);
     const [isSubmitting, setIsSubmitting] = useState(false);
-<<<<<<< HEAD
-    const [persistToAgent, setPersistToAgent] = useState(true);
-=======
     const [persistToAgent, setPersistToAgent] = useState(false);
->>>>>>> 35d48c5c
 
     // Helper function to convert header pairs to record
     const headersToRecord = (pairs: Array<{key: string; value: string; id: string}>): Record<string, string> => {
