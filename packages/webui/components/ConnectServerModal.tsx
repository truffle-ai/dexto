--- conflicted
+++ resolved
@@ -17,12 +17,9 @@
 import { Select, SelectContent, SelectItem, SelectTrigger, SelectValue } from './ui/select';
 import { Alert, AlertDescription } from '@/components/ui/alert';
 import { KeyValueEditor } from './ui/key-value-editor';
-<<<<<<< HEAD
 import { clearPromptCache } from '../lib/promptCache';
 import { clearResourcesCache } from './hooks/useResources';
-=======
 import { Checkbox } from './ui/checkbox';
->>>>>>> 40f89f5a
 
 interface ConnectServerModalProps {
     isOpen: boolean;
