--- conflicted
+++ resolved
@@ -48,24 +48,10 @@
   sessionId?: string;
 }
 
-<<<<<<< HEAD
-  // Avoid hydration mismatches: detect platform after mount
-  const [isMac, setIsMac] = useState(false);
-  useEffect(() => {
-    try {
-      // navigator is only available in the browser
-      setIsMac(/Mac|iPod|iPhone|iPad/.test(navigator.platform));
-    } catch {
-      setIsMac(false);
-    }
-  }, []);
-  const { messages, sendMessage, currentSessionId, switchSession, isWelcomeState, returnToWelcome, websocket, activeError, clearError, processing, cancel, greeting } = useChatContext();
-=======
 export default function ChatApp({ sessionId }: ChatAppProps = {}) {
   const router = useRouter();
   const [isMac, setIsMac] = useState(false);
   const { messages, sendMessage, currentSessionId, switchSession, isWelcomeState, returnToWelcome, websocket, activeError, clearError, processing, cancel, greeting, isStreaming, setStreaming } = useChatContext();
->>>>>>> 1a20506c
 
   const [isModalOpen, setModalOpen] = useState(false);
   const [isServerRegistryOpen, setServerRegistryOpen] = useState(false);
