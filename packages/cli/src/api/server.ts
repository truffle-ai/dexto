import express from 'express';
import type { Express, Response } from 'express';
import http from 'http';
import { WebSocketServer } from 'ws';
import type { WebSocket } from 'ws';
import { WebSocketEventSubscriber } from './websocket-subscriber.js';
import { WebhookEventSubscriber } from './webhook-subscriber.js';
import type { WebhookConfig } from './webhook-types.js';
import { logger, redactSensitiveData, type AgentCard } from '@dexto/core';
import { setupA2ARoutes } from './a2a.js';
import {
    createMcpTransport,
    initializeMcpServer,
    initializeMcpServerApiEndpoints,
    type McpTransportType,
} from './mcp/mcp_handler.js';
import { createAgentCard, DextoAgent } from '@dexto/core';
import { stringify as yamlStringify } from 'yaml';
import os from 'os';
import { expressRedactionMiddleware } from './middleware/expressRedactionMiddleware.js';
import { z } from 'zod';
import { LLMUpdatesSchema } from '@dexto/core';
import { registerGracefulShutdown } from '../utils/graceful-shutdown.js';
import { validateInputForLLM } from '@dexto/core';
import {
    LLM_REGISTRY,
    LLM_PROVIDERS,
    LLM_ROUTERS,
    SUPPORTED_FILE_TYPES,
    getSupportedRoutersForProvider,
    supportsBaseURL,
    isRouterSupportedForModel,
} from '@dexto/core';
import type { ProviderInfo, LLMProvider } from '@dexto/core';
import { getProviderKeyStatus, saveProviderApiKey } from '@dexto/core';
import { errorHandler } from './middleware/errorHandler.js';
import { McpServerConfigSchema } from '@dexto/core';
import { sendWebSocketError, sendWebSocketValidationError } from './websocket-error-handler.js';
<<<<<<< HEAD
import { DextoValidationError, ErrorScope, ErrorType, AgentErrorCode } from '@dexto/core';
import { ResourceError } from '@dexto/core';
import { PromptError, flattenPromptResult } from '@dexto/core';
=======
import {
    DextoValidationError,
    ErrorScope,
    ErrorType,
    AgentErrorCode,
    AgentError,
} from '@dexto/core';
>>>>>>> 239ff3b0

/**
 * Helper function to send JSON response with optional pretty printing
 */
function sendJsonResponse<T>(res: Response, data: T, statusCode = 200) {
    const pretty = res.req.query.pretty === 'true' || res.req.query.pretty === '1';
    res.status(statusCode);

    if (pretty) {
        res.set('Content-Type', 'application/json');
        res.send(JSON.stringify(data, null, 2));
    } else {
        res.json(data);
    }
}

// Note: Request body may include a sessionId alongside LLM updates.
// We parse sessionId separately and validate the rest against LLMUpdatesSchema

/**
 * API request validation schemas based on actual usage
 */
const MessageRequestSchema = z
    .object({
        message: z.string().optional(),
        sessionId: z.string().optional(),
        stream: z.boolean().optional(),
        imageData: z
            .object({
                base64: z.string(),
                mimeType: z.string(),
            })
            .optional(),
        fileData: z
            .object({
                base64: z.string(),
                mimeType: z.string(),
                filename: z.string().optional(),
            })
            .optional(),
    })
    .refine(
        (data) => {
            const msg = (data.message ?? '').trim();
            // Must have either message text, image data, or file data
            return msg.length > 0 || !!data.imageData || !!data.fileData;
        },
        { message: 'Must provide either message text, image data, or file data' }
    );

// Reuse existing MCP server config schema
const McpServerRequestSchema = z.object({
    name: z.string().min(1, 'Server name is required'),
    config: McpServerConfigSchema,
});

// Based on existing WebhookRegistrationRequest interface
const WebhookRequestSchema = z.object({
    url: z.string().url('Invalid URL format'),
    secret: z.string().optional(),
    description: z.string().optional(),
});

// Schema for search query parameters
const SearchQuerySchema = z.object({
    q: z.string().min(1, 'Search query is required'),
    limit: z.coerce.number().min(1).max(100).optional(),
    offset: z.coerce.number().min(0).optional(),
    sessionId: z.string().optional(),
    role: z.enum(['user', 'assistant', 'system', 'tool']).optional(),
});

// Schema for cancel request parameters
const CancelRequestSchema = z.object({
    sessionId: z.string().min(1, 'Session ID is required'),
});

const PromptArgumentSchema = z
    .object({
        name: z.string().min(1, 'Argument name is required'),
        description: z.string().optional(),
        required: z.boolean().optional(),
    })
    .strict();

const CustomPromptRequestSchema = z
    .object({
        name: z.string().min(1, 'Prompt name is required'),
        title: z.string().optional(),
        description: z.string().optional(),
        content: z.string().min(1, 'Prompt content is required'),
        arguments: z.array(PromptArgumentSchema).optional(),
        resource: z
            .object({
                base64: z.string().min(1, 'Resource data is required'),
                mimeType: z.string().min(1, 'Resource MIME type is required'),
                filename: z.string().optional(),
            })
            .strict()
            .optional(),
    })
    .strict();

// Helper to parse and validate request body
function parseBody<T>(schema: z.ZodSchema<T>, body: unknown): T {
    return schema.parse(body); // ZodError handled by error middleware
}

// Helper to parse and validate query parameters
function parseQuery<T>(schema: z.ZodSchema<T>, query: unknown): T {
    return schema.parse(query); // ZodError handled by error middleware
}

// TODO: API endpoint names are work in progress and might be refactored/renamed in future versions
export async function initializeApi(
    agent: DextoAgent,
    agentCardOverride?: Partial<AgentCard>,
    listenPort?: number,
    agentName?: string
): Promise<{
    app: Express;
    server: http.Server;
    wss: WebSocketServer;
    webSubscriber: WebSocketEventSubscriber;
    webhookSubscriber: WebhookEventSubscriber;
}> {
    const app = express();
    // Declare before registering shutdown hook to avoid TDZ on signals
    let activeAgent: DextoAgent = agent;
    let activeAgentName: string | undefined = agentName || 'default';
    let isSwitchingAgent = false;
    registerGracefulShutdown(() => activeAgent);
    // this will apply middleware to all /api/llm/* routes
    app.use('/api/llm', expressRedactionMiddleware);
    app.use('/api/config.yaml', expressRedactionMiddleware);

    const server = http.createServer(app);
    const wss = new WebSocketServer({ server });

    logger.info(`Initializing API server with agent: ${activeAgentName}`);

    // Ensure the initial agent is started
    if (!activeAgent.isStarted() && !activeAgent.isStopped()) {
        logger.info('Starting initial agent...');
        await activeAgent.start();
    } else if (activeAgent.isStopped()) {
        logger.warn('Initial agent is stopped, this may cause issues');
    }

    const webSubscriber = new WebSocketEventSubscriber(wss);
    logger.info('Setting up API event subscriptions...');
    webSubscriber.subscribe(activeAgent.agentEventBus);

    // Initialize webhook subscriber
    const webhookSubscriber = new WebhookEventSubscriber();
    logger.info('Setting up webhook event subscriptions...');
    webhookSubscriber.subscribe(activeAgent.agentEventBus);

    // Tool confirmation responses are handled by the main WebSocket handler below

    function ensureAgentAvailable(): void {
        // Gate requests during agent switching
        if (isSwitchingAgent) {
            throw AgentError.apiValidationError('Agent switch already in progress');
        }

        // Fast path: most common case is agent is started and running
        if (activeAgent.isStarted() && !activeAgent.isStopped()) {
            return;
        }

        // Provide specific error messages for better debugging
        if (activeAgent.isStopped()) {
            throw AgentError.stopped();
        }
        if (!activeAgent.isStarted()) {
            throw AgentError.notStarted();
        }
    }

    async function switchAgentByName(name: string) {
        if (isSwitchingAgent) {
            throw AgentError.apiValidationError('Agent switch already in progress');
        }
        isSwitchingAgent = true;

        let newAgent: DextoAgent | undefined;
        try {
            // Use domain layer method to create new agent
            newAgent = await DextoAgent.createAgent(name);

            logger.info(`Starting new agent: ${name}`);
            await newAgent.start();

            // Rewire event/webhook subscribers to new agent bus
            logger.info('Rewiring event subscribers...');
            try {
                webSubscriber.unsubscribe();
            } catch (_err) {
                logger.debug(
                    `Failed to unsubscribe webSubscriber: ${
                        _err instanceof Error ? _err.message : String(_err)
                    }`
                );
            }
            webSubscriber.subscribe(newAgent.agentEventBus);

            try {
                webhookSubscriber.unsubscribe();
            } catch (_err) {
                logger.debug(
                    `Failed to unsubscribe webhookSubscriber: ${
                        _err instanceof Error ? _err.message : String(_err)
                    }`
                );
            }
            webhookSubscriber.subscribe(newAgent.agentEventBus);

            // Stop previous agent last (only after new one is fully operational)
            const previousAgent = activeAgent;
            activeAgent = newAgent;
            activeAgentName = name;

            logger.info(`Successfully switched to agent: ${name}`);

            // Now safely stop the previous agent
            try {
                if (previousAgent && previousAgent !== newAgent) {
                    logger.info('Stopping previous agent...');
                    await previousAgent.stop();
                }
            } catch (err) {
                logger.warn(`Stopping previous agent failed: ${err}`);
                // Don't throw here as the switch was successful
            }

            return { name };
        } catch (error) {
            logger.error(
                `Failed to switch to agent '${name}': ${error instanceof Error ? error.message : String(error)}`,
                { error }
            );

            // Clean up the failed new agent if it was created
            if (newAgent) {
                try {
                    await newAgent.stop();
                } catch (cleanupErr) {
                    logger.warn(`Failed to cleanup new agent: ${cleanupErr}`);
                }
            }

            throw error;
        } finally {
            isSwitchingAgent = false;
        }
    }

    // HTTP endpoints

    // ---- Helpers (local) ----
    function handleZodError(error: z.ZodError, context: string): DextoValidationError {
        const errorMessage = error.issues.map((i) => i.message).join(', ');
        logger.error(`${context}: ${errorMessage}`);
        return new DextoValidationError([
            {
                code: AgentErrorCode.API_VALIDATION_ERROR,
                message: errorMessage,
                scope: ErrorScope.AGENT,
                type: ErrorType.USER,
                severity: 'error' as const,
            },
        ]);
    }

    function decodeResourceId(resourceIdParam: string): string {
        try {
            return decodeURIComponent(resourceIdParam);
        } catch (error) {
            const errorMessage = error instanceof Error ? error.message : 'URI decode error';
            logger.error(`Failed to decode resourceId parameter: ${errorMessage}`);
            throw ResourceError.invalidUriFormat(
                resourceIdParam,
                'valid URI-encoded resource identifier'
            );
        }
    }

    function normalizePromptArgs(input: Record<string, unknown>): {
        args: Record<string, string>;
        context?: string | undefined;
    } {
        const args: Record<string, string> = {};
        let context: string | undefined;

        for (const [key, value] of Object.entries(input)) {
            if (key === '_context') {
                if (typeof value === 'string' && value.trim().length > 0) {
                    context = value.trim();
                }
                continue;
            }

            if (typeof value === 'string') {
                args[key] = value;
            } else if (value !== undefined && value !== null) {
                try {
                    args[key] = JSON.stringify(value);
                } catch {
                    args[key] = String(value);
                }
            }
        }

        return { args, context };
    }

    function appendContext(text: string, context?: string): string {
        if (!context || context.trim().length === 0) {
            return text ?? '';
        }
        if (!text || text.trim().length === 0) {
            return context;
        }
        return `${text.trim()}\n\n${context}`;
    }

    // Health check endpoint
    app.get('/health', (req, res) => {
        res.status(200).send('OK');
    });

<<<<<<< HEAD
    // Prompts listing endpoint (for WebUI slash command autocomplete)
    app.get('/api/prompts', async (_req, res, next) => {
        try {
            if (!agent.promptsManager) {
                return res.status(200).json({ prompts: [] });
            }
            const prompts = await agent.promptsManager.list();
            const list = Object.values(prompts);
            return res.status(200).json({ prompts: list });
        } catch (error) {
            return next(error);
        }
    });

    app.post('/api/prompts/custom', express.json({ limit: '10mb' }), async (req, res, next) => {
        try {
            const payload = parseBody(CustomPromptRequestSchema, req.body);
            const promptArguments = payload.arguments
                ?.map((arg) => ({
                    name: arg.name,
                    ...(arg.description ? { description: arg.description } : {}),
                    ...(typeof arg.required === 'boolean' ? { required: arg.required } : {}),
                }))
                .filter(Boolean);

            const createPayload = {
                name: payload.name,
                content: payload.content,
                ...(payload.title ? { title: payload.title } : {}),
                ...(payload.description ? { description: payload.description } : {}),
                ...(promptArguments && promptArguments.length > 0
                    ? { arguments: promptArguments }
                    : {}),
                ...(payload.resource
                    ? {
                          resource: {
                              base64: payload.resource.base64,
                              mimeType: payload.resource.mimeType,
                              ...(payload.resource.filename
                                  ? { filename: payload.resource.filename }
                                  : {}),
                          },
                      }
                    : {}),
            };
            const prompt = await agent.promptsManager.createCustomPrompt(createPayload);
            return res.status(201).json({ prompt });
        } catch (error) {
            return next(error);
        }
    });

    app.delete('/api/prompts/custom/:name', async (req, res, next) => {
        try {
            const encodedName = req.params.name;
            const name = decodeURIComponent(encodedName);
            await agent.promptsManager.deleteCustomPrompt(name);
            return res.status(204).send();
        } catch (error) {
            return next(error);
        }
    });

    // Get a specific prompt definition
    app.get('/api/prompts/:name', async (req, res, next) => {
        try {
            const name = req.params.name;
            if (!name) throw PromptError.nameRequired();
            if (!agent.promptsManager) {
                return sendJsonResponse(res, { error: 'Prompts system unavailable' }, 503);
            }
            const definition = await agent.promptsManager.getPromptDefinition(name);
            if (!definition) throw PromptError.notFound(name);
            return sendJsonResponse(res, { definition }, 200);
        } catch (error) {
            return next(error);
        }
    });

    // Resolve a prompt to text content (without sending to the agent)
    // Supports optional args via query string. For natural language after the
    // slash command, pass as `q` or `_context` (both map to `_context`).
    app.get('/api/prompts/:name/resolve', async (req, res, next) => {
        try {
            const inputName = req.params.name;
            if (!inputName) throw PromptError.nameRequired();

            // Extract optional arguments from query string
            // - `q` or `_context` → maps to special `_context` arg supported by providers
            // - `args` (JSON string) → additional key/value args
            const query = req.query as Record<string, unknown>;
            const args: Record<string, unknown> = {};

            const q = typeof query.q === 'string' ? query.q : undefined;
            const ctx = typeof query._context === 'string' ? query._context : undefined;
            if (q && q.trim()) args._context = q.trim();
            else if (ctx && ctx.trim()) args._context = ctx.trim();

            // Optional structured args in `args` query param as JSON
            if (typeof query.args === 'string') {
                try {
                    const parsed = JSON.parse(query.args);
                    if (parsed && typeof parsed === 'object') {
                        Object.assign(args, parsed as Record<string, unknown>);
                    }
                } catch {
                    // Ignore malformed args JSON; continue with whatever we have
                }
            }

            // Resolve provided name to a valid prompt key using core manager
            const resolvedName =
                (await agent.promptsManager.resolvePromptKey(inputName)) ?? inputName;

            const normalized = normalizePromptArgs(args);

            const pr = await agent.promptsManager.getPrompt(resolvedName, normalized.args);
            const flattened = flattenPromptResult(pr);
            const finalText = appendContext(flattened.text, normalized.context);
            if (!finalText && flattened.resourceUris.length === 0) {
                throw PromptError.emptyResolvedContent(resolvedName);
            }
            return sendJsonResponse(
                res,
                { text: finalText, resources: flattened.resourceUris },
                200
            );
        } catch (error) {
            return next(error);
        }
    });

    // Note: We intentionally omit an "execute" endpoint; clients resolve prompts
    // and then call the regular message endpoint, keeping server surface minimal.

    app.post('/api/message', express.json(), async (req, res, next) => {
        logger.info('Received message via POST /api/message');
        try {
            const { message, sessionId, stream, imageData, fileData } = parseBody(
                MessageRequestSchema,
                req.body
            );
=======
    // JSON body size limit for message endpoints supporting base64 image/file payloads
    // Both /api/message and /api/message-sync accept base64 attachments; increased limit to avoid 413s.
    app.post(
        '/api/message',
        express.json({ limit: process.env.MESSAGE_JSON_LIMIT || '10mb' }),
        async (req, res, next) => {
            logger.info('Received message via POST /api/message');
            try {
                ensureAgentAvailable();
                const { message, sessionId, stream, imageData, fileData } = parseBody(
                    MessageRequestSchema,
                    req.body
                );
>>>>>>> 239ff3b0

                const imageDataInput = imageData
                    ? { image: imageData.base64, mimeType: imageData.mimeType }
                    : undefined;

                // Process file data
                const fileDataInput = fileData
                    ? {
                          data: fileData.base64,
                          mimeType: fileData.mimeType,
                          ...(fileData.filename && { filename: fileData.filename }),
                      }
                    : undefined;

                if (imageDataInput) logger.info('Image data included in message.');
                if (fileDataInput) logger.info('File data included in message.');
                if (sessionId) logger.info(`Message for session: ${sessionId}`);

                const response = await activeAgent.run(
                    message || '',
                    imageDataInput,
                    fileDataInput,
                    sessionId,
                    stream || false
                );
                return res.status(202).send({ response, sessionId });
            } catch (error) {
                return next(error);
            }
        }
    );

    // Cancel an in-flight run for a session
    app.post('/api/sessions/:sessionId/cancel', async (req, res, next) => {
        try {
            const { sessionId } = parseQuery(CancelRequestSchema, req.params);
            const cancelled = await activeAgent.cancel(sessionId);
            if (!cancelled) {
                logger.debug(`No in-flight run to cancel for session: ${sessionId}`);
            }
            return res.status(200).json({ cancelled, sessionId });
        } catch (error) {
            return next(error);
        }
    });

    // Synchronous endpoint: await the full AI response and return it in one go
    // JSON body size limit increased for image/file uploads
    app.post(
        '/api/message-sync',
        express.json({ limit: process.env.MESSAGE_JSON_LIMIT || '10mb' }),
        async (req, res, next) => {
            logger.info('Received message via POST /api/message-sync');
            try {
                ensureAgentAvailable();
                const { message, sessionId, imageData, fileData } = parseBody(
                    MessageRequestSchema,
                    req.body
                );

                // Extract optional image and file data
                const imageDataInput = imageData
                    ? { image: imageData.base64, mimeType: imageData.mimeType }
                    : undefined;

                // Process file data
                const fileDataInput = fileData
                    ? {
                          data: fileData.base64,
                          mimeType: fileData.mimeType,
                          ...(fileData.filename && { filename: fileData.filename }),
                      }
                    : undefined;
                if (imageDataInput) logger.info('Image data included in message.');
                if (fileDataInput) logger.info('File data included in message.');
                if (sessionId) logger.info(`Message for session: ${sessionId}`);

                const response = await activeAgent.run(
                    message || '',
                    imageDataInput,
                    fileDataInput,
                    sessionId,
                    false // Force non-streaming for sync endpoint
                );
                return res.status(200).json({ response, sessionId });
            } catch (error) {
                return next(error);
            }
        }
    );

    app.post('/api/reset', express.json(), async (req, res, next) => {
        logger.info('Received request via POST /api/reset');
        try {
            ensureAgentAvailable();
            const { sessionId } = parseBody(
                z.object({ sessionId: z.string().optional() }),
                req.body
            );
            await activeAgent.resetConversation(sessionId);
            return res.status(200).send({ status: 'reset initiated', sessionId });
        } catch (error) {
            return next(error);
        }
    });

    // Dynamic MCP server connection endpoint (legacy)
    app.post('/api/connect-server', express.json(), async (req, res, next) => {
        try {
            ensureAgentAvailable();
            const { name, config } = parseBody(McpServerRequestSchema, req.body);
            await activeAgent.connectMcpServer(name, config);
            logger.info(`Successfully connected to new server '${name}' via API request.`);
            return res.status(200).send({ status: 'connected', name });
        } catch (error) {
            return next(error);
        }
    });

    // Add a new MCP server
    app.post('/api/mcp/servers', express.json(), async (req, res, next) => {
        try {
            ensureAgentAvailable();
            const { name, config } = parseBody(McpServerRequestSchema, req.body);
            await activeAgent.connectMcpServer(name, config);
            return res.status(201).json({ status: 'connected', name });
        } catch (error) {
            return next(error);
        }
    });

    // Add MCP servers listing endpoint
    app.get('/api/mcp/servers', async (req, res, next) => {
        try {
            ensureAgentAvailable();
            const clientsMap = activeAgent.getMcpClients();
            const failedConnections = activeAgent.getMcpFailedConnections();
            const servers: Array<{ id: string; name: string; status: string }> = [];
            for (const name of clientsMap.keys()) {
                servers.push({ id: name, name, status: 'connected' });
            }
            for (const name of Object.keys(failedConnections)) {
                servers.push({ id: name, name, status: 'error' });
            }
            return res.status(200).json({ servers });
        } catch (error) {
            return next(error);
        }
    });

    // Add MCP server tools listing endpoint
    app.get('/api/mcp/servers/:serverId/tools', async (req, res, next) => {
        try {
            ensureAgentAvailable();
            const serverId = req.params.serverId;
            const client = activeAgent.getMcpClients().get(serverId);
            if (!client) {
                return res.status(404).json({ error: `Server '${serverId}' not found` });
            }
            const toolsMap = await client.getTools();
            const tools = Object.entries(toolsMap).map(([toolName, toolDef]) => ({
                id: toolName,
                name: toolName,
                description: toolDef.description || '',
                inputSchema: toolDef.parameters,
            }));
            return res.status(200).json({ tools });
        } catch (error) {
            return next(error);
        }
    });

    // Endpoint to remove/disconnect an MCP server
    app.delete('/api/mcp/servers/:serverId', async (req, res, next) => {
        const { serverId } = req.params;
        logger.info(`Received request to DELETE /api/mcp/servers/${serverId}`);

        try {
            // Check if server exists before attempting to disconnect
            const clientExists =
                activeAgent.getMcpClients().has(serverId) ||
                activeAgent.getMcpFailedConnections()[serverId];
            if (!clientExists) {
                logger.warn(`Attempted to delete non-existent server: ${serverId}`);
                return res.status(404).json({ error: `Server '${serverId}' not found.` });
            }

            await activeAgent.removeMcpServer(serverId);
            return res.status(200).json({ status: 'disconnected', id: serverId });
        } catch (error) {
            return next(error);
        }
    });

    // Execute an MCP tool via REST wrapper
    app.post(
        '/api/mcp/servers/:serverId/tools/:toolName/execute',
        express.json(),
        async (req, res, next) => {
            const { serverId, toolName } = req.params;
            // Verify server exists
            const client = activeAgent.getMcpClients().get(serverId);
            if (!client) {
                return res
                    .status(404)
                    .json({ success: false, error: `Server '${serverId}' not found` });
            }
            try {
                // Execute tool through the agent's unified wrapper method
                const rawResult = await activeAgent.executeTool(toolName, req.body);
                // Return standardized result shape
                return res.json({ success: true, data: rawResult });
            } catch (error) {
                return next(error);
            }
        }
    );

    // ============= RESOURCE MANAGEMENT ENDPOINTS =============

    // Get all available resources
    app.get('/api/resources', async (_req, res, next) => {
        try {
            const resources = await agent.listResources();
            return res.status(200).json({ ok: true, resources: Object.values(resources) });
        } catch (error) {
            return next(error);
        }
    });

    // Read resource content
    app.get('/api/resources/:resourceId/content', async (req, res, next) => {
        const resourceIdParam = req.params.resourceId;
        let decodedResourceId: string;
        try {
            decodedResourceId = decodeResourceId(resourceIdParam);
        } catch (error) {
            return next(error);
        }

        // Validate resourceId
        const resourceIdSchema = z.string().min(1, 'Resource ID cannot be empty');
        try {
            const validatedResourceId = resourceIdSchema.parse(decodedResourceId);
            const content = await agent.readResource(validatedResourceId);
            return res.status(200).json({ ok: true, content });
        } catch (error) {
            if (error instanceof z.ZodError)
                return next(handleZodError(error, 'Invalid resourceId validation'));
            const errorMessage = error instanceof Error ? error.message : 'Unknown error';
            logger.error(
                `Error reading resource content for '${decodedResourceId}': ${errorMessage}`
            );
            return next(error);
        }
    });

    // Check if resource exists
    app.head('/api/resources/:resourceId', async (req, res, next) => {
        const resourceIdParam = req.params.resourceId;
        let decodedResourceId: string;
        try {
            decodedResourceId = decodeResourceId(resourceIdParam);
        } catch (error) {
            return next(error);
        }

        const resourceIdSchema = z.string().min(1, 'Resource ID cannot be empty');
        try {
            const validatedResourceId = resourceIdSchema.parse(decodedResourceId);
            const exists = await agent.hasResource(validatedResourceId);
            return res.status(exists ? 200 : 404).end();
        } catch (error) {
            if (error instanceof z.ZodError)
                return next(handleZodError(error, 'Invalid resourceId validation'));
            const errorMessage = error instanceof Error ? error.message : 'Unknown error';
            logger.error(
                `Error checking resource existence for '${decodedResourceId}': ${errorMessage}`
            );
            return next(error);
        }
    });

    // List resources for a specific MCP server
    app.get('/api/mcp/servers/:serverId/resources', async (req, res, next) => {
        try {
            const { serverId } = z.object({ serverId: z.string().min(1) }).parse(req.params);
            const resources = await agent.listResourcesForServer(serverId);
            return sendJsonResponse(res, { success: true, resources }, 200);
        } catch (error) {
            const errorMessage = error instanceof Error ? error.message : 'Unknown error';
            const serverId = req.params.serverId;
            logger.error(`Error fetching resources for server '${serverId}': ${errorMessage}`);
            return next(error);
        }
    });

    // Read resource content from specific MCP server
    app.get('/api/mcp/servers/:serverId/resources/:resourceId/content', async (req, res, next) => {
        const serverId = req.params.serverId;
        const resourceIdParam = req.params.resourceId;
        if (!serverId || !resourceIdParam) {
            return next(
                new DextoValidationError([
                    {
                        code: AgentErrorCode.API_VALIDATION_ERROR,
                        message: 'Missing serverId or resourceId parameters',
                        scope: ErrorScope.AGENT,
                        type: ErrorType.USER,
                        severity: 'error' as const,
                    },
                ])
            );
        }
        let decodedResourceId: string;
        try {
            decodedResourceId = decodeResourceId(resourceIdParam);
        } catch (_error) {
            return next(
                new DextoValidationError([
                    {
                        code: AgentErrorCode.API_VALIDATION_ERROR,
                        message: 'Invalid resourceId parameter - failed to decode URI component',
                        scope: ErrorScope.AGENT,
                        type: ErrorType.USER,
                        severity: 'error' as const,
                        context: { resourceIdParam },
                    },
                ])
            );
        }
        try {
            const qualifiedUri = `mcp:${serverId}:${decodedResourceId}`;
            const content = await agent.readResource(qualifiedUri);
            return sendJsonResponse(res, { success: true, data: { content } }, 200);
        } catch (error) {
            const errorMessage = error instanceof Error ? error.message : 'Unknown error';
            logger.error(
                `Error reading resource '${decodedResourceId}' from server '${serverId}': ${errorMessage}`
            );
            return next(error);
        }
    });

    // WebSocket handling
    // handle inbound client messages over WebSocket
    wss.on('connection', (ws: WebSocket) => {
        logger.info('WebSocket client connected.');

        ws.on('message', async (messageBuffer) => {
            const messageString = messageBuffer.toString();
            try {
                const parsedMessage = JSON.parse(messageString);
                const redactedMessage = redactSensitiveData(parsedMessage);
                logger.debug(`WebSocket received message: ${JSON.stringify(redactedMessage)}`);
            } catch {
                // If JSON parsing fails, redact then log first 200 chars to avoid huge logs
                const redacted = String(redactSensitiveData(messageString));
                const truncated =
                    redacted.length > 200
                        ? `${redacted.substring(0, 200)}... (${redacted.length} total chars)`
                        : redacted;
                logger.debug(`WebSocket received message: ${truncated}`);
            }
            try {
                const data = JSON.parse(messageString);
                if (data.type === 'toolConfirmationResponse' && data.data) {
                    // Route confirmation back via AgentEventBus and do not broadcast an error
                    activeAgent.agentEventBus.emit('dexto:toolConfirmationResponse', data.data);
                    return;
                } else if (data.type === 'elicitationResponse' && data.data) {
                    // Route elicitation response back via AgentEventBus and do not broadcast an error
                    agent.agentEventBus.emit('dexto:elicitationResponse', data.data);
                    return;
                } else if (
                    data.type === 'message' &&
                    (data.content || data.imageData || data.fileData)
                ) {
                    logger.info(
                        `Processing message from WebSocket: ${data.content ? data.content.substring(0, 50) + '...' : '[image/file only]'}`
                    );
                    const imageDataInput = data.imageData
                        ? { image: data.imageData.base64, mimeType: data.imageData.mimeType }
                        : undefined;

                    // Process file data
                    const fileDataInput = data.fileData
                        ? {
                              data: data.fileData.base64,
                              mimeType: data.fileData.mimeType,
                              ...(data.fileData.filename && { filename: data.fileData.filename }),
                          }
                        : undefined;

                    const sessionId =
                        typeof data.sessionId === 'string' ? (data.sessionId as string) : undefined;
                    if (!sessionId) {
                        logger.error(
                            'Received WebSocket message without sessionId. Dropping message and not sending error (sessionId is mandatory).'
                        );
                        return;
                    }
                    const stream = data.stream === true; // Extract stream preference, default to false
                    if (imageDataInput) logger.info('Image data included in message.');
                    if (fileDataInput) logger.info('File data included in message.');
                    if (sessionId) logger.info(`Message for session: ${sessionId}`);

                    // Check if agent is available before processing
                    try {
                        ensureAgentAvailable();
                    } catch (error) {
                        logger.error(`Agent not available for WebSocket message: ${error}`);
                        sendWebSocketError(
                            ws,
                            error instanceof Error ? error.message : 'Agent not available',
                            sessionId
                        );
                        return;
                    }

                    // Comprehensive input validation
                    const currentConfig = activeAgent.getEffectiveConfig(sessionId);
                    const validation = validateInputForLLM(
                        {
                            text: data.content,
                            ...(imageDataInput && { imageData: imageDataInput }),
                            ...(fileDataInput && { fileData: fileDataInput }),
                        },
                        {
                            provider: currentConfig.llm.provider,
                            model: currentConfig.llm.model,
                        }
                    );

                    if (!validation.ok) {
                        const redactedIssues = redactSensitiveData(validation.issues);
                        logger.error(`Invalid input for current LLM configuration`, {
                            provider: currentConfig.llm.provider,
                            model: currentConfig.llm.model,
                            issues: redactedIssues,
                        });
                        // Create a hierarchical error structure: generic top-level + detailed nested issues
                        // This allows the UI to show "Invalid input for LLM config" with expandable specifics
                        const hierarchicalError = new DextoValidationError([
                            {
                                code: AgentErrorCode.API_VALIDATION_ERROR,
                                message: 'Invalid input for current LLM configuration',
                                scope: ErrorScope.AGENT,
                                type: ErrorType.USER,
                                severity: 'error' as const,
                                context: {
                                    provider: currentConfig.llm.provider,
                                    model: currentConfig.llm.model,
                                    detailedIssues: validation.issues, // Nest the specific validation details
                                },
                            },
                        ]);
                        // Always include sessionId for client-side routing of errors
                        sendWebSocketError(ws, hierarchicalError, sessionId);
                        return;
                    }

                    await activeAgent.run(
                        data.content,
                        imageDataInput,
                        fileDataInput,
                        sessionId,
                        stream
                    );
                } else if (data.type === 'reset') {
                    const sessionId = data.sessionId as string | undefined;
                    logger.info(
                        `Processing reset command from WebSocket${sessionId ? ` for session: ${sessionId}` : ''}.`
                    );

                    // Check if agent is available before processing
                    try {
                        ensureAgentAvailable();
                    } catch (error) {
                        logger.error(`Agent not available for WebSocket reset: ${error}`);
                        sendWebSocketError(
                            ws,
                            error instanceof Error ? error.message : 'Agent not available',
                            sessionId || 'unknown'
                        );
                        return;
                    }

                    await activeAgent.resetConversation(sessionId);
                } else if (data.type === 'cancel') {
                    const sessionId = data.sessionId as string | undefined;
                    logger.info(
                        `Processing cancel command from WebSocket${sessionId ? ` for session: ${sessionId}` : ''}.`
                    );

                    // Check if agent is available before processing
                    try {
                        ensureAgentAvailable();
                    } catch (error) {
                        logger.error(`Agent not available for WebSocket cancel: ${error}`);
                        sendWebSocketError(
                            ws,
                            error instanceof Error ? error.message : 'Agent not available',
                            sessionId || 'unknown'
                        );
                        return;
                    }

                    const cancelled = await activeAgent.cancel(sessionId);
                    if (!cancelled) {
                        logger.debug('No in-flight run to cancel');
                    }
                } else {
                    logger.warn(`Received unknown WebSocket message type: ${data.type}`);
                    if (typeof data.sessionId === 'string') {
                        sendWebSocketValidationError(ws, 'Unknown message type', data.sessionId, {
                            messageType: data.type,
                        });
                    } else {
                        // No session id; log only.
                        logger.error(
                            'Cannot send error for unknown message type without sessionId.'
                        );
                    }
                }
            } catch (error) {
                logger.error(
                    `Error processing WebSocket message: ${error instanceof Error ? error.message : 'Unknown error'}`
                );
                // Try to parse sessionId; if absent, do not send an error (cannot route it reliably)
                try {
                    const maybe = JSON.parse(messageBuffer.toString());
                    if (typeof maybe.sessionId === 'string') {
                        sendWebSocketError(ws, error, maybe.sessionId);
                    } else {
                        logger.error(
                            'Cannot send WebSocket error without sessionId. Error will be logged only.'
                        );
                    }
                } catch {
                    logger.error(
                        'Cannot parse incoming message to extract sessionId for error reporting.'
                    );
                }
            }
        });
        ws.on('close', () => {
            logger.info('WebSocket client disconnected.');
        });
        ws.on('error', (error) => {
            const errorMessage = error instanceof Error ? error.message : 'Unknown error';
            logger.error(`WebSocket error: ${errorMessage}`);
        });
    });

    // Apply agentCard overrides (if any)
    // TODO: This is a temporary solution to allow for agentCard overrides. Implement a more robust solution in the future.
    const overrides = agentCardOverride ?? {};
    const resolvedPort =
        typeof listenPort === 'number' ? listenPort : Number(process.env.PORT || 3000);
    const baseApiUrl = process.env.DEXTO_BASE_URL || `http://localhost:${resolvedPort}`;
    const agentCardData = createAgentCard(
        {
            defaultName: overrides.name ?? 'dexto',
            defaultVersion: overrides.version ?? '1.0.0',
            defaultBaseUrl: baseApiUrl,
            webSubscriber,
        },
        overrides
    );
    const _agentName = agentCardData.name;
    const _agentVersion = agentCardData.version;

    // Setup A2A routes
    setupA2ARoutes(app, agentCardData);

    // --- Initialize and Setup MCP Server and Endpoints ---
    // Get transport type from environment variable or default to http
    try {
        const transportType = (process.env.DEXTO_MCP_TRANSPORT_TYPE as McpTransportType) || 'http';
        const mcpTransport = await createMcpTransport(transportType);

        // TODO: MCP server is bound to the initial agent; breaks after agent switch
        // initializeMcpServer receives the original agent, so MCP endpoints keep talking to the stale instance post-switch.
        // Make MCP consume the current agent via a getter to stay in sync.
        await initializeMcpServer(
            agent,
            agentCardData, // Pass the agent card data for the MCP resource
            mcpTransport
        );
        await initializeMcpServerApiEndpoints(app, mcpTransport);
    } catch (error: any) {
        logger.error(`Failed to initialize MCP server: ${error.message}`);
        // Add error middleware to handle the failure gracefully
        app.use((req, res) => {
            res.status(500).json({ error: 'MCP server initialization failed' });
        });
    }

    // ===== Agents API =====
    app.get('/api/agents', async (_req, res, next) => {
        try {
            ensureAgentAvailable();
            const agents = await activeAgent.listAgents();
            return sendJsonResponse(res, {
                installed: agents.installed,
                available: agents.available,
                current: { name: activeAgentName ?? 'default' },
            });
        } catch (error) {
            return next(error);
        }
    });

    app.get('/api/agents/current', async (_req, res, next) => {
        try {
            // TODO: Consider exposing agent.getName() method or config.name for more accurate tracking
            return sendJsonResponse(res, { name: activeAgentName ?? 'default' });
        } catch (error) {
            return next(error);
        }
    });

    const AgentNameSchema = z.object({ name: z.string().min(1) }).strict();

    app.post('/api/agents/install', express.json(), async (req, res, next) => {
        try {
            ensureAgentAvailable();
            const { name } = AgentNameSchema.parse(req.body);
            await activeAgent.installAgent(name);
            return sendJsonResponse(res, { installed: true, name }, 201);
        } catch (error) {
            return next(error);
        }
    });

    app.post('/api/agents/switch', express.json(), async (req, res, next) => {
        try {
            const { name } = AgentNameSchema.parse(req.body);
            const result = await switchAgentByName(name);
            return sendJsonResponse(res, { switched: true, ...result });
        } catch (error) {
            if (
                error instanceof Error &&
                error.message &&
                error.message.includes('already in progress')
            ) {
                return res.status(409).json({ error: error.message });
            }
            return next(error);
        }
    });

    // Configuration export endpoint
    /**
     * Helper function to redact sensitive environment variables
     */
    function redactEnvValue(value: any): any {
        if (value && typeof value === 'string' && value.length > 0) {
            return '[REDACTED]';
        }
        return value;
    }

    /**
     * Helper function to redact environment variables in a server config
     */
    function redactServerEnvVars(serverConfig: any): any {
        if (!serverConfig.env) {
            return serverConfig;
        }

        const redactedEnv: Record<string, any> = {};
        for (const [key, value] of Object.entries(serverConfig.env)) {
            redactedEnv[key] = redactEnvValue(value);
        }

        return {
            ...serverConfig,
            env: redactedEnv,
        };
    }

    /**
     * Helper function to redact all MCP servers configuration
     */
    function redactMcpServersConfig(mcpServers: any): Record<string, any> {
        if (!mcpServers) {
            return {};
        }

        const redactedServers: Record<string, any> = {};
        for (const [name, serverConfig] of Object.entries(mcpServers)) {
            redactedServers[name] = redactServerEnvVars(serverConfig);
        }

        return redactedServers;
    }

    app.get('/api/config.yaml', async (req, res, next) => {
        try {
            const sessionId = req.query.sessionId as string | undefined;
            const config = activeAgent.getEffectiveConfig(sessionId);

            // Export config as YAML, masking sensitive data
            const maskedConfig = {
                ...config,
                llm: {
                    ...config.llm,
                    apiKey: config.llm.apiKey ? '[REDACTED]' : undefined,
                },
                mcpServers: redactMcpServersConfig(config.mcpServers),
            };

            const yamlStr = yamlStringify(maskedConfig);
            res.set('Content-Type', 'application/x-yaml');
            res.send(yamlStr);
        } catch (error) {
            return next(error);
        }
    });

    // Get default greeting (for UI consumption)
    app.get('/api/greeting', async (req, res, next) => {
        try {
            const sessionId = req.query.sessionId as string | undefined;
            const config = activeAgent.getEffectiveConfig(sessionId);
            res.json({ greeting: config.greeting });
        } catch (error) {
            return next(error);
        }
    });

    // Get current LLM configuration
    app.get('/api/llm/current', async (req, res, next) => {
        try {
            const { sessionId } = req.query;

            // Use session-specific config if sessionId is provided, otherwise use default
            const currentConfig = sessionId
                ? activeAgent.getEffectiveConfig(sessionId as string).llm
                : activeAgent.getCurrentLLMConfig();

            // Attach displayName for the current model if available in registry
            let displayName: string | undefined;
            try {
                const model = LLM_REGISTRY[currentConfig.provider]?.models.find(
                    (m) => m.name.toLowerCase() === String(currentConfig.model).toLowerCase()
                );
                displayName = model?.displayName || undefined;
            } catch (_) {
                // ignore
            }

            res.json({ config: { ...currentConfig, ...(displayName ? { displayName } : {}) } });
        } catch (error) {
            return next(error);
        }
    });

    // (Deprecated) /api/llm/providers has been replaced by /api/llm/catalog

    // LLM Catalog: providers, models, and API key presence (with filters)
    app.get('/api/llm/catalog', async (req, res, next) => {
        try {
            type ProviderCatalog = Pick<
                ProviderInfo,
                'supportedRouters' | 'models' | 'supportedFileTypes'
            > & {
                name: string;
                hasApiKey: boolean;
                primaryEnvVar: string;
                supportsBaseURL: boolean;
            };

            type ModelFlat = ProviderCatalog['models'][number] & { provider: LLMProvider };

            // Parse query parameters with Zod
            const QuerySchema = z.object({
                provider: z
                    .union([z.string(), z.array(z.string())])
                    .optional()
                    .transform((value): string[] | undefined =>
                        Array.isArray(value) ? value : value ? value.split(',') : undefined
                    ),
                hasKey: z
                    .union([z.literal('true'), z.literal('false'), z.literal('1'), z.literal('0')])
                    .optional()
                    .transform((raw): boolean | undefined =>
                        raw === 'true' || raw === '1'
                            ? true
                            : raw === 'false' || raw === '0'
                              ? false
                              : undefined
                    ),
                router: z.enum(LLM_ROUTERS).optional(),
                fileType: z.enum(SUPPORTED_FILE_TYPES).optional(),
                defaultOnly: z
                    .union([z.literal('true'), z.literal('false'), z.literal('1'), z.literal('0')])
                    .optional()
                    .transform((raw): boolean | undefined =>
                        raw === 'true' || raw === '1'
                            ? true
                            : raw === 'false' || raw === '0'
                              ? false
                              : undefined
                    ),
                mode: z.enum(['grouped', 'flat']).optional().default('grouped'),
            });

            const queryParams: z.output<typeof QuerySchema> = QuerySchema.parse(req.query);

            const providers: Record<string, ProviderCatalog> = {};
            for (const provider of LLM_PROVIDERS) {
                const info = LLM_REGISTRY[provider];
                const displayName = provider.charAt(0).toUpperCase() + provider.slice(1);
                const keyStatus = getProviderKeyStatus(provider);

                providers[provider] = {
                    name: displayName,
                    hasApiKey: keyStatus.hasApiKey,
                    primaryEnvVar: keyStatus.envVar,
                    supportedRouters: getSupportedRoutersForProvider(provider),
                    supportsBaseURL: supportsBaseURL(provider),
                    models: info.models,
                    supportedFileTypes: info.supportedFileTypes,
                };
            }

            // --- Apply filters ---
            let filtered: Record<string, ProviderCatalog> = { ...providers };

            // provider filter
            if (queryParams.provider && queryParams.provider.length > 0) {
                const allowedProviders = new Set(
                    queryParams.provider.filter((p) =>
                        (LLM_PROVIDERS as readonly string[]).includes(p)
                    )
                );
                const filteredByProvider: Record<string, ProviderCatalog> = {};
                for (const providerId of Object.keys(filtered)) {
                    const providerCatalog = filtered[providerId];
                    if (providerCatalog && allowedProviders.has(providerId)) {
                        filteredByProvider[providerId] = providerCatalog;
                    }
                }
                filtered = filteredByProvider;
            }

            // hasKey filter
            if (typeof queryParams.hasKey === 'boolean') {
                const filteredByKey: Record<string, ProviderCatalog> = {};
                for (const [providerId, providerCatalog] of Object.entries(filtered)) {
                    if (providerCatalog.hasApiKey === queryParams.hasKey) {
                        filteredByKey[providerId] = providerCatalog;
                    }
                }
                filtered = filteredByKey;
            }

            // router filter (keep providers that support router and filter models)
            if (queryParams.router) {
                const filteredByRouter: Record<string, ProviderCatalog> = {};
                for (const [providerId, providerCatalog] of Object.entries(filtered)) {
                    if (!providerCatalog.supportedRouters.includes(queryParams.router)) continue;
                    const models = providerCatalog.models.filter((model) =>
                        isRouterSupportedForModel(
                            providerId as LLMProvider,
                            model.name,
                            queryParams.router!
                        )
                    );
                    if (models.length > 0)
                        filteredByRouter[providerId] = { ...providerCatalog, models };
                }
                filtered = filteredByRouter;
            }

            // fileType filter
            if (queryParams.fileType) {
                const filteredByFileType: Record<string, ProviderCatalog> = {};
                for (const [providerId, providerCatalog] of Object.entries(filtered)) {
                    const models = providerCatalog.models.filter((model) => {
                        const modelTypes =
                            Array.isArray(model.supportedFileTypes) &&
                            model.supportedFileTypes.length > 0
                                ? model.supportedFileTypes
                                : providerCatalog.supportedFileTypes || [];
                        return modelTypes.includes(queryParams.fileType!);
                    });
                    if (models.length > 0)
                        filteredByFileType[providerId] = { ...providerCatalog, models };
                }
                filtered = filteredByFileType;
            }

            // defaultOnly filter
            if (queryParams.defaultOnly) {
                const filteredByDefault: Record<string, ProviderCatalog> = {};
                for (const [providerId, providerCatalog] of Object.entries(filtered)) {
                    const models = providerCatalog.models.filter((model) => model.default === true);
                    if (models.length > 0)
                        filteredByDefault[providerId] = { ...providerCatalog, models };
                }
                filtered = filteredByDefault;
            }

            // mode
            if (queryParams.mode === 'flat') {
                const flat: ModelFlat[] = [];
                for (const [providerId, providerCatalog] of Object.entries(filtered)) {
                    for (const model of providerCatalog.models) {
                        flat.push({ provider: providerId as LLMProvider, ...model });
                    }
                }
                return sendJsonResponse(res, { models: flat }, 200);
            }

            return sendJsonResponse(res, { providers: filtered }, 200);
        } catch (error) {
            return next(error);
        }
    });

    // Save provider API key (never echoes the key back)
    app.post('/api/llm/key', express.json({ limit: '4kb' }), async (req, res, next) => {
        try {
            const schema = z.object({
                provider: z.enum(LLM_PROVIDERS),
                apiKey: z.string().min(1, 'API key is required'),
            });
            const body = schema.parse(req.body);

            const meta = await saveProviderApiKey(body.provider, body.apiKey, process.cwd());
            return sendJsonResponse(
                res,
                { ok: true, provider: body.provider, envVar: meta.envVar },
                200
            );
        } catch (error) {
            return next(error);
        }
    });

    // Switch LLM configuration
    app.post('/api/llm/switch', express.json(), async (req, res, next) => {
        try {
            const body = (req.body ?? {}) as Record<string, unknown>;
            const sessionId =
                typeof body.sessionId === 'string' ? (body.sessionId as string) : undefined;
            const { sessionId: _omit, ...llmCandidate } = body;
            const llmConfig = LLMUpdatesSchema.parse(llmCandidate);
            const config = await activeAgent.switchLLM(llmConfig, sessionId);
            return res.status(200).json({ config, sessionId });
        } catch (error) {
            return next(error);
        }
    });

    // Session Management APIs

    // List all active sessions
    app.get('/api/sessions', async (req, res, next) => {
        try {
            const sessionIds = await activeAgent.listSessions();
            const sessions = await Promise.all(
                sessionIds.map(async (id) => {
                    try {
                        const metadata = await activeAgent.getSessionMetadata(id);
                        return {
                            id,
                            createdAt: metadata?.createdAt || null,
                            lastActivity: metadata?.lastActivity || null,
                            messageCount: metadata?.messageCount || 0,
                        };
                    } catch (_error) {
                        // Skip sessions that no longer exist
                        return {
                            id,
                            createdAt: null,
                            lastActivity: null,
                            messageCount: 0,
                        };
                    }
                })
            );
            return res.json({ sessions });
        } catch (error) {
            return next(error);
        }
    });

    // Create a new session
    app.post('/api/sessions', express.json(), async (req, res, next) => {
        try {
            const { sessionId } = req.body;
            const session = await activeAgent.createSession(sessionId);
            const metadata = await activeAgent.getSessionMetadata(session.id);
            return res.status(201).json({
                session: {
                    id: session.id,
                    createdAt: metadata?.createdAt || Date.now(),
                    lastActivity: metadata?.lastActivity || Date.now(),
                    messageCount: metadata?.messageCount || 0,
                },
            });
        } catch (error) {
            return next(error);
        }
    });

    // Get current working session (must come before parameterized route)
    app.get('/api/sessions/current', async (req, res, next) => {
        try {
            const currentSessionId = activeAgent.getCurrentSessionId();
            return res.json({ currentSessionId });
        } catch (error) {
            return next(error);
        }
    });

    // Get session details
    app.get('/api/sessions/:sessionId', async (req, res, next) => {
        try {
            const { sessionId } = req.params;
            const metadata = await activeAgent.getSessionMetadata(sessionId);
            const history = await activeAgent.getSessionHistory(sessionId);

            return res.json({
                session: {
                    id: sessionId,
                    createdAt: metadata?.createdAt || null,
                    lastActivity: metadata?.lastActivity || null,
                    messageCount: metadata?.messageCount || 0,
                    history: history.length,
                },
            });
        } catch (error) {
            return next(error);
        }
    });

    // Get session conversation history
    app.get('/api/sessions/:sessionId/history', async (req, res, next) => {
        try {
            const { sessionId } = req.params;
            // getSessionHistory already checks existence via getSession
            const history = await activeAgent.getSessionHistory(sessionId);
            return res.json({ history });
        } catch (error) {
            return next(error);
        }
    });

    // Search messages across all sessions or within a specific session
    app.get('/api/search/messages', async (req, res, next) => {
        try {
            const {
                q: query,
                limit,
                offset,
                sessionId,
                role,
            } = parseQuery(SearchQuerySchema, req.query);

            const options = {
                limit: limit || 20,
                offset: offset || 0,
                ...(sessionId && { sessionId }),
                ...(role && { role }),
            };

            const searchResults = await activeAgent.searchMessages(query, options);
            return sendJsonResponse(res, searchResults);
        } catch (error) {
            return next(error);
        }
    });

    // Search sessions that contain the query
    app.get('/api/search/sessions', async (req, res, next) => {
        try {
            const { q: query } = parseQuery(
                z.object({ q: z.string().min(1, 'Search query is required') }),
                req.query
            );
            const searchResults = await activeAgent.searchSessions(query);
            return sendJsonResponse(res, searchResults);
        } catch (error) {
            return next(error);
        }
    });

    // Delete a session
    app.delete('/api/sessions/:sessionId', async (req, res, next) => {
        try {
            const { sessionId } = req.params;
            // deleteSession already checks existence internally
            await activeAgent.deleteSession(sessionId);
            return res.json({ status: 'deleted', sessionId });
        } catch (error) {
            return next(error);
        }
    });

    // Load session as current working session and set as default
    app.post('/api/sessions/:sessionId/load', async (req, res, next) => {
        try {
            const { sessionId } = req.params;

            // Handle null/reset case
            if (sessionId === 'null' || sessionId === 'undefined') {
                await activeAgent.loadSessionAsDefault(null);
                res.json({
                    status: 'reset',
                    sessionId: null,
                    currentSession: activeAgent.getCurrentSessionId(),
                });
                return;
            }

            // loadSession already checks session existence
            await activeAgent.loadSessionAsDefault(sessionId);
            return res.json({
                status: 'loaded',
                sessionId,
                currentSession: activeAgent.getCurrentSessionId(),
            });
        } catch (error) {
            return next(error);
        }
    });

    // Webhook Management APIs

    // Register a new webhook endpoint
    app.post('/api/webhooks', express.json(), async (req, res, next) => {
        try {
            const { url, secret, description } = parseBody(WebhookRequestSchema, req.body);

            // Generate unique webhook ID
            const webhookId = `wh_${Date.now()}_${Math.random().toString(36).substr(2, 9)}`;

            const webhook: WebhookConfig = {
                id: webhookId,
                url,
                createdAt: new Date(),
                ...(secret && { secret }),
                ...(description && { description }),
            };

            webhookSubscriber.addWebhook(webhook);

            logger.info(`Webhook registered: ${webhookId} -> ${url}`);

            return sendJsonResponse(
                res,
                {
                    webhook: {
                        id: webhook.id,
                        url: webhook.url,
                        description: webhook.description,
                        createdAt: webhook.createdAt,
                    },
                },
                201
            );
        } catch (error) {
            return next(error);
        }
    });

    // List all registered webhooks
    app.get('/api/webhooks', async (req, res, next) => {
        try {
            const webhooks = webhookSubscriber.getWebhooks().map((webhook) => ({
                id: webhook.id,
                url: webhook.url,
                description: webhook.description,
                createdAt: webhook.createdAt,
            }));

            return sendJsonResponse(res, { webhooks });
        } catch (error) {
            return next(error);
        }
    });

    // Get a specific webhook
    app.get('/api/webhooks/:webhookId', async (req, res, next) => {
        try {
            const { webhookId } = req.params;
            const webhook = webhookSubscriber.getWebhook(webhookId);

            if (!webhook) {
                return res.status(404).json({ error: 'Webhook not found' });
            }

            return sendJsonResponse(res, {
                webhook: {
                    id: webhook.id,
                    url: webhook.url,
                    description: webhook.description,
                    createdAt: webhook.createdAt,
                },
            });
        } catch (error) {
            return next(error);
        }
    });

    // Remove a webhook endpoint
    app.delete('/api/webhooks/:webhookId', async (req, res, next) => {
        try {
            const { webhookId } = req.params;
            const removed = webhookSubscriber.removeWebhook(webhookId);

            if (!removed) {
                return res.status(404).json({ error: 'Webhook not found' });
            }

            logger.info(`Webhook removed: ${webhookId}`);
            return res.json({ status: 'removed', webhookId });
        } catch (error) {
            return next(error);
        }
    });

    // Test a webhook endpoint
    app.post('/api/webhooks/:webhookId/test', async (req, res, next) => {
        try {
            const { webhookId } = req.params;
            const webhook = webhookSubscriber.getWebhook(webhookId);

            if (!webhook) {
                return res.status(404).json({ error: 'Webhook not found' });
            }

            logger.info(`Testing webhook: ${webhookId}`);
            const result = await webhookSubscriber.testWebhook(webhookId);

            return sendJsonResponse(res, {
                test: 'completed',
                result: {
                    success: result.success,
                    statusCode: result.statusCode,
                    responseTime: result.responseTime,
                    error: result.error,
                },
            });
        } catch (error) {
            return next(error);
        }
    });
    // Centralized error handling (must be registered after routes)
    app.use(errorHandler);

    return { app, server, wss, webSubscriber, webhookSubscriber };
}

export async function startApiServer(
    agent: DextoAgent,
    port = 3000,
    agentCardOverride?: Partial<AgentCard>,
    agentName?: string
) {
    const { server, wss, webSubscriber, webhookSubscriber } = await initializeApi(
        agent,
        agentCardOverride,
        port,
        agentName
    );

    // API server for REST endpoints and WebSocket connections
    server.listen(port, '0.0.0.0', () => {
        const networkInterfaces = os.networkInterfaces();
        let localIp = 'localhost';
        Object.values(networkInterfaces).forEach((ifaceList) => {
            ifaceList?.forEach((iface) => {
                if (iface.family === 'IPv4' && !iface.internal) {
                    localIp = iface.address;
                }
            });
        });

        logger.info(
            `API server started successfully. Accessible at: http://localhost:${port} and http://${localIp}:${port} on your local network.`,
            null,
            'green'
        );
    });

    return { server, wss, webSubscriber, webhookSubscriber };
}<|MERGE_RESOLUTION|>--- conflicted
+++ resolved
@@ -36,11 +36,6 @@
 import { errorHandler } from './middleware/errorHandler.js';
 import { McpServerConfigSchema } from '@dexto/core';
 import { sendWebSocketError, sendWebSocketValidationError } from './websocket-error-handler.js';
-<<<<<<< HEAD
-import { DextoValidationError, ErrorScope, ErrorType, AgentErrorCode } from '@dexto/core';
-import { ResourceError } from '@dexto/core';
-import { PromptError, flattenPromptResult } from '@dexto/core';
-=======
 import {
     DextoValidationError,
     ErrorScope,
@@ -48,7 +43,8 @@
     AgentErrorCode,
     AgentError,
 } from '@dexto/core';
->>>>>>> 239ff3b0
+import { ResourceError } from '@dexto/core';
+import { PromptError, flattenPromptResult } from '@dexto/core';
 
 /**
  * Helper function to send JSON response with optional pretty printing
@@ -381,7 +377,6 @@
         res.status(200).send('OK');
     });
 
-<<<<<<< HEAD
     // Prompts listing endpoint (for WebUI slash command autocomplete)
     app.get('/api/prompts', async (_req, res, next) => {
         try {
@@ -517,14 +512,6 @@
     // Note: We intentionally omit an "execute" endpoint; clients resolve prompts
     // and then call the regular message endpoint, keeping server surface minimal.
 
-    app.post('/api/message', express.json(), async (req, res, next) => {
-        logger.info('Received message via POST /api/message');
-        try {
-            const { message, sessionId, stream, imageData, fileData } = parseBody(
-                MessageRequestSchema,
-                req.body
-            );
-=======
     // JSON body size limit for message endpoints supporting base64 image/file payloads
     // Both /api/message and /api/message-sync accept base64 attachments; increased limit to avoid 413s.
     app.post(
@@ -538,7 +525,6 @@
                     MessageRequestSchema,
                     req.body
                 );
->>>>>>> 239ff3b0
 
                 const imageDataInput = imageData
                     ? { image: imageData.base64, mimeType: imageData.mimeType }
