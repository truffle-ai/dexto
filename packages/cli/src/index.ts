--- conflicted
+++ resolved
@@ -330,11 +330,7 @@
     );
     const rawConfig = await loadAgentConfig(resolvedPath);
     const mergedConfig = applyCLIOverrides(rawConfig, globalOpts);
-<<<<<<< HEAD
-    const agent = new DextoAgent(mergedConfig);
-=======
     const agent = new DextoAgent(mergedConfig, resolvedPath);
->>>>>>> 1a20506c
     await agent.start();
 
     // Register graceful shutdown
@@ -614,27 +610,6 @@
 
                 const opts = program.opts();
 
-<<<<<<< HEAD
-        try {
-            // Case 1: File path - skip all validation and setup
-            if (opts.agent && isPath(opts.agent)) {
-                resolvedPath = await resolveAgentPath(opts.agent, opts.autoInstall !== false, true);
-            }
-            // Cases 2 & 3: Registry agent or default agent
-            else {
-                // Check if agent provided is a named registry agent
-                if (opts.agent) {
-                    const registry = getAgentRegistry();
-                    if (!registry.hasAgent(opts.agent)) {
-                        console.error(`❌ Agent '${opts.agent}' not found in registry`);
-
-                        // Show available agents
-                        const available = Object.keys(registry.getAvailableAgents());
-                        if (available.length > 0) {
-                            console.log(`📋 Available agents: ${available.join(', ')}`);
-                        } else {
-                            console.log('📋 No agents available in registry');
-=======
                 // ——— LOAD DEFAULT MODE FROM PREFERENCES ———
                 // If --mode was not explicitly provided on CLI, use defaultMode from preferences
                 const modeSource = program.getOptionValueSource('mode');
@@ -647,7 +622,6 @@
                                 opts.mode = preferences.defaults.defaultMode;
                                 logger.debug(`Using default mode from preferences: ${opts.mode}`);
                             }
->>>>>>> 1a20506c
                         }
                     } catch (error) {
                         // Silently fall back to hardcoded default if preferences loading fails
@@ -683,28 +657,6 @@
                 // Note: Agent selection must be passed via -a/--agent. We no longer interpret
                 // the first positional argument as an agent name to avoid ambiguity with prompts.
 
-<<<<<<< HEAD
-            // Validate with interactive setup if needed (for API key issues)
-            validatedConfig = await validateAgentConfig(mergedConfig, opts.interactive !== false);
-        } catch (err) {
-            // Config loading failed completely
-            console.error(`❌ Failed to load configuration: ${err}`);
-            process.exit(1);
-        }
-
-        // ——— CREATE AGENT ———
-        let agent: DextoAgent;
-        try {
-            console.log(`🚀 Initializing Dexto with config: ${resolvedPath}`);
-
-            // Apply --strict flag to all server configs
-            if (opts.strict && validatedConfig.mcpServers) {
-                for (const [_serverName, serverConfig] of Object.entries(
-                    validatedConfig.mcpServers
-                )) {
-                    // All server config types have connectionMode field
-                    serverConfig.connectionMode = 'strict';
-=======
                 // ——— FORCE CLI MODE FOR HEADLESS PROMPTS ———
                 // If a prompt was provided via -p or positional args, force CLI mode
                 if (headlessInput && opts.mode !== 'cli') {
@@ -713,13 +665,8 @@
                     );
                     console.log(`   Original mode: ${opts.mode} → Overridden to: cli`);
                     opts.mode = 'cli';
->>>>>>> 1a20506c
-                }
-
-<<<<<<< HEAD
-            // DextoAgent will parse/validate again
-            agent = new DextoAgent(validatedConfig);
-=======
+                }
+
                 // ——— Infer provider & API key from model ———
                 if (opts.model) {
                     let provider: LLMProvider;
@@ -730,7 +677,6 @@
                         console.error(`Supported models: ${getAllSupportedModels().join(', ')}`);
                         safeExit('main', 1, 'invalid-model');
                     }
->>>>>>> 1a20506c
 
                     const apiKey = resolveApiKeyForProvider(provider);
                     if (!apiKey) {
