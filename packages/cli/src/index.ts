#!/usr/bin/env node
// Load environment variables FIRST with layered loading
import { applyLayeredEnvironmentLoading } from '@dexto/core';

// Apply layered environment loading before any other imports
await applyLayeredEnvironmentLoading();

import { existsSync } from 'fs';
import { createRequire } from 'module';
import { Command } from 'commander';
import * as p from '@clack/prompts';
import chalk from 'chalk';
import { initAnalytics, capture } from './analytics/index.js';
import { withAnalytics, safeExit, ExitSignal } from './analytics/wrapper.js';

// Use createRequire to import package.json without experimental warning
const require = createRequire(import.meta.url);
const pkg = require('../package.json');

import {
    logger,
    getProviderFromModel,
    getAllSupportedModels,
    DextoAgent,
    loadAgentConfig,
    type LLMProvider,
} from '@dexto/core';
import { resolveAgentPath, getAgentRegistry, isPath, resolveApiKeyForProvider } from '@dexto/core';
import type { AgentConfig } from '@dexto/core';
import { startAiCli, startHeadlessCli, loadMostRecentSession } from './cli/cli.js';
import { startApiServer } from './api/server.js';
import { startDiscordBot } from './discord/bot.js';
import { startTelegramBot } from './telegram/bot.js';
import { validateCliOptions, handleCliOptionsError } from './cli/utils/options.js';
import { validateAgentConfig } from './cli/utils/config-validation.js';
import { applyCLIOverrides } from './config/cli-overrides.js';
import { getPort } from '@dexto/core';
import {
    createDextoProject,
    createTsconfigJson,
    addDextoScriptsToPackageJson,
    postCreateDexto,
    initDexto,
    postInitDexto,
    getUserInputToInitDextoApp,
} from './cli/commands/index.js';
import {
    handleSetupCommand,
    type CLISetupOptionsInput,
    handleInstallCommand,
    type InstallCommandOptions,
    handleUninstallCommand,
    type UninstallCommandOptions,
    handleListAgentsCommand,
    type ListAgentsCommandOptionsInput,
    handleWhichCommand,
} from './cli/commands/index.js';
import {
    handleSessionListCommand,
    handleSessionHistoryCommand,
    handleSessionDeleteCommand,
    handleSessionSearchCommand,
} from './cli/commands/session-commands.js';
import { requiresSetup } from './cli/utils/setup-utils.js';
import { checkForFileInCurrentDirectory, FileNotFoundError } from './cli/utils/package-mgmt.js';
import { startNextJsWebServer } from './web.js';
import { initializeMcpServer, createMcpTransport } from './api/mcp/mcp_handler.js';
import { createAgentCard } from '@dexto/core';
import { initializeMcpToolAggregationServer } from './api/mcp/tool-aggregation-handler.js';
import { CLIConfigOverrides } from './config/cli-overrides.js';

const program = new Command();

// Initialize analytics early (no-op if disabled)
await initAnalytics({ appVersion: pkg.version });

// 1) GLOBAL OPTIONS
program
    .name('dexto')
    .description('AI-powered CLI and WebUI for interacting with MCP servers')
    .version(pkg.version, '-v, --version', 'output the current version')
    .option('-a, --agent <name|path>', 'Agent name or path to agent config file')
    .option(
        '-p, --prompt <text>',
        'Run prompt and exit. Alternatively provide a single quoted string as positional argument.'
    )
    .option('-s, --strict', 'Require all server connections to succeed')
    .option('--no-verbose', 'Disable verbose output')
    .option('--no-interactive', 'Disable interactive prompts and API key setup')
    .option('--skip-setup', 'Skip global setup validation (useful for MCP mode, automation)')
    .option('-m, --model <model>', 'Specify the LLM model to use')
    .option('--router <router>', 'Specify the LLM router to use (vercel or in-built)')
    .option('--auto-approve', 'Always approve tool executions without confirmation prompts')
    .option('-c, --continue', 'Continue most recent conversation')
    .option('-r, --resume <sessionId>', 'Resume session by ID')
    .option(
        '--mode <mode>',
        'The application in which dexto should talk to you - cli | web | server | discord | telegram | mcp',
        'cli'
    )
    .option('--web-port <port>', 'optional port for the web UI', '3000')
    .option('--no-auto-install', 'Disable automatic installation of missing agents from registry')
    .enablePositionalOptions();

// 2) `create-app` SUB-COMMAND
program
    .command('create-app')
    .description('Scaffold a new Dexto Typescript app')
    .action(
        withAnalytics('create-app', async () => {
            try {
                p.intro(chalk.inverse('Dexto Create App'));
                // first setup the initial files in the project and get the project path
                const appPath = await createDextoProject();

                // then get user inputs for directory, llm etc.
                const userInput = await getUserInputToInitDextoApp();
                try {
                    capture('dexto_create', {
                        provider: userInput.llmProvider,
                        providedKey: Boolean(userInput.llmApiKey),
                    });
                } catch {
                    // Analytics failures should not block CLI execution.
                }

                // move to project directory, then add the dexto scripts to the package.json and create the tsconfig.json
                process.chdir(appPath);
                await addDextoScriptsToPackageJson(userInput.directory, appPath);
                await createTsconfigJson(appPath, userInput.directory);

                // then initialize the other parts of the project
                await initDexto(
                    userInput.directory,
                    userInput.createExampleFile,
                    userInput.llmProvider,
                    userInput.llmApiKey
                );
                p.outro(chalk.greenBright('Dexto app created and initialized successfully!'));
                // add notes for users to get started with their newly created Dexto project
                await postCreateDexto(appPath, userInput.directory);
                safeExit('create-app', 0);
            } catch (err) {
                if (err instanceof ExitSignal) throw err;
                console.error(`❌ dexto create-app command failed: ${err}`);
                safeExit('create-app', 1, 'error');
            }
        })
    );

// 3) `init-app` SUB-COMMAND
program
    .command('init-app')
    .description('Initialize an existing Typescript app with Dexto')
    .action(
        withAnalytics('init-app', async () => {
            try {
                // pre-condition: check that package.json and tsconfig.json exist in current directory to know that project is valid
                await checkForFileInCurrentDirectory('package.json');
                await checkForFileInCurrentDirectory('tsconfig.json');

                // start intro
                p.intro(chalk.inverse('Dexto Init App'));
                const userInput = await getUserInputToInitDextoApp();
                try {
                    capture('dexto_init', {
                        provider: userInput.llmProvider,
                        providedKey: Boolean(userInput.llmApiKey),
                    });
                } catch {
                    // Analytics failures should not block CLI execution.
                }
                await initDexto(
                    userInput.directory,
                    userInput.createExampleFile,
                    userInput.llmProvider,
                    userInput.llmApiKey
                );
                p.outro(chalk.greenBright('Dexto app initialized successfully!'));

                // add notes for users to get started with their new initialized Dexto project
                await postInitDexto(userInput.directory);
                safeExit('init-app', 0);
            } catch (err) {
                if (err instanceof ExitSignal) throw err;
                // if the package.json or tsconfig.json is not found, we give instructions to create a new project
                if (err instanceof FileNotFoundError) {
                    console.error(`❌ ${err.message} Run "dexto create-app" to create a new app`);
                    safeExit('init-app', 1, 'file-not-found');
                }
                console.error(`❌ Initialization failed: ${err}`);
                safeExit('init-app', 1, 'error');
            }
        })
    );

// 4) `setup` SUB-COMMAND
program
    .command('setup')
    .description('Configure global Dexto preferences')
    .option('--provider <provider>', 'LLM provider (openai, anthropic, google, groq)')
    .option('--model <model>', 'Model name (uses provider default if not specified)')
    .option('--default-agent <agent>', 'Default agent name (default: default-agent)')
    .option('--no-interactive', 'Skip interactive prompts and API key setup')
    .option('--force', 'Overwrite existing setup without confirmation')
    .action(
        withAnalytics('setup', async (options: CLISetupOptionsInput) => {
            try {
                await handleSetupCommand(options);
                safeExit('setup', 0);
            } catch (err) {
                if (err instanceof ExitSignal) throw err;
                console.error(
                    `❌ dexto setup command failed: ${err}. Check logs in ~/.dexto/logs/dexto.log for more information`
                );
                safeExit('setup', 1, 'error');
            }
        })
    );

// 5) `install` SUB-COMMAND
program
    .command('install [agents...]')
    .description('Install agents from the registry')
    .option('--all', 'Install all available agents from registry')
    .option('--no-inject-preferences', 'Skip injecting global preferences into installed agents')
    .option('--force', 'Force reinstall even if agent is already installed')
    .action(
        withAnalytics(
            'install',
            async (agents: string[] = [], options: Partial<InstallCommandOptions>) => {
                try {
                    await handleInstallCommand(agents, options);
                    safeExit('install', 0);
                } catch (err) {
                    if (err instanceof ExitSignal) throw err;
                    console.error(`❌ dexto install command failed: ${err}`);
                    safeExit('install', 1, 'error');
                }
            }
        )
    );

// 6) `uninstall` SUB-COMMAND
program
    .command('uninstall [agents...]')
    .description('Uninstall agents from the local installation')
    .option('--all', 'Uninstall all installed agents')
    .option('--force', 'Force uninstall even if agent is protected (e.g., default-agent)')
    .action(
        withAnalytics(
            'uninstall',
            async (agents: string[], options: Partial<UninstallCommandOptions>) => {
                try {
                    await handleUninstallCommand(agents, options);
                    safeExit('uninstall', 0);
                } catch (err) {
                    if (err instanceof ExitSignal) throw err;
                    console.error(`❌ dexto uninstall command failed: ${err}`);
                    safeExit('uninstall', 1, 'error');
                }
            }
        )
    );

// 7) `list-agents` SUB-COMMAND
program
    .command('list-agents')
    .description('List available and installed agents')
    .option('--verbose', 'Show detailed agent information')
    .option('--installed', 'Show only installed agents')
    .option('--available', 'Show only available agents')
    .action(
        withAnalytics('list-agents', async (options: ListAgentsCommandOptionsInput) => {
            try {
                await handleListAgentsCommand(options);
                safeExit('list-agents', 0);
            } catch (err) {
                if (err instanceof ExitSignal) throw err;
                console.error(`❌ dexto list-agents command failed: ${err}`);
                safeExit('list-agents', 1, 'error');
            }
        })
    );

// 8) `which` SUB-COMMAND
program
    .command('which <agent>')
    .description('Show the path to an agent')
    .action(
        withAnalytics('which', async (agent: string) => {
            try {
                await handleWhichCommand(agent);
                safeExit('which', 0);
            } catch (err) {
                if (err instanceof ExitSignal) throw err;
                console.error(`❌ dexto which command failed: ${err}`);
                safeExit('which', 1, 'error');
            }
        })
    );

// Helper to bootstrap a minimal agent for non-interactive session/search ops
async function bootstrapAgentFromGlobalOpts() {
    const globalOpts = program.opts();
    const resolvedPath = await resolveAgentPath(
        globalOpts.agent,
        globalOpts.autoInstall !== false,
        true
    );
    const rawConfig = await loadAgentConfig(resolvedPath);
    const mergedConfig = applyCLIOverrides(rawConfig, globalOpts);
    const agent = new DextoAgent(mergedConfig, globalOpts.agent);
    await agent.start();

    // Register graceful shutdown
    const shutdown = async () => {
        try {
            await agent.stop();
        } catch (_err) {
            // Ignore shutdown errors
        }
    };

    process.on('SIGINT', shutdown);
    process.on('SIGTERM', shutdown);

    return agent;
}

// 9) `session` SUB-COMMAND
const sessionCommand = program.command('session').description('Manage chat sessions');

sessionCommand
    .command('list')
    .description('List all sessions')
    .action(
        withAnalytics('session list', async () => {
            try {
                const agent = await bootstrapAgentFromGlobalOpts();

                await handleSessionListCommand(agent);
                await agent.stop();
                safeExit('session list', 0);
            } catch (err) {
                if (err instanceof ExitSignal) throw err;
                console.error(`❌ dexto session list command failed: ${err}`);
                safeExit('session list', 1, 'error');
            }
        })
    );

sessionCommand
    .command('history')
    .description('Show session history')
    .argument('[sessionId]', 'Session ID (defaults to current session)')
    .action(
        withAnalytics('session history', async (sessionId: string) => {
            try {
                const agent = await bootstrapAgentFromGlobalOpts();

                await handleSessionHistoryCommand(agent, sessionId);
                await agent.stop();
                safeExit('session history', 0);
            } catch (err) {
                if (err instanceof ExitSignal) throw err;
                console.error(`❌ dexto session history command failed: ${err}`);
                safeExit('session history', 1, 'error');
            }
        })
    );

sessionCommand
    .command('delete')
    .description('Delete a session')
    .argument('<sessionId>', 'Session ID to delete')
    .action(
        withAnalytics('session delete', async (sessionId: string) => {
            try {
                const agent = await bootstrapAgentFromGlobalOpts();

                await handleSessionDeleteCommand(agent, sessionId);
                await agent.stop();
                safeExit('session delete', 0);
            } catch (err) {
                if (err instanceof ExitSignal) throw err;
                console.error(`❌ dexto session delete command failed: ${err}`);
                safeExit('session delete', 1, 'error');
            }
        })
    );

// 10) `search` SUB-COMMAND
program
    .command('search')
    .description('Search session history')
    .argument('<query>', 'Search query')
    .option('--session <sessionId>', 'Search in specific session')
    .option('--role <role>', 'Filter by role (user, assistant, system, tool)')
    .option('--limit <number>', 'Limit number of results', '10')
    .action(
        withAnalytics(
            'search',
            async (query: string, options: { session?: string; role?: string; limit?: string }) => {
                try {
                    const agent = await bootstrapAgentFromGlobalOpts();

                    const searchOptions: {
                        sessionId?: string;
                        role?: 'user' | 'assistant' | 'system' | 'tool';
                        limit?: number;
                    } = {};

                    if (options.session) {
                        searchOptions.sessionId = options.session;
                    }
                    if (options.role) {
                        const allowed = new Set(['user', 'assistant', 'system', 'tool']);
                        if (!allowed.has(options.role)) {
                            console.error(
                                `❌ Invalid role: ${options.role}. Use one of: user, assistant, system, tool`
                            );
                            safeExit('search', 1, 'invalid-role');
                        }
                        searchOptions.role = options.role as
                            | 'user'
                            | 'assistant'
                            | 'system'
                            | 'tool';
                    }
                    if (options.limit) {
                        const parsed = parseInt(options.limit, 10);
                        if (Number.isNaN(parsed) || parsed <= 0) {
                            console.error(
                                `❌ Invalid --limit: ${options.limit}. Use a positive integer (e.g., 10).`
                            );
                            safeExit('search', 1, 'invalid-limit');
                        }
                        searchOptions.limit = parsed;
                    }

                    await handleSessionSearchCommand(agent, query, searchOptions);
                    await agent.stop();
                    safeExit('search', 0);
                } catch (err) {
                    if (err instanceof ExitSignal) throw err;
                    console.error(`❌ dexto search command failed: ${err}`);
                    safeExit('search', 1, 'error');
                }
            }
        )
    );

// 11) `mcp` SUB-COMMAND
// For now, this mode simply aggregates and re-expose tools from configured MCP servers (no agent)
// dexto --mode mcp will be moved to this sub-command in the future
program
    .command('mcp')
    .description(
        'Start Dexto as an MCP server. Use --group-servers to aggregate and re-expose tools from configured MCP servers. \
        In the future, this command will expose the agent as an MCP server by default.'
    )
    .option('-s, --strict', 'Require all MCP server connections to succeed')
    .option(
        '--group-servers',
        'Aggregate and re-expose tools from configured MCP servers (required for now)'
    )
    .option('--name <n>', 'Name for the MCP server', 'dexto-tools')
    .option('--version <version>', 'Version for the MCP server', '1.0.0')
    .action(
        withAnalytics(
            'mcp',
            async (options) => {
                try {
                    // Validate that --group-servers flag is provided (mandatory for now)
                    if (!options.groupServers) {
                        console.error(
                            '❌ The --group-servers flag is required. This command currently only supports aggregating and re-exposing tools from configured MCP servers.'
                        );
                        console.error('Usage: dexto mcp --group-servers');
                        safeExit('mcp', 1, 'missing-group-servers');
                    }

                    // Load and resolve config
                    // Get the global agent option from the main program
                    const globalOpts = program.opts();
                    const nameOrPath = globalOpts.agent;

                    const configPath = await resolveAgentPath(
                        nameOrPath,
                        globalOpts.autoInstall !== false,
                        true
                    );
                    console.log(`📄 Loading Dexto config from: ${configPath}`);
                    const config = await loadAgentConfig(configPath);

                    logger.info(`Validating MCP servers...`);
                    // Validate that MCP servers are configured
                    if (!config.mcpServers || Object.keys(config.mcpServers).length === 0) {
                        console.error(
                            '❌ No MCP servers configured. Please configure mcpServers in your config file.'
                        );
                        safeExit('mcp', 1, 'no-mcp-servers');
                    }

                    const { ServerConfigsSchema } = await import('@dexto/core');
                    const validatedServers = ServerConfigsSchema.parse(config.mcpServers);
                    logger.info(
                        `Validated MCP servers. Configured servers: ${Object.keys(validatedServers).join(', ')}`
                    );

                    // Logs are already redirected to file by default to prevent interference with stdio transport
                    const currentLogPath = logger.getLogFilePath();
                    logger.info(
                        `MCP mode using log file: ${currentLogPath || 'default .dexto location'}`
                    );

                    logger.info(
                        `Starting MCP tool aggregation server: ${options.name} v${options.version}`
                    );

                    // Create stdio transport for MCP tool aggregation
                    const mcpTransport = await createMcpTransport('stdio');
                    // Initialize tool aggregation server
                    await initializeMcpToolAggregationServer(
                        validatedServers,
                        mcpTransport,
                        options.name,
                        options.version,
                        options.strict
                    );

                    logger.info('MCP tool aggregation server started successfully');
                } catch (err) {
                    if (err instanceof ExitSignal) throw err;
                    // Write to stderr to avoid interfering with MCP protocol
                    process.stderr.write(`MCP tool aggregation server startup failed: ${err}\n`);
                    safeExit('mcp', 1, 'mcp-agg-failed');
                }
            },
            { timeoutMs: 0 }
        )
    );

// 10) Main dexto CLI - Interactive/One shot (CLI/HEADLESS) or run in other modes (--mode web/discord/telegram)
program
    .argument(
        '[prompt...]',
        'Natural-language prompt to run once. If not passed, dexto will start as an interactive CLI'
    )
    // Main customer facing description
    .description(
        'Dexto CLI - AI-powered assistant with session management\n\n' +
            'Basic Usage:\n' +
            '  dexto                    Start interactive REPL\n' +
            '  dexto "query"            Start REPL with initial prompt\n' +
            '  dexto -p "query"         Run query, then exit\n' +
            '  cat file | dexto -p "query"  Process piped content\n\n' +
            'Session Management:\n' +
            '  dexto -c                 Continue most recent conversation\n' +
            '  dexto -c -p "query"      Continue conversation, then exit\n' +
            '  dexto -r "<session-id>" "query"  Resume session by ID\n\n' +
            'Tool Confirmation:\n' +
            '  dexto --auto-approve     Auto-approve all tool executions\n\n' +
            'Advanced Modes:\n' +
            '  dexto --mode web         Run web UI\n' +
            '  dexto --mode server      Run as API server\n' +
            '  dexto --mode discord     Run as Discord bot\n' +
            '  dexto --mode telegram    Run as Telegram bot\n' +
            '  dexto --mode mcp         Run as MCP server\n\n' +
            'Session Commands: dexto session list|history|delete • search\n' +
            'Search: dexto search <query> [--session <id>] [--role <role>]\n\n' +
            'See https://github.com/truffle-ai/dexto for more examples and documentation'
    )
    .action(
        withAnalytics(
            'main',
            async (prompt: string[] = []) => {
                // ——— ENV CHECK (optional) ———
                if (!existsSync('.env')) {
                    logger.debug(
                        'WARNING: .env file not found; copy .env.example and set your API keys.'
                    );
                }

                const opts = program.opts();
                let headlessInput: string | undefined = undefined;

                // Prefer explicit -p/--prompt for headless one-shot
                if (opts.prompt !== undefined && String(opts.prompt).trim() !== '') {
                    headlessInput = String(opts.prompt);
                } else if (opts.prompt !== undefined) {
                    // Explicit empty -p "" was provided
                    console.error(
                        '❌ For headless one-shot mode, prompt cannot be empty. Provide a non-empty prompt with -p/--prompt or use positional argument.'
                    );
                    safeExit('main', 1, 'empty-prompt');
                } else if (prompt.length > 0) {
                    // Enforce quoted single positional argument for headless mode
                    if (prompt.length === 1) {
                        headlessInput = prompt[0];
                    } else {
                        console.error(
                            '❌ For headless one-shot mode, pass the prompt in double quotes as a single argument (e.g., "say hello") or use -p/--prompt.'
                        );
                        safeExit('main', 1, 'too-many-positional');
                    }
                }

                // Note: Agent selection must be passed via -a/--agent. We no longer interpret
                // the first positional argument as an agent name to avoid ambiguity with prompts.

                // ——— Infer provider & API key from model ———
                if (opts.model) {
                    let provider: LLMProvider;
                    try {
                        provider = getProviderFromModel(opts.model);
                    } catch (err) {
                        console.error(`❌ ${(err as Error).message}`);
                        console.error(`Supported models: ${getAllSupportedModels().join(', ')}`);
                        safeExit('main', 1, 'invalid-model');
                    }

                    const apiKey = resolveApiKeyForProvider(provider);
                    if (!apiKey) {
                        console.error(
                            `❌ Missing API key for provider '${provider}' - please set the appropriate environment variable`
                        );
                        safeExit('main', 1, 'missing-api-key');
                    }
                    opts.provider = provider;
                    opts.apiKey = apiKey;
                }

                try {
                    validateCliOptions(opts);
                } catch (err) {
                    handleCliOptionsError(err);
                }

                // ——— ENHANCED PREFERENCE-AWARE CONFIG LOADING ———
                let validatedConfig: AgentConfig;
                let resolvedPath: string;

                try {
                    // Case 1: File path - skip all validation and setup
                    if (opts.agent && isPath(opts.agent)) {
                        resolvedPath = await resolveAgentPath(
                            opts.agent,
                            opts.autoInstall !== false,
                            true
                        );
                    }
                    // Cases 2 & 3: Default agent or registry agent
                    else {
                        // Early registry validation for named agents
                        if (opts.agent) {
                            const registry = getAgentRegistry();
                            if (!registry.hasAgent(opts.agent)) {
                                console.error(`❌ Agent '${opts.agent}' not found in registry`);

                                // Show available agents
                                const available = Object.keys(registry.getAvailableAgents());
                                if (available.length > 0) {
                                    console.log(`📋 Available agents: ${available.join(', ')}`);
                                } else {
                                    console.log('📋 No agents available in registry');
                                }
                                safeExit('main', 1, 'agent-not-in-registry');
                                return;
                            }
                        }

                        // Check setup state and auto-trigger if needed
                        // Skip if --skip-setup flag is set (for MCP mode, automation, etc.)
                        if (!opts.skipSetup && (await requiresSetup())) {
                            if (opts.interactive === false) {
                                console.error(
                                    '❌ Setup required but --no-interactive flag is set.'
                                );
                                console.error(
                                    '💡 Run `dexto setup` first, or use --skip-setup to bypass global setup.'
                                );
                                safeExit('main', 1, 'setup-required-non-interactive');
                            }

                            await handleSetupCommand({ interactive: true });
                        }

                        // Now resolve agent (will auto-install with preferences since setup is complete)
                        resolvedPath = await resolveAgentPath(
                            opts.agent,
                            opts.autoInstall !== false,
                            true
                        );
                    }

                    // Load raw config and apply CLI overrides
                    const rawConfig = await loadAgentConfig(resolvedPath);
                    const mergedConfig = applyCLIOverrides(rawConfig, opts as CLIConfigOverrides);

                    // Validate with interactive setup if needed (for API key issues)
                    validatedConfig = await validateAgentConfig(
                        mergedConfig,
                        opts.interactive !== false
                    );
                } catch (err) {
                    if (err instanceof ExitSignal) throw err;
                    // Config loading failed completely
                    console.error(`❌ Failed to load configuration: ${err}`);
                    safeExit('main', 1, 'config-load-failed');
                }

                // ——— CREATE AGENT ———
                let agent: DextoAgent;
                try {
                    console.log(`🚀 Initializing Dexto with config: ${resolvedPath}`);

                    // Set run mode for tool confirmation provider
                    process.env.DEXTO_RUN_MODE = opts.mode;

                    // Apply --strict flag to all server configs
                    if (opts.strict && validatedConfig.mcpServers) {
                        for (const [_serverName, serverConfig] of Object.entries(
                            validatedConfig.mcpServers
                        )) {
                            // All server config types have connectionMode field
                            serverConfig.connectionMode = 'strict';
                        }
                    }

                    // DextoAgent will parse/validate again (parse-twice pattern)
                    agent = new DextoAgent(validatedConfig, opts.agent);

                    // Start the agent (initialize async services)
                    await agent.start();

                    // Handle session options - simplified logic
                    if (opts.resume) {
                        try {
                            // Resume specific session by ID
                            await agent.loadSessionAsDefault(opts.resume);
                            logger.info(`Resumed session: ${opts.resume}`, null, 'cyan');
                        } catch (err) {
                            console.error(
                                `❌ Failed to resume session '${opts.resume}': ${err instanceof Error ? err.message : String(err)}`
                            );
                            console.error('💡 Use `dexto session list` to see available sessions');
                            safeExit('main', 1, 'resume-failed');
                        }
                    } else if (opts.continue) {
                        try {
                            // Continue from most recent session
                            await loadMostRecentSession(agent);
                            // If no sessions existed, create a new one to honor default-new invariant
                            const sessionsAfter = await agent.listSessions();
                            if (sessionsAfter.length === 0) {
                                const session = await agent.createSession();
                                await agent.loadSessionAsDefault(session.id);
                                logger.info(`Created new session: ${session.id}`, null, 'green');
                            }
                        } catch (err) {
                            console.error(
                                `❌ Failed to continue session: ${err instanceof Error ? err.message : String(err)}`
                            );
                            safeExit('main', 1, 'continue-failed');
                        }
                    } else {
                        // Default behavior: create new session
                        try {
                            const session = await agent.createSession();
                            await agent.loadSessionAsDefault(session.id);
                            logger.info(`Created new session: ${session.id}`, null, 'green');
                        } catch (err) {
                            console.error(
                                `❌ Failed to create new session: ${err instanceof Error ? err.message : String(err)}`
                            );
                            safeExit('main', 1, 'create-session-failed');
                        }
                    }
                } catch (err) {
                    if (err instanceof ExitSignal) throw err;
                    // Ensure config errors are shown to user, not hidden in logs
                    console.error(`❌ Configuration Error: ${(err as Error).message}`);
                    safeExit('main', 1, 'config-error');
                }

<<<<<<< HEAD
        // ——— Dispatch based on --mode ———
        switch (opts.mode) {
            case 'cli': {
                // Set up CLI user approval subscriber (tool confirmations + elicitation)
                const { CLIUserApprovalSubscriber } = await import(
                    './cli/user-approval/cli-user-approval-subscriber.js'
                );
                const cliSubscriber = new CLIUserApprovalSubscriber();
                cliSubscriber.subscribe(agent.agentEventBus);
                logger.info('Setting up CLI event subscriptions...');

                if (headlessInput) {
                    // One shot CLI
                    await startHeadlessCli(agent, headlessInput);
                    process.exit(0);
                } else {
                    await startAiCli(agent); // Interactive CLI
                }
                break;
            }

            case 'web': {
                const webPort = parseInt(opts.webPort, 10);
                const frontPort = getPort(process.env.FRONTEND_PORT, webPort, 'FRONTEND_PORT');
                const apiPort = getPort(process.env.API_PORT, webPort + 1, 'API_PORT');
                const apiUrl = process.env.API_URL ?? `http://localhost:${apiPort}`;
                const nextJSserverURL = process.env.FRONTEND_URL ?? `http://localhost:${frontPort}`;

                // Start API server
                await startApiServer(agent, apiPort, agent.getEffectiveConfig().agentCard || {});

                // Start Next.js web server
                const webServerStarted = await startNextJsWebServer(
                    apiUrl,
                    frontPort,
                    nextJSserverURL
                );
=======
                // ——— Dispatch based on --mode ———
                switch (opts.mode) {
                    case 'cli': {
                        const toolConfirmationMode =
                            agent.getEffectiveConfig().toolConfirmation?.mode ?? 'event-based';

                        if (toolConfirmationMode === 'event-based') {
                            // Set up CLI tool confirmation subscriber
                            const { CLIToolConfirmationSubscriber } = await import(
                                './cli/tool-confirmation/cli-confirmation-handler.js'
                            );
                            const cliSubscriber = new CLIToolConfirmationSubscriber();
                            cliSubscriber.subscribe(agent.agentEventBus);
                            logger.info('Setting up CLI event subscriptions...');
                        } else {
                            logger.info(
                                `Tool confirmation mode '${toolConfirmationMode}' active – skipping interactive CLI approval prompts.`
                            );
                        }
>>>>>>> 239ff3b0

                        if (headlessInput) {
                            // One shot CLI
                            await startHeadlessCli(agent, headlessInput);
                            safeExit('main', 0);
                        } else {
                            await startAiCli(agent); // Interactive CLI
                        }
                        break;
                    }

                    case 'web': {
                        const webPort = parseInt(opts.webPort, 10);
                        const frontPort = getPort(
                            process.env.FRONTEND_PORT,
                            webPort,
                            'FRONTEND_PORT'
                        );
                        const apiPort = getPort(process.env.API_PORT, webPort + 1, 'API_PORT');
                        const apiUrl = process.env.API_URL ?? `http://localhost:${apiPort}`;
                        const nextJSserverURL =
                            process.env.FRONTEND_URL ?? `http://localhost:${frontPort}`;

                        // Start API server
                        await startApiServer(
                            agent,
                            apiPort,
                            agent.getEffectiveConfig().agentCard || {},
                            opts.agent
                        );

                        // Start Next.js web server
                        const webServerStarted = await startNextJsWebServer(
                            apiUrl,
                            frontPort,
                            nextJSserverURL
                        );

                        // Open WebUI in browser if server started successfully
                        if (webServerStarted) {
                            try {
                                const { default: open } = await import('open');
                                await open(nextJSserverURL, { wait: false });
                                console.log(
                                    chalk.green(`🌐 Opened WebUI in browser: ${nextJSserverURL}`)
                                );
                            } catch (_error) {
                                console.log(
                                    chalk.yellow(`💡 WebUI is available at: ${nextJSserverURL}`)
                                );
                            }
                        }

                        break;
                    }

                    // Start server with REST APIs and WebSockets on port 3001
                    // This also enables dexto to be used as a remote mcp server at localhost:3001/mcp
                    case 'server': {
                        // Start server with REST APIs and WebSockets only
                        const agentCard = agent.getEffectiveConfig().agentCard ?? {};
                        const apiPort = getPort(process.env.API_PORT, 3001, 'API_PORT');
                        const apiUrl = process.env.API_URL ?? `http://localhost:${apiPort}`;

                        console.log('🌐 Starting server (REST APIs + WebSockets)...');
                        await startApiServer(agent, apiPort, agentCard, opts.agent);
                        console.log(`✅ Server running at ${apiUrl}`);
                        console.log('Available endpoints:');
                        console.log('  POST /api/message - Send async message');
                        console.log('  POST /api/message-sync - Send sync message');
                        console.log('  POST /api/reset - Reset conversation');
                        console.log('  GET  /api/mcp/servers - List MCP servers');
                        console.log('  WebSocket support available for real-time events');
                        break;
                    }

                    case 'discord':
                        console.log('🤖 Starting Discord bot…');
                        try {
                            startDiscordBot(agent);
                        } catch (err) {
                            console.error('❌ Discord startup failed:', err);
                            safeExit('main', 1, 'discord-startup-failed');
                        }
                        break;

                    case 'telegram':
                        console.log('🤖 Starting Telegram bot…');
                        try {
                            startTelegramBot(agent);
                        } catch (err) {
                            console.error('❌ Telegram startup failed:', err);
                            safeExit('main', 1, 'telegram-startup-failed');
                        }
                        break;

                    // TODO: Remove if server mode is stable and supports mcp
                    // Starts dexto as a local mcp server
                    // Use `dexto --mode mcp` to start dexto as a local mcp server
                    // Use `dexto --mode server` to start dexto as a remote server
                    case 'mcp': {
                        // Start stdio mcp server only
                        const agentCardConfig = agent.getEffectiveConfig().agentCard || {
                            name: 'dexto',
                            version: '1.0.0',
                        };

                        try {
                            // Logs are already redirected to file by default to prevent interference with stdio transport
                            const agentCardData = createAgentCard(
                                {
                                    defaultName: agentCardConfig.name ?? 'dexto',
                                    defaultVersion: agentCardConfig.version ?? '1.0.0',
                                    defaultBaseUrl: 'stdio://local-dexto',
                                },
                                agentCardConfig // preserve overrides from agent file
                            );
                            // Use stdio transport in mcp mode
                            const mcpTransport = await createMcpTransport('stdio');
                            await initializeMcpServer(agent, agentCardData, mcpTransport);
                        } catch (err) {
                            // Write to stderr instead of stdout to avoid interfering with MCP protocol
                            process.stderr.write(`MCP server startup failed: ${err}\n`);
                            safeExit('main', 1, 'mcp-startup-failed');
                        }
                        break;
                    }

                    default:
                        console.error(
                            `❌ Unknown mode '${opts.mode}'. Use cli, web, server, discord, telegram, or mcp.`
                        );
                        safeExit('main', 1, 'unknown-mode');
                }
            },
            { timeoutMs: 0 }
        )
    );

// 11) PARSE & EXECUTE
program.parseAsync(process.argv);<|MERGE_RESOLUTION|>--- conflicted
+++ resolved
@@ -785,45 +785,6 @@
                     safeExit('main', 1, 'config-error');
                 }
 
-<<<<<<< HEAD
-        // ——— Dispatch based on --mode ———
-        switch (opts.mode) {
-            case 'cli': {
-                // Set up CLI user approval subscriber (tool confirmations + elicitation)
-                const { CLIUserApprovalSubscriber } = await import(
-                    './cli/user-approval/cli-user-approval-subscriber.js'
-                );
-                const cliSubscriber = new CLIUserApprovalSubscriber();
-                cliSubscriber.subscribe(agent.agentEventBus);
-                logger.info('Setting up CLI event subscriptions...');
-
-                if (headlessInput) {
-                    // One shot CLI
-                    await startHeadlessCli(agent, headlessInput);
-                    process.exit(0);
-                } else {
-                    await startAiCli(agent); // Interactive CLI
-                }
-                break;
-            }
-
-            case 'web': {
-                const webPort = parseInt(opts.webPort, 10);
-                const frontPort = getPort(process.env.FRONTEND_PORT, webPort, 'FRONTEND_PORT');
-                const apiPort = getPort(process.env.API_PORT, webPort + 1, 'API_PORT');
-                const apiUrl = process.env.API_URL ?? `http://localhost:${apiPort}`;
-                const nextJSserverURL = process.env.FRONTEND_URL ?? `http://localhost:${frontPort}`;
-
-                // Start API server
-                await startApiServer(agent, apiPort, agent.getEffectiveConfig().agentCard || {});
-
-                // Start Next.js web server
-                const webServerStarted = await startNextJsWebServer(
-                    apiUrl,
-                    frontPort,
-                    nextJSserverURL
-                );
-=======
                 // ——— Dispatch based on --mode ———
                 switch (opts.mode) {
                     case 'cli': {
@@ -843,7 +804,6 @@
                                 `Tool confirmation mode '${toolConfirmationMode}' active – skipping interactive CLI approval prompts.`
                             );
                         }
->>>>>>> 239ff3b0
 
                         if (headlessInput) {
                             // One shot CLI
