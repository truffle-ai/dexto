/**
 * System Commands Module
 *
 * This module defines system-level slash commands for the Dexto CLI interface.
 * These commands provide system configuration, logging, and statistics functionality.
 *
 * Available System Commands:
 * - /log [level] - Set or view log level
 * - /config - Show current configuration
 * - /stats - Show system statistics
 */

import chalk from 'chalk';
import { logger, type DextoAgent } from '@dexto/core';
import type { CommandDefinition, CommandHandlerResult } from '../command-parser.js';
import { formatForInkCli } from '../utils/format-output.js';
import { CommandOutputHelper } from '../utils/command-output.js';
import type {
    ConfigStyledData,
    StatsStyledData,
    LogConfigStyledData,
} from '../../../ink-cli/state/types.js';

/**
 * System commands for configuration and monitoring
 */
export const systemCommands: CommandDefinition[] = [
    {
        name: 'log',
        description: 'View or change log level interactively',
        usage: '/log [level]',
        category: 'System',
        aliases: [],
        handler: async (args: string[], _agent: DextoAgent): Promise<boolean | string> => {
            const validLevels = ['error', 'warn', 'info', 'http', 'verbose', 'debug', 'silly'];
            const level = args[0];

            if (!level) {
                // Interactive view: show current level and options
                const currentLevel = logger.getLevel();
                const logFilePath = logger.getLogFilePath();

                console.log(chalk.bold.blue('\n📊 Logging Configuration:\n'));
                console.log(`  Current level: ${chalk.green.bold(currentLevel)}`);
                if (logFilePath) {
                    console.log(`  Log file: ${chalk.cyan(logFilePath)}`);
                }
                console.log(chalk.dim('\n  Available levels (from least to most verbose):'));
                validLevels.forEach((lvl) => {
                    const isCurrent = lvl === currentLevel;
                    const marker = isCurrent ? chalk.green('▶') : ' ';
                    const levelText = isCurrent ? chalk.green.bold(lvl) : chalk.gray(lvl);
                    console.log(`  ${marker} ${levelText}`);
                });
                console.log(
                    chalk.dim('\n  💡 Use /log <level> to change level (e.g., /log debug)\n')
                );

                const output = [
                    '\n📊 Logging Configuration:',
                    `Current level: ${currentLevel}`,
                    logFilePath ? `Log file: ${logFilePath}` : '',
                    '\nAvailable levels: error, warn, info, http, verbose, debug, silly',
                    '💡 Use /log <level> to change level',
                ]
                    .filter(Boolean)
                    .join('\n');

                return formatForInkCli(output);
            }

            if (validLevels.includes(level)) {
                logger.setLevel(level);
                logger.info(`Log level set to ${level}`, null, 'green');
                console.log(chalk.green(`✅ Log level changed to: ${chalk.bold(level)}`));
                const output = `✅ Log level set to ${level}`;
                return formatForInkCli(output);
            } else {
                const errorMsg = `❌ Invalid log level: ${level}\nValid levels: ${validLevels.join(', ')}`;
                console.log(chalk.red(`❌ Invalid log level: ${chalk.bold(level)}`));
                console.log(chalk.dim(`Valid levels: ${validLevels.join(', ')}`));
                return formatForInkCli(errorMsg);
            }
        },
    },
    {
        name: 'config',
        description: 'Show current configuration',
        usage: '/config',
        category: 'System',
        handler: async (_args: string[], agent: DextoAgent): Promise<CommandHandlerResult> => {
            try {
                const config = agent.getEffectiveConfig();
<<<<<<< HEAD
                const servers = Object.keys(config.mcpServers || {});
=======

                // Build output string
                const outputLines: string[] = ['\n⚙️  Current Configuration:\n'];

                // LLM Config
                outputLines.push('🤖 LLM:');
                outputLines.push(`  Provider: ${config.llm.provider}`);
                outputLines.push(`  Model: ${config.llm.model}`);

                // Session Config
                outputLines.push('\n💬 Sessions:');
                outputLines.push(
                    `  Max Sessions: ${config.sessions?.maxSessions?.toString() || 'Default'}`
                );
                outputLines.push(
                    `  Session TTL: ${config.sessions?.sessionTTL ? `${config.sessions.sessionTTL / 1000}s` : 'Default'}`
                );

                // MCP Servers
                outputLines.push('\n🔌 MCP Servers:');
                const servers = Object.keys(config.mcpServers || {});
                if (servers.length > 0) {
                    for (const server of servers) {
                        outputLines.push(`  ${server}`);
                    }
                } else {
                    outputLines.push('  No MCP servers configured');
                }

                const output = outputLines.join('\n') + '\n';

                // Log for regular CLI
                console.log(chalk.blue('\n⚙️  Current Configuration:\n'));
                console.log(chalk.bold('🤖 LLM:'));
                console.log(`  Provider: ${chalk.cyan(config.llm.provider)}`);
                console.log(`  Model: ${chalk.cyan(config.llm.model)}`);
                console.log(chalk.bold('\n💬 Sessions:'));
                console.log(
                    `  Max Sessions: ${chalk.cyan(config.sessions?.maxSessions?.toString() || 'Default')}`
                );
                console.log(
                    `  Session TTL: ${chalk.cyan(config.sessions?.sessionTTL ? `${config.sessions.sessionTTL / 1000}s` : 'Default')}`
                );
                console.log(chalk.bold('\n🔌 MCP Servers:'));
                if (servers.length > 0) {
                    for (const server of servers) {
                        console.log(`  ${chalk.cyan(server)}`);
                    }
                } else {
                    console.log(chalk.dim('  No MCP servers configured'));
                }
                console.log();
>>>>>>> d640e402

                // Build styled data
                const styledData: ConfigStyledData = {
                    provider: config.llm.provider,
                    model: config.llm.model,
                    router: config.llm.router,
                    maxSessions: config.sessions?.maxSessions?.toString() || 'Default',
                    sessionTTL: config.sessions?.sessionTTL
                        ? `${config.sessions.sessionTTL / 1000}s`
                        : 'Default',
                    mcpServers: servers,
                };

                // Build fallback text
                const fallbackLines: string[] = [
                    'Configuration:',
                    `  LLM: ${config.llm.provider} / ${config.llm.model}`,
                    `  Router: ${config.llm.router}`,
                    `  Sessions: max=${styledData.maxSessions}, ttl=${styledData.sessionTTL}`,
                    `  MCP Servers: ${servers.length > 0 ? servers.join(', ') : 'none'}`,
                ];

                return CommandOutputHelper.styled('config', styledData, fallbackLines.join('\n'));
            } catch (error) {
                const errorMsg = `Failed to get configuration: ${error instanceof Error ? error.message : String(error)}`;
                logger.error(errorMsg);
                return formatForInkCli(`❌ ${errorMsg}`);
            }
        },
    },
    {
        name: 'stats',
        description: 'Show system statistics',
        usage: '/stats',
        category: 'System',
        handler: async (_args: string[], agent: DextoAgent): Promise<CommandHandlerResult> => {
            try {
                // Session stats
                const sessionStats = await agent.sessionManager.getSessionStats();

                // MCP stats
                const connectedServers = agent.getMcpClients().size;
                const failedConnections = Object.keys(agent.getMcpFailedConnections()).length;

                // Tools
                let toolCount = 0;
                try {
                    const tools = await agent.getAllMcpTools();
                    toolCount = Object.keys(tools).length;
                } catch {
                    // Ignore - toolCount stays 0
                }

                // Build styled data
                const styledData: StatsStyledData = {
                    sessions: {
                        total: sessionStats.totalSessions,
                        inMemory: sessionStats.inMemorySessions,
                        maxAllowed: sessionStats.maxSessions,
                    },
                    mcp: {
                        connected: connectedServers,
                        failed: failedConnections,
                        toolCount,
                    },
                };

                // Build fallback text
                const fallbackLines: string[] = [
                    'System Statistics:',
                    `  Sessions: ${sessionStats.totalSessions} total, ${sessionStats.inMemorySessions} in memory`,
                    `  MCP: ${connectedServers} connected, ${toolCount} tools`,
                ];
                if (failedConnections > 0) {
                    fallbackLines.push(`  Failed connections: ${failedConnections}`);
                }

                return CommandOutputHelper.styled('stats', styledData, fallbackLines.join('\n'));
            } catch (error) {
                const errorMsg = `Failed to get statistics: ${error instanceof Error ? error.message : String(error)}`;
                logger.error(errorMsg);
                return formatForInkCli(`❌ ${errorMsg}`);
            }
        },
    },
];<|MERGE_RESOLUTION|>--- conflicted
+++ resolved
@@ -91,62 +91,7 @@
         handler: async (_args: string[], agent: DextoAgent): Promise<CommandHandlerResult> => {
             try {
                 const config = agent.getEffectiveConfig();
-<<<<<<< HEAD
                 const servers = Object.keys(config.mcpServers || {});
-=======
-
-                // Build output string
-                const outputLines: string[] = ['\n⚙️  Current Configuration:\n'];
-
-                // LLM Config
-                outputLines.push('🤖 LLM:');
-                outputLines.push(`  Provider: ${config.llm.provider}`);
-                outputLines.push(`  Model: ${config.llm.model}`);
-
-                // Session Config
-                outputLines.push('\n💬 Sessions:');
-                outputLines.push(
-                    `  Max Sessions: ${config.sessions?.maxSessions?.toString() || 'Default'}`
-                );
-                outputLines.push(
-                    `  Session TTL: ${config.sessions?.sessionTTL ? `${config.sessions.sessionTTL / 1000}s` : 'Default'}`
-                );
-
-                // MCP Servers
-                outputLines.push('\n🔌 MCP Servers:');
-                const servers = Object.keys(config.mcpServers || {});
-                if (servers.length > 0) {
-                    for (const server of servers) {
-                        outputLines.push(`  ${server}`);
-                    }
-                } else {
-                    outputLines.push('  No MCP servers configured');
-                }
-
-                const output = outputLines.join('\n') + '\n';
-
-                // Log for regular CLI
-                console.log(chalk.blue('\n⚙️  Current Configuration:\n'));
-                console.log(chalk.bold('🤖 LLM:'));
-                console.log(`  Provider: ${chalk.cyan(config.llm.provider)}`);
-                console.log(`  Model: ${chalk.cyan(config.llm.model)}`);
-                console.log(chalk.bold('\n💬 Sessions:'));
-                console.log(
-                    `  Max Sessions: ${chalk.cyan(config.sessions?.maxSessions?.toString() || 'Default')}`
-                );
-                console.log(
-                    `  Session TTL: ${chalk.cyan(config.sessions?.sessionTTL ? `${config.sessions.sessionTTL / 1000}s` : 'Default')}`
-                );
-                console.log(chalk.bold('\n🔌 MCP Servers:'));
-                if (servers.length > 0) {
-                    for (const server of servers) {
-                        console.log(`  ${chalk.cyan(server)}`);
-                    }
-                } else {
-                    console.log(chalk.dim('  No MCP servers configured'));
-                }
-                console.log();
->>>>>>> d640e402
 
                 // Build styled data
                 const styledData: ConfigStyledData = {
@@ -160,7 +105,7 @@
                     mcpServers: servers,
                 };
 
-                // Build fallback text
+                // Build fallback text (no console.log - interferes with Ink rendering)
                 const fallbackLines: string[] = [
                     'Configuration:',
                     `  LLM: ${config.llm.provider} / ${config.llm.model}`,
