{
  "name": "dexto",
  "version": "1.2.4",
  "type": "module",
  "bin": {
    "dexto": "./dist/index.js"
  },
  "dependencies": {
    "@dexto/analytics": "workspace:*",
    "@dexto/core": "workspace:*",
    "@dexto/server": "workspace:*",
    "@clack/prompts": "^0.10.1",
    "@modelcontextprotocol/sdk": "^1.18.1",
    "boxen": "^7.1.1",
    "chalk": "^5.4.1",
    "commander": "^11.1.0",
    "discord.js": "^14.19.3",
    "dotenv": "^16.4.7",
    "express": "^4.21.2",
    "fs-extra": "^11.3.0",
    "grammy": "^1.38.2",
    "posthog-node": "^4.2.1",
    "next": "15.5.2",
    "open": "^10.2.0",
    "react": "19.1.1",
    "react-dom": "19.1.1",
    "ws": "^8.18.1",
    "yaml": "^2.7.1",
    "zod": "^3.25.0"
  },
  "scripts": {
<<<<<<< HEAD
    "build": "tsc -p tsconfig.build.json && pnpm run copy-agents",
=======
    "build": "cross-env NODE_OPTIONS='--max-old-space-size=4096' tsc -p tsconfig.build.json && pnpm run copy-agents",
    "_comment_build": "TODO: (355) This is a known issue with MCP SDK >= 1.18.1 taking heap space, see if we can solve this without heap size hacks - https://github.com/truffle-ai/dexto/pull/355#discussion_r2412949424",
>>>>>>> 1a20506c
    "copy-agents": "tsx scripts/copy-agents.ts",
    "start": "node dist/index.js",
    "typecheck": "tsc -p tsconfig.json --noEmit",
    "lint": "eslint . --ext .ts"
  },
  "devDependencies": {
    "@types/ws": "^8.5.11",
    "type-fest": "^4.26.1"
  },
  "files": [
    "dist",
    "README.md"
  ],
  "publishConfig": {
    "access": "public"
  }
}<|MERGE_RESOLUTION|>--- conflicted
+++ resolved
@@ -29,12 +29,8 @@
     "zod": "^3.25.0"
   },
   "scripts": {
-<<<<<<< HEAD
-    "build": "tsc -p tsconfig.build.json && pnpm run copy-agents",
-=======
     "build": "cross-env NODE_OPTIONS='--max-old-space-size=4096' tsc -p tsconfig.build.json && pnpm run copy-agents",
     "_comment_build": "TODO: (355) This is a known issue with MCP SDK >= 1.18.1 taking heap space, see if we can solve this without heap size hacks - https://github.com/truffle-ai/dexto/pull/355#discussion_r2412949424",
->>>>>>> 1a20506c
     "copy-agents": "tsx scripts/copy-agents.ts",
     "start": "node dist/index.js",
     "typecheck": "tsc -p tsconfig.json --noEmit",
