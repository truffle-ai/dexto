--- conflicted
+++ resolved
@@ -28,12 +28,8 @@
     "zod": "^3.25.0"
   },
   "scripts": {
-<<<<<<< HEAD
-    "build": "tsc -p tsconfig.build.json && pnpm run copy-agents && pnpm run copy-assets",
-=======
     "build": "cross-env NODE_OPTIONS='--max-old-space-size=4096' tsc -p tsconfig.build.json && pnpm run copy-agents",
     "_comment_build": "TODO: (355) This is a known issue with MCP SDK >= 1.18.1 taking heap space, see if we can solve this without heap size hacks - https://github.com/truffle-ai/dexto/pull/355#discussion_r2412949424",
->>>>>>> 35d48c5c
     "copy-agents": "tsx scripts/copy-agents.ts",
     "copy-assets": "tsx scripts/copy-assets.ts",
     "start": "node dist/index.js",
