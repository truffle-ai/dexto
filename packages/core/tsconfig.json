{
  "extends": "../../tsconfig.json",
  "compilerOptions": {
    "baseUrl": ".",
    "rootDir": "src",
    "outDir": "dist",
    "noEmit": false,
    "declaration": true,
    "declarationMap": true,
    "emitDeclarationOnly": false,
    "paths": {
      "@core/*": [
        "src/*"
      ]
    }
  },
<<<<<<< HEAD
  "include": [
    "src/**/*"
  ],
  "exclude": [
    "dist",
    "node_modules"
  ]
=======
  "include": ["src/**/*"],
  "exclude": ["**/*.test.ts", "**/*.spec.ts", "**/*.integration.test.ts", "dist", "node_modules"]
>>>>>>> 1a20506c
}<|MERGE_RESOLUTION|>--- conflicted
+++ resolved
@@ -9,21 +9,9 @@
     "declarationMap": true,
     "emitDeclarationOnly": false,
     "paths": {
-      "@core/*": [
-        "src/*"
-      ]
+      "@core/*": ["src/*"]
     }
   },
-<<<<<<< HEAD
-  "include": [
-    "src/**/*"
-  ],
-  "exclude": [
-    "dist",
-    "node_modules"
-  ]
-=======
   "include": ["src/**/*"],
   "exclude": ["**/*.test.ts", "**/*.spec.ts", "**/*.integration.test.ts", "dist", "node_modules"]
->>>>>>> 1a20506c
 }