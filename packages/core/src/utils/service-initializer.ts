/*
 * Service Initializer: Centralized Wiring for Dexto Core Services
 *
 * This module is responsible for initializing and wiring together all core agent services (LLM, client manager, message manager, event bus, etc.)
 * for the Dexto application. It provides a single entry point for constructing the service graph, ensuring consistent dependency injection
 * and configuration across CLI, web, and test environments.
 *
 * **Configuration Pattern:**
 * - The primary source of configuration is the config file (e.g., `agent.yml`), which allows users to declaratively specify both high-level
 *   and low-level service options (such as compression strategies for ContextManager, LLM provider/model, etc.).
 * - For most use cases, the config file is sufficient and preferred, as it enables environment-specific, auditable, and user-friendly customization.
 *
 * **Service Architecture:**
 * - All services are initialized based on the provided configuration.
 * - For testing scenarios, mock the service dependencies directly using test frameworks rather than relying on service injection patterns.
 *
 * **Best Practice:**
 * - Use the config file for all user-facing and environment-specific configuration, including low-level service details.
 * - For testing, use proper mocking frameworks rather than service injection to ensure clean, maintainable tests.
 *
 * This pattern ensures a clean, scalable, and maintainable architecture, balancing flexibility with simplicity.
 */

import { MCPManager } from '../mcp/manager.js';
import { ToolManager } from '../tools/tool-manager.js';
import { SystemPromptManager } from '../systemPrompt/manager.js';
import { AgentStateManager } from '../agent/state-manager.js';
import { SessionManager } from '../session/index.js';
import { SearchService } from '../search/index.js';
import { dirname, resolve } from 'path';
import { createStorageManager, StorageManager } from '../storage/index.js';
import { createAllowedToolsProvider } from '../tools/confirmation/allowed-tools-provider/factory.js';
import type { IDextoLogger } from '../logger/v2/types.js';
import type { ValidatedAgentConfig } from '@core/agent/schemas.js';
import { AgentEventBus } from '../events/index.js';
import { ResourceManager } from '../resources/manager.js';
import { ApprovalManager } from '../approval/manager.js';
import { MemoryManager } from '../memory/index.js';
import { PluginManager } from '../plugins/manager.js';
import { registerBuiltInPlugins } from '../plugins/registrations/builtins.js';
import { FileSystemService } from '../filesystem/index.js';
import { ProcessService } from '../process/index.js';
import { TodoService } from '../todo/todo-service.js';

/**
 * Type for the core agent services returned by createAgentServices
 */
export type AgentServices = {
    mcpManager: MCPManager;
    toolManager: ToolManager;
    systemPromptManager: SystemPromptManager;
    agentEventBus: AgentEventBus;
    stateManager: AgentStateManager;
    sessionManager: SessionManager;
    searchService: SearchService;
    storageManager: StorageManager;
    resourceManager: ResourceManager;
    approvalManager: ApprovalManager;
    memoryManager: MemoryManager;
    pluginManager: PluginManager;
};

// High-level factory to load, validate, and wire up all agent services in one call
/**
 * Initializes all agent services from a validated configuration.
 * @param config The validated agent configuration object
 * @param configPath Optional path to the config file (for relative path resolution)
 * @param logger Logger instance for this agent (dependency injection)
 * @returns All the initialized services required for a Dexto agent
 */
export async function createAgentServices(
    config: ValidatedAgentConfig,
    configPath: string | undefined,
    logger: IDextoLogger
): Promise<AgentServices> {
    // 0. Initialize telemetry FIRST (before any decorated classes are instantiated)
    // This must happen before creating any services that use @InstrumentClass decorator
    if (config.telemetry?.enabled) {
        const { Telemetry } = await import('../telemetry/telemetry.js');
        await Telemetry.init(config.telemetry);
        logger.debug('Telemetry initialized');
    }

    // 1. Initialize shared event bus
    const agentEventBus: AgentEventBus = new AgentEventBus();
    logger.debug('Agent event bus initialized');

    // 2. Initialize storage manager (schema provides in-memory defaults, CLI enrichment adds filesystem paths)
    logger.debug('Initializing storage manager');
    const storageManager = await createStorageManager(config.storage, logger);

    logger.debug('Storage manager initialized', {
        cache: config.storage.cache.type,
        database: config.storage.database.type,
    });

    // 3. Initialize approval system (generalized user approval)
    // Created before MCP manager since MCP manager depends on it for elicitation support
    logger.debug('Initializing approval manager');
    const approvalManager = new ApprovalManager(
        agentEventBus,
        {
            toolConfirmation: {
                mode: config.toolConfirmation.mode,
                timeout: config.toolConfirmation.timeout,
            },
            elicitation: {
                enabled: config.elicitation.enabled,
                timeout: config.elicitation.timeout,
            },
        },
        logger
    );
    logger.debug('Approval system initialized');

    // 4. Initialize MCP manager
    const mcpManager = new MCPManager(logger);
    await mcpManager.initializeFromConfig(config.mcpServers);

    // 4.1 - Wire approval manager into MCP manager for elicitation support
    mcpManager.setApprovalManager(approvalManager);
    logger.debug('Approval manager connected to MCP manager for elicitation support');

    // 5. Initialize search service
    const searchService = new SearchService(storageManager.getDatabase(), logger);

    // 6. Initialize memory manager
    const memoryManager = new MemoryManager(storageManager.getDatabase(), logger);
    logger.debug('Memory manager initialized');

    // 6.5 Initialize plugin manager
    const configDir = configPath ? dirname(resolve(configPath)) : process.cwd();
    const pluginManager = new PluginManager(
        {
            agentEventBus,
            storageManager,
            configDir,
        },
        logger
    );

    // Register built-in plugins from registry
    registerBuiltInPlugins({ pluginManager, config });
    logger.debug('Built-in plugins registered');

    // Initialize plugin manager (loads custom plugins, validates, calls initialize())
    await pluginManager.initialize(config.plugins.custom);
    logger.info('Plugin manager initialized');

    // TODO: Conditional initialization of FileSystemService and ProcessService
    // These services are only needed when specific internal tools are enabled:
    // - FileSystemService: Required by read-file, write-file, edit-file, glob-files, grep-content tools
    // - ProcessService: Required by bash-exec, bash-output, kill-process tools
    //
    // Consider lazy initialization pattern:
    // 1. Check config.internalTools to see which tools are enabled
    // 2. Only initialize services if their dependent tools are present
    // 3. This avoids overhead for agents that don't need file/process operations
    //
    // Current behavior: Always initialized for backward compatibility
    // 7. Initialize FileSystemService and ProcessService for internal tools
    const fileSystemService = new FileSystemService(
        {
            allowedPaths: ['.'],
            blockedPaths: ['.git', 'node_modules/.bin', '.env'],
            blockedExtensions: ['.exe', '.dll', '.so'],
            workingDirectory: process.cwd(),
            // Note: enableBackups and backupPath are not configured here
            // Backups are disabled by default. To enable per-agent backups,
            // filesystem config would need to be added to AgentConfig schema
        },
        logger
    );
    await fileSystemService.initialize();
    logger.debug('FileSystemService initialized');

    const processService = new ProcessService(
        {
            securityLevel: 'moderate',
            workingDirectory: process.cwd(),
        },
        logger
    );
    await processService.initialize();
    logger.debug('ProcessService initialized');

    // 7.5. Initialize TodoService for task management
    const todoService = new TodoService(storageManager.getDatabase(), agentEventBus);
    await todoService.initialize();
    logger.debug('TodoService initialized');

    // 8. Initialize tool manager with internal tools options
    // 8.1 - Create allowed tools provider based on configuration
    const allowedToolsProvider = createAllowedToolsProvider(
        {
            type: config.toolConfirmation.allowedToolsStorage,
            storageManager,
        },
        logger
    );

    // 8.2 - Initialize tool manager with direct ApprovalManager integration
    const toolManager = new ToolManager(
        mcpManager,
        approvalManager,
        allowedToolsProvider,
        config.toolConfirmation.mode,
        agentEventBus,
        config.toolConfirmation.toolPolicies,
        {
            internalToolsServices: {
                searchService,
                fileSystemService,
                processService,
                todoService,
                // sessionManager will be set after SessionManager is created
            },
            internalToolsConfig: config.internalTools,
        },
        logger
    );
    await toolManager.initialize();

    const mcpServerCount = Object.keys(config.mcpServers).length;
    if (mcpServerCount === 0) {
        logger.info('Agent initialized without MCP servers - only built-in capabilities available');
    } else {
        logger.debug(`MCPManager initialized with ${mcpServerCount} MCP server(s)`);
    }

    if (config.internalTools.length === 0) {
        logger.info('No internal tools enabled by configuration');
    } else {
        logger.info(`Internal tools enabled: ${config.internalTools.join(', ')}`);
    }

    // 9. Initialize prompt manager
    logger.debug(
        `[ServiceInitializer] Creating SystemPromptManager with configPath: ${configPath} → configDir: ${configDir}`
    );
    const systemPromptManager = new SystemPromptManager(
        config.systemPrompt,
        configDir,
        memoryManager,
        logger
    );

    // 10. Initialize state manager for runtime state tracking
    const stateManager = new AgentStateManager(config, agentEventBus, logger);
    logger.debug('Agent state manager initialized');

    // 11. Initialize resource manager (MCP + internal resources)
    const resourceManager = new ResourceManager(
        mcpManager,
        {
            internalResourcesConfig: config.internalResources,
            blobStore: storageManager.getBlobStore(),
        },
        logger
    );
    await resourceManager.initialize();

    // 12. Initialize session manager
    const sessionManager = new SessionManager(
        {
            stateManager,
            systemPromptManager,
            toolManager,
            agentEventBus,
            storageManager, // Add storage manager to session services
            resourceManager, // Add resource manager for blob storage
            pluginManager, // Add plugin manager for plugin execution
            mcpManager, // Add MCP manager for ChatSession
        },
        {
            maxSessions: config.sessions?.maxSessions,
            sessionTTL: config.sessions?.sessionTTL,
<<<<<<< HEAD
            maxSubAgentDepth: config.sessions?.maxSubAgentDepth,
            subAgentLifecycle: config.sessions?.subAgentLifecycle,
        }
=======
        },
        logger
>>>>>>> c1e814f7
    );

    // Initialize the session manager with persistent storage
    await sessionManager.init();

    logger.debug('Session manager initialized with storage support');

    // 12.5 Wire up plugin support to ToolManager (after SessionManager is created)
    toolManager.setPluginSupport(pluginManager, sessionManager, stateManager);
    logger.debug('Plugin support connected to ToolManager');

    // 12.6 Wire up SessionManager to internal tools (for spawn_agent tool)
    toolManager.setSessionManager(sessionManager);
    logger.debug('SessionManager connected to internal tools');

    // 13. Return the core services
    return {
        mcpManager,
        toolManager,
        systemPromptManager,
        agentEventBus,
        stateManager,
        sessionManager,
        searchService,
        storageManager,
        resourceManager,
        approvalManager,
        memoryManager,
        pluginManager,
    };
}<|MERGE_RESOLUTION|>--- conflicted
+++ resolved
@@ -275,14 +275,10 @@
         {
             maxSessions: config.sessions?.maxSessions,
             sessionTTL: config.sessions?.sessionTTL,
-<<<<<<< HEAD
             maxSubAgentDepth: config.sessions?.maxSubAgentDepth,
             subAgentLifecycle: config.sessions?.subAgentLifecycle,
-        }
-=======
-        },
-        logger
->>>>>>> c1e814f7
+        },
+        logger
     );
 
     // Initialize the session manager with persistent storage
