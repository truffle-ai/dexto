--- conflicted
+++ resolved
@@ -34,11 +34,8 @@
 import type { ValidatedAgentConfig } from '@core/agent/schemas.js';
 import { AgentEventBus } from '../events/index.js';
 import { ResourceManager } from '../resources/manager.js';
-<<<<<<< HEAD
 import { ApprovalManager } from '../approval/manager.js';
-=======
 import { MemoryManager } from '../memory/index.js';
->>>>>>> 35d48c5c
 
 /**
  * Type for the core agent services returned by createAgentServices
@@ -53,11 +50,8 @@
     searchService: SearchService;
     storageManager: StorageManager;
     resourceManager: ResourceManager;
-<<<<<<< HEAD
     approvalManager: ApprovalManager;
-=======
     memoryManager: MemoryManager;
->>>>>>> 35d48c5c
 };
 
 // High-level factory to load, validate, and wire up all agent services in one call
@@ -104,23 +98,18 @@
     // 5. Initialize search service
     const searchService = new SearchService(storageManager.getDatabase());
 
-<<<<<<< HEAD
-    // 6. Initialize tool manager with internal tools options
-    // 6.1 - Create allowed tools provider based on configuration
-=======
-    // 4.1 Initialize memory manager
+    // 6. Initialize memory manager
     const memoryManager = new MemoryManager(storageManager.getDatabase());
     logger.debug('Memory manager initialized');
 
-    // 5. Initialize tool manager with internal tools options
-    // 5.1 - Create allowed tools provider based on configuration
->>>>>>> 35d48c5c
+    // 7. Initialize tool manager with internal tools options
+    // 7.1 - Create allowed tools provider based on configuration
     const allowedToolsProvider = createAllowedToolsProvider({
         type: config.toolConfirmation.allowedToolsStorage,
         storageManager,
     });
 
-    // 6.2 - Initialize tool manager with direct ApprovalManager integration
+    // 7.2 - Initialize tool manager with direct ApprovalManager integration
     const toolManager = new ToolManager(
         mcpManager,
         approvalManager,
@@ -201,10 +190,7 @@
         searchService,
         storageManager,
         resourceManager,
-<<<<<<< HEAD
         approvalManager,
-=======
         memoryManager,
->>>>>>> 35d48c5c
     };
 }