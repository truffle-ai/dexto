--- conflicted
+++ resolved
@@ -96,27 +96,20 @@
     // 3. Initialize approval system (generalized user approval)
     // Created before MCP manager since MCP manager depends on it for elicitation support
     logger.debug('Initializing approval manager');
-<<<<<<< HEAD
     const approvalManager = new ApprovalManager(
         agentEventBus,
         {
-            mode: config.toolConfirmation.mode,
-            timeout: config.toolConfirmation.timeout,
-        },
-        logger
-    );
-=======
-    const approvalManager = new ApprovalManager(agentEventBus, {
-        toolConfirmation: {
-            mode: config.toolConfirmation.mode,
-            timeout: config.toolConfirmation.timeout,
-        },
-        elicitation: {
-            enabled: config.elicitation.enabled,
-            timeout: config.elicitation.timeout,
-        },
-    });
->>>>>>> 7bca27d0
+            toolConfirmation: {
+                mode: config.toolConfirmation.mode,
+                timeout: config.toolConfirmation.timeout,
+            },
+            elicitation: {
+                enabled: config.elicitation.enabled,
+                timeout: config.elicitation.timeout,
+            },
+        },
+        logger
+    );
     logger.debug('Approval system initialized');
 
     // 4. Initialize MCP manager
