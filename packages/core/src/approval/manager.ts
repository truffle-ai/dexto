--- conflicted
+++ resolved
@@ -67,27 +67,24 @@
 
     constructor(agentEventBus: AgentEventBus, config: ApprovalManagerConfig, logger: IDextoLogger) {
         this.config = config;
-<<<<<<< HEAD
         this.logger = logger.createChild(DextoLogComponent.APPROVAL);
-        this.provider = this.createProvider(agentEventBus, config);
-
-        this.logger.debug(
-            `ApprovalManager initialized with mode: ${config.mode}, timeout: ${config.timeout}ms`
-=======
 
         // Create provider for tool/command confirmations
         this.toolProvider = this.createToolProvider(agentEventBus, config.toolConfirmation);
 
         // Create provider for elicitation (or null if disabled)
         this.elicitationProvider = config.elicitation.enabled
-            ? new EventBasedApprovalProvider(agentEventBus, {
-                  defaultTimeout: config.elicitation.timeout,
-              })
+            ? new EventBasedApprovalProvider(
+                  agentEventBus,
+                  {
+                      defaultTimeout: config.elicitation.timeout,
+                  },
+                  this.logger
+              )
             : null;
 
-        logger.debug(
+        this.logger.debug(
             `ApprovalManager initialized with toolConfirmation.mode: ${config.toolConfirmation.mode}, elicitation.enabled: ${config.elicitation.enabled}`
->>>>>>> 7bca27d0
         );
     }
 
@@ -100,19 +97,13 @@
     ): ApprovalProvider {
         switch (toolConfig.mode) {
             case 'event-based':
-<<<<<<< HEAD
                 return new EventBasedApprovalProvider(
                     agentEventBus,
                     {
-                        defaultTimeout: config.timeout,
+                        defaultTimeout: toolConfig.timeout,
                     },
                     this.logger
                 );
-=======
-                return new EventBasedApprovalProvider(agentEventBus, {
-                    defaultTimeout: toolConfig.timeout,
-                });
->>>>>>> 7bca27d0
             case 'auto-approve':
                 return new NoOpApprovalProvider(
                     { defaultStatus: ApprovalStatus.APPROVED },
