--- conflicted
+++ resolved
@@ -4,13 +4,9 @@
     ApprovalResponse,
     ApprovalStatus,
 } from '../types.js';
-<<<<<<< HEAD
+import { DenialReason } from '../types.js';
 import type { IDextoLogger } from '../../logger/v2/types.js';
 import { DextoLogComponent } from '../../logger/v2/types.js';
-=======
-import { DenialReason } from '../types.js';
-import { logger } from '../../logger/index.js';
->>>>>>> 7bca27d0
 
 /**
  * No-op approval provider that automatically approves or denies all requests
