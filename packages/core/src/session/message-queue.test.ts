import { describe, it, expect, vi, beforeEach } from 'vitest';
import { MessageQueueService } from './message-queue.js';
import type { SessionEventBus } from '../events/index.js';
<<<<<<< HEAD
import type { MessageContentPart } from '../context/types.js';
import { createMockLogger } from '../logger/v2/test-utils.js';
=======
import type { ContentPart } from '../context/types.js';
>>>>>>> 6e6a3e71
import type { IDextoLogger } from '../logger/v2/types.js';

// Create a mock SessionEventBus
function createMockEventBus(): SessionEventBus {
    return {
        emit: vi.fn(),
        on: vi.fn(),
        off: vi.fn(),
        once: vi.fn(),
        removeAllListeners: vi.fn(),
    } as unknown as SessionEventBus;
}

describe('MessageQueueService', () => {
    let eventBus: SessionEventBus;
    let logger: IDextoLogger;
    let queue: MessageQueueService;

    beforeEach(() => {
        eventBus = createMockEventBus();
        logger = createMockLogger();
        queue = new MessageQueueService(eventBus, logger);
    });

    describe('enqueue()', () => {
        it('should add a message to the queue and return position and id', () => {
<<<<<<< HEAD
            const content: MessageContentPart[] = [{ type: 'text', text: 'hello' }];
=======
            const content: ContentPart[] = [{ type: 'text', text: 'hello' }];
>>>>>>> 6e6a3e71

            const result = queue.enqueue({ content });

            expect(result.queued).toBe(true);
            expect(result.position).toBe(1);
            expect(result.id).toMatch(/^msg_\d+_[a-z0-9]+$/);
        });

        it('should increment position for multiple enqueued messages', () => {
<<<<<<< HEAD
            const content: MessageContentPart[] = [{ type: 'text', text: 'hello' }];
=======
            const content: ContentPart[] = [{ type: 'text', text: 'hello' }];
>>>>>>> 6e6a3e71

            const result1 = queue.enqueue({ content });
            const result2 = queue.enqueue({ content });
            const result3 = queue.enqueue({ content });

            expect(result1.position).toBe(1);
            expect(result2.position).toBe(2);
            expect(result3.position).toBe(3);
        });

        it('should emit message:queued event with correct data', () => {
<<<<<<< HEAD
            const content: MessageContentPart[] = [{ type: 'text', text: 'hello' }];
=======
            const content: ContentPart[] = [{ type: 'text', text: 'hello' }];
>>>>>>> 6e6a3e71

            const result = queue.enqueue({ content });

            expect(eventBus.emit).toHaveBeenCalledWith('message:queued', {
                position: 1,
                id: result.id,
            });
        });

        it('should include metadata when provided', () => {
<<<<<<< HEAD
            const content: MessageContentPart[] = [{ type: 'text', text: 'hello' }];
=======
            const content: ContentPart[] = [{ type: 'text', text: 'hello' }];
>>>>>>> 6e6a3e71
            const metadata = { source: 'api', priority: 'high' };

            queue.enqueue({ content, metadata });
            const coalesced = queue.dequeueAll();

            expect(coalesced).not.toBeNull();
            const firstMessage = coalesced?.messages[0];
            expect(firstMessage?.metadata).toEqual(metadata);
        });

        it('should not include metadata field when not provided', () => {
<<<<<<< HEAD
            const content: MessageContentPart[] = [{ type: 'text', text: 'hello' }];
=======
            const content: ContentPart[] = [{ type: 'text', text: 'hello' }];
>>>>>>> 6e6a3e71

            queue.enqueue({ content });
            const coalesced = queue.dequeueAll();

            expect(coalesced).not.toBeNull();
            const firstMessage = coalesced?.messages[0];
            expect(firstMessage?.metadata).toBeUndefined();
        });
    });

    describe('dequeueAll()', () => {
        it('should return null when queue is empty', () => {
            const result = queue.dequeueAll();
            expect(result).toBeNull();
        });

        it('should return CoalescedMessage with single message', () => {
<<<<<<< HEAD
            const content: MessageContentPart[] = [{ type: 'text', text: 'hello' }];
=======
            const content: ContentPart[] = [{ type: 'text', text: 'hello' }];
>>>>>>> 6e6a3e71
            queue.enqueue({ content });

            const result = queue.dequeueAll();

            expect(result).not.toBeNull();
            expect(result?.messages).toHaveLength(1);
            expect(result?.combinedContent).toEqual(content);
        });

        it('should clear the queue after dequeue', () => {
            queue.enqueue({ content: [{ type: 'text', text: 'hello' }] });
            queue.dequeueAll();

            expect(queue.hasPending()).toBe(false);
            expect(queue.pendingCount()).toBe(0);
        });

        it('should emit message:dequeued event with correct data', () => {
            queue.enqueue({ content: [{ type: 'text', text: 'msg1' }] });
            queue.enqueue({ content: [{ type: 'text', text: 'msg2' }] });

            queue.dequeueAll();

            expect(eventBus.emit).toHaveBeenCalledWith('message:dequeued', {
                count: 2,
                ids: expect.arrayContaining([expect.stringMatching(/^msg_/)]),
                coalesced: true,
                content: expect.any(Array),
            });
        });

        it('should set coalesced to false for single message', () => {
            queue.enqueue({ content: [{ type: 'text', text: 'solo' }] });

            queue.dequeueAll();

            expect(eventBus.emit).toHaveBeenCalledWith('message:dequeued', {
                count: 1,
                ids: expect.any(Array),
                coalesced: false,
                content: [{ type: 'text', text: 'solo' }],
            });
        });
    });

    describe('coalescing', () => {
        it('should return single message content as-is', () => {
<<<<<<< HEAD
            const content: MessageContentPart[] = [
=======
            const content: ContentPart[] = [
>>>>>>> 6e6a3e71
                { type: 'text', text: 'hello world' },
                { type: 'image', image: 'base64data', mimeType: 'image/png' },
            ];
            queue.enqueue({ content });

            const result = queue.dequeueAll();

            expect(result?.combinedContent).toEqual(content);
        });

        it('should prefix two messages with First and Also', () => {
            queue.enqueue({ content: [{ type: 'text', text: 'stop' }] });
            queue.enqueue({ content: [{ type: 'text', text: 'try another way' }] });

            const result = queue.dequeueAll();

            expect(result?.combinedContent).toHaveLength(3); // First + separator + Also
            expect(result?.combinedContent[0]).toEqual({ type: 'text', text: 'First: stop' });
            expect(result?.combinedContent[1]).toEqual({ type: 'text', text: '\n\n' });
            expect(result?.combinedContent[2]).toEqual({
                type: 'text',
                text: 'Also: try another way',
            });
        });

        it('should number three or more messages', () => {
            queue.enqueue({ content: [{ type: 'text', text: 'one' }] });
            queue.enqueue({ content: [{ type: 'text', text: 'two' }] });
            queue.enqueue({ content: [{ type: 'text', text: 'three' }] });

            const result = queue.dequeueAll();

            expect(result?.combinedContent).toHaveLength(5); // 3 messages + 2 separators
            expect(result?.combinedContent[0]).toEqual({ type: 'text', text: '[1]: one' });
            expect(result?.combinedContent[2]).toEqual({ type: 'text', text: '[2]: two' });
            expect(result?.combinedContent[4]).toEqual({ type: 'text', text: '[3]: three' });
        });

        it('should preserve multimodal content (text + images)', () => {
            queue.enqueue({
                content: [
                    { type: 'text', text: 'look at this' },
                    { type: 'image', image: 'base64img1', mimeType: 'image/png' },
                ],
            });
            queue.enqueue({
                content: [{ type: 'image', image: 'base64img2', mimeType: 'image/jpeg' }],
            });

            const result = queue.dequeueAll();

            // Should have: "First: look at this", image1, separator, "Also: ", image2
            expect(result?.combinedContent).toHaveLength(5);
            expect(result?.combinedContent[0]).toEqual({
                type: 'text',
                text: 'First: look at this',
            });
            expect(result?.combinedContent[1]).toEqual({
                type: 'image',
                image: 'base64img1',
                mimeType: 'image/png',
            });
            expect(result?.combinedContent[3]).toEqual({ type: 'text', text: 'Also: ' });
            expect(result?.combinedContent[4]).toEqual({
                type: 'image',
                image: 'base64img2',
                mimeType: 'image/jpeg',
            });
        });

        it('should handle empty message content with placeholder', () => {
            queue.enqueue({ content: [{ type: 'text', text: 'first' }] });
            queue.enqueue({ content: [] });

            const result = queue.dequeueAll();

            expect(result?.combinedContent).toContainEqual({
                type: 'text',
                text: 'Also: [empty message]',
            });
        });

        it('should set correct firstQueuedAt and lastQueuedAt timestamps', async () => {
            queue.enqueue({ content: [{ type: 'text', text: 'first' }] });

            // Small delay to ensure different timestamps
            await new Promise((resolve) => setTimeout(resolve, 10));

            queue.enqueue({ content: [{ type: 'text', text: 'second' }] });

            const result = queue.dequeueAll();

            expect(result?.firstQueuedAt).toBeLessThan(result?.lastQueuedAt ?? 0);
        });
    });

    describe('hasPending() and pendingCount()', () => {
        it('should return false and 0 for empty queue', () => {
            expect(queue.hasPending()).toBe(false);
            expect(queue.pendingCount()).toBe(0);
        });

        it('should return true and correct count for non-empty queue', () => {
            queue.enqueue({ content: [{ type: 'text', text: 'msg1' }] });
            queue.enqueue({ content: [{ type: 'text', text: 'msg2' }] });

            expect(queue.hasPending()).toBe(true);
            expect(queue.pendingCount()).toBe(2);
        });

        it('should update after dequeue', () => {
            queue.enqueue({ content: [{ type: 'text', text: 'msg1' }] });
            expect(queue.pendingCount()).toBe(1);

            queue.dequeueAll();

            expect(queue.hasPending()).toBe(false);
            expect(queue.pendingCount()).toBe(0);
        });
    });

    describe('clear()', () => {
        it('should empty the queue', () => {
            queue.enqueue({ content: [{ type: 'text', text: 'msg1' }] });
            queue.enqueue({ content: [{ type: 'text', text: 'msg2' }] });

            queue.clear();

            expect(queue.hasPending()).toBe(false);
            expect(queue.pendingCount()).toBe(0);
            expect(queue.dequeueAll()).toBeNull();
        });
    });

    describe('getAll()', () => {
        it('should return empty array when queue is empty', () => {
            expect(queue.getAll()).toEqual([]);
        });

        it('should return shallow copy of queued messages', () => {
            const result1 = queue.enqueue({ content: [{ type: 'text', text: 'msg1' }] });
            const result2 = queue.enqueue({ content: [{ type: 'text', text: 'msg2' }] });

            const all = queue.getAll();

            expect(all).toHaveLength(2);
            expect(all[0]?.id).toBe(result1.id);
            expect(all[1]?.id).toBe(result2.id);
        });

        it('should not allow external mutation of queue', () => {
            queue.enqueue({ content: [{ type: 'text', text: 'msg1' }] });

            const all = queue.getAll();
            all.push({
                id: 'fake',
                content: [{ type: 'text', text: 'fake' }],
                queuedAt: Date.now(),
            });

            expect(queue.getAll()).toHaveLength(1);
        });
    });

    describe('get()', () => {
        it('should return undefined for non-existent id', () => {
            expect(queue.get('non-existent')).toBeUndefined();
        });

        it('should return message by id', () => {
<<<<<<< HEAD
            const content: MessageContentPart[] = [{ type: 'text', text: 'hello' }];
=======
            const content: ContentPart[] = [{ type: 'text', text: 'hello' }];
>>>>>>> 6e6a3e71
            const result = queue.enqueue({ content });

            const msg = queue.get(result.id);

            expect(msg).toBeDefined();
            expect(msg?.id).toBe(result.id);
            expect(msg?.content).toEqual(content);
        });
    });

    describe('remove()', () => {
        it('should return false for non-existent id', () => {
            const result = queue.remove('non-existent');

            expect(result).toBe(false);
            expect(logger.debug).toHaveBeenCalledWith(
                'Remove failed: message non-existent not found in queue'
            );
        });

        it('should remove message and return true', () => {
            const result = queue.enqueue({ content: [{ type: 'text', text: 'to remove' }] });

            const removed = queue.remove(result.id);

            expect(removed).toBe(true);
            expect(queue.get(result.id)).toBeUndefined();
            expect(queue.pendingCount()).toBe(0);
        });

        it('should emit message:removed event', () => {
            const result = queue.enqueue({ content: [{ type: 'text', text: 'to remove' }] });

            queue.remove(result.id);

            expect(eventBus.emit).toHaveBeenCalledWith('message:removed', {
                id: result.id,
            });
        });

        it('should log debug message on successful removal', () => {
            const result = queue.enqueue({ content: [{ type: 'text', text: 'to remove' }] });

            queue.remove(result.id);

            expect(logger.debug).toHaveBeenCalledWith(
                `Message removed: ${result.id}, remaining: 0`
            );
        });

        it('should maintain order of remaining messages', () => {
            const r1 = queue.enqueue({ content: [{ type: 'text', text: 'first' }] });
            const r2 = queue.enqueue({ content: [{ type: 'text', text: 'second' }] });
            const r3 = queue.enqueue({ content: [{ type: 'text', text: 'third' }] });

            queue.remove(r2.id);

            const all = queue.getAll();
            expect(all).toHaveLength(2);
            expect(all[0]?.id).toBe(r1.id);
            expect(all[1]?.id).toBe(r3.id);
        });
    });
});<|MERGE_RESOLUTION|>--- conflicted
+++ resolved
@@ -1,12 +1,8 @@
 import { describe, it, expect, vi, beforeEach } from 'vitest';
 import { MessageQueueService } from './message-queue.js';
 import type { SessionEventBus } from '../events/index.js';
-<<<<<<< HEAD
-import type { MessageContentPart } from '../context/types.js';
+import type { ContentPart } from '../context/types.js';
 import { createMockLogger } from '../logger/v2/test-utils.js';
-=======
-import type { ContentPart } from '../context/types.js';
->>>>>>> 6e6a3e71
 import type { IDextoLogger } from '../logger/v2/types.js';
 
 // Create a mock SessionEventBus
@@ -33,11 +29,7 @@
 
     describe('enqueue()', () => {
         it('should add a message to the queue and return position and id', () => {
-<<<<<<< HEAD
-            const content: MessageContentPart[] = [{ type: 'text', text: 'hello' }];
-=======
-            const content: ContentPart[] = [{ type: 'text', text: 'hello' }];
->>>>>>> 6e6a3e71
+            const content: ContentPart[] = [{ type: 'text', text: 'hello' }];
 
             const result = queue.enqueue({ content });
 
@@ -47,11 +39,7 @@
         });
 
         it('should increment position for multiple enqueued messages', () => {
-<<<<<<< HEAD
-            const content: MessageContentPart[] = [{ type: 'text', text: 'hello' }];
-=======
-            const content: ContentPart[] = [{ type: 'text', text: 'hello' }];
->>>>>>> 6e6a3e71
+            const content: ContentPart[] = [{ type: 'text', text: 'hello' }];
 
             const result1 = queue.enqueue({ content });
             const result2 = queue.enqueue({ content });
@@ -63,11 +51,7 @@
         });
 
         it('should emit message:queued event with correct data', () => {
-<<<<<<< HEAD
-            const content: MessageContentPart[] = [{ type: 'text', text: 'hello' }];
-=======
-            const content: ContentPart[] = [{ type: 'text', text: 'hello' }];
->>>>>>> 6e6a3e71
+            const content: ContentPart[] = [{ type: 'text', text: 'hello' }];
 
             const result = queue.enqueue({ content });
 
@@ -78,11 +62,7 @@
         });
 
         it('should include metadata when provided', () => {
-<<<<<<< HEAD
-            const content: MessageContentPart[] = [{ type: 'text', text: 'hello' }];
-=======
-            const content: ContentPart[] = [{ type: 'text', text: 'hello' }];
->>>>>>> 6e6a3e71
+            const content: ContentPart[] = [{ type: 'text', text: 'hello' }];
             const metadata = { source: 'api', priority: 'high' };
 
             queue.enqueue({ content, metadata });
@@ -94,11 +74,7 @@
         });
 
         it('should not include metadata field when not provided', () => {
-<<<<<<< HEAD
-            const content: MessageContentPart[] = [{ type: 'text', text: 'hello' }];
-=======
-            const content: ContentPart[] = [{ type: 'text', text: 'hello' }];
->>>>>>> 6e6a3e71
+            const content: ContentPart[] = [{ type: 'text', text: 'hello' }];
 
             queue.enqueue({ content });
             const coalesced = queue.dequeueAll();
@@ -116,11 +92,7 @@
         });
 
         it('should return CoalescedMessage with single message', () => {
-<<<<<<< HEAD
-            const content: MessageContentPart[] = [{ type: 'text', text: 'hello' }];
-=======
-            const content: ContentPart[] = [{ type: 'text', text: 'hello' }];
->>>>>>> 6e6a3e71
+            const content: ContentPart[] = [{ type: 'text', text: 'hello' }];
             queue.enqueue({ content });
 
             const result = queue.dequeueAll();
@@ -168,11 +140,7 @@
 
     describe('coalescing', () => {
         it('should return single message content as-is', () => {
-<<<<<<< HEAD
-            const content: MessageContentPart[] = [
-=======
             const content: ContentPart[] = [
->>>>>>> 6e6a3e71
                 { type: 'text', text: 'hello world' },
                 { type: 'image', image: 'base64data', mimeType: 'image/png' },
             ];
@@ -343,11 +311,7 @@
         });
 
         it('should return message by id', () => {
-<<<<<<< HEAD
-            const content: MessageContentPart[] = [{ type: 'text', text: 'hello' }];
-=======
-            const content: ContentPart[] = [{ type: 'text', text: 'hello' }];
->>>>>>> 6e6a3e71
+            const content: ContentPart[] = [{ type: 'text', text: 'hello' }];
             const result = queue.enqueue({ content });
 
             const msg = queue.get(result.id);
