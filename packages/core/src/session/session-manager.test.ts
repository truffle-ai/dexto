--- conflicted
+++ resolved
@@ -32,11 +32,7 @@
 
     const mockSessionData = {
         id: 'test-session',
-        scopes: {
-            type: 'primary',
-            depth: 0,
-            lifecycle: 'persistent',
-        },
+        type: 'primary',
         createdAt: new Date('2024-01-01T00:00:00Z').getTime(),
         lastActivity: new Date('2024-01-01T01:00:00Z').getTime(),
         messageCount: 5,
@@ -275,13 +271,10 @@
             expect(MockChatSession).toHaveBeenCalledWith(
                 expect.objectContaining({ ...mockServices, sessionManager: expect.anything() }),
                 'mock-uuid-123',
-<<<<<<< HEAD
+                mockLogger,
                 undefined, // agentConfig
                 undefined, // parentSessionId
                 undefined // agentType
-=======
-                mockLogger
->>>>>>> c1e814f7
             );
         });
 
@@ -293,13 +286,10 @@
             expect(MockChatSession).toHaveBeenCalledWith(
                 expect.objectContaining({ ...mockServices, sessionManager: expect.anything() }),
                 customId,
-<<<<<<< HEAD
+                mockLogger,
                 undefined, // agentConfig
                 undefined, // parentSessionId
                 undefined // agentType
-=======
-                mockLogger
->>>>>>> c1e814f7
             );
         });
 
@@ -333,13 +323,10 @@
             expect(MockChatSession).toHaveBeenCalledWith(
                 expect.objectContaining({ ...mockServices, sessionManager: expect.anything() }),
                 'default',
-<<<<<<< HEAD
+                mockLogger,
                 undefined, // agentConfig
                 undefined, // parentSessionId
                 undefined // agentType
-=======
-                mockLogger
->>>>>>> c1e814f7
             );
         });
     });
@@ -498,8 +485,7 @@
                 lastActivity: mockSessionData.lastActivity,
                 messageCount: mockSessionData.messageCount,
             });
-            expect(metadata?.scopes).toBeDefined();
-            expect(metadata?.scopes.type).toBe('primary');
+            expect(metadata?.type).toBe('primary');
             expect(mockStorageManager.database.get).toHaveBeenCalledWith(`session:${sessionId}`);
         });
 
@@ -813,11 +799,7 @@
                 createdAt: new Date().getTime(),
                 lastActivity: new Date().getTime(),
                 messageCount: 0,
-                scopes: {
-                    type: 'primary',
-                    depth: 0,
-                    lifecycle: 'persistent',
-                },
+                type: 'primary',
                 // Missing maxSessions and sessionTTL (legacy fields)
             };
 
@@ -948,11 +930,7 @@
                 createdAt: Date.now() - 7200000, // 2 hours ago
                 lastActivity: Date.now() - 7200000, // 2 hours ago (expired)
                 messageCount: 5,
-                scopes: {
-                    type: 'primary',
-                    depth: 0,
-                    lifecycle: 'persistent',
-                },
+                type: 'primary',
             };
             mockStorageManager.database.get.mockResolvedValue(expiredSessionData);
 
@@ -978,11 +956,7 @@
                 createdAt: Date.now() - 3600000, // 1 hour ago
                 lastActivity: Date.now() - 1800000, // 30 minutes ago
                 messageCount: 10,
-                scopes: {
-                    type: 'primary',
-                    depth: 0,
-                    lifecycle: 'persistent',
-                },
+                type: 'primary',
             };
             mockStorageManager.database.get.mockResolvedValue(storedSessionData);
 
@@ -994,13 +968,10 @@
             expect(MockChatSession).toHaveBeenCalledWith(
                 expect.objectContaining({ ...mockServices, sessionManager: expect.anything() }),
                 sessionId,
-<<<<<<< HEAD
+                mockLogger,
                 undefined, // agentConfig
                 undefined, // parentSessionId (from scopes)
                 undefined // agentIdentifier (from metadata)
-=======
-                mockLogger
->>>>>>> c1e814f7
             );
 
             // Session should now be in memory
@@ -1035,11 +1006,7 @@
                 createdAt: Date.now() - 7200000,
                 lastActivity: Date.now() - 7200000, // Expired
                 messageCount: 15,
-                scopes: {
-                    type: 'primary',
-                    depth: 0,
-                    lifecycle: 'persistent',
-                },
+                type: 'primary',
             };
             mockStorageManager.database.get.mockResolvedValue(expiredSessionData);
 
