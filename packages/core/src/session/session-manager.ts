--- conflicted
+++ resolved
@@ -11,70 +11,26 @@
 import type { PluginManager } from '../plugins/manager.js';
 import { SessionError } from './errors.js';
 
-/**
- * Sub-agent-specific metadata structure.
- * Stored in SessionData.metadata.subAgent for sub-agent sessions.
- *
- * Note: This is now minimal - only stores parentSessionId for hierarchy tracking.
- * Other sub-agent tracking (depth, lifecycle, agentIdentifier) is handled by
- * SubAgentCoordinator in-memory.
- */
-export interface SubAgentMetadata {
-    /**
-     * Parent session ID for hierarchical sessions
-     */
-    parentSessionId: string;
-}
-
-/**
- * Session metadata returned by getSessionMetadata() API
- */
 export interface SessionMetadata {
     createdAt: number;
     lastActivity: number;
     messageCount: number;
     title?: string;
-    type: string;
-    metadata?: Record<string, any>;
+    // Additional metadata for session management
 }
 
 export interface SessionManagerConfig {
     maxSessions?: number;
     sessionTTL?: number;
-    maxSubAgentDepth?: number; // Maximum nesting depth for sub-agents (default: 1 - allows one level: parent → child)
-    subAgentLifecycle?: 'ephemeral' | 'persistent'; // Lifecycle policy for sub-agents (default: persistent)
 }
 
-/**
- * Internal session data structure stored in database.
- * - type: Quick filter/identifier ('primary', 'sub-agent', 'scheduled', 'task')
- * - metadata: Type-specific flexible data (e.g., metadata.subAgent for sub-agent sessions)
- */
 export interface SessionData {
     id: string;
-
-    /**
-     * Session type - for quick filtering and identification
-     * Common types: 'primary', 'sub-agent', 'scheduled', 'task'
-     * Extensible to support custom session types from plugins/extensions
-     */
-    type: string;
-
     userId?: string;
-
-    /**
-     * Type-specific flexible metadata (not indexed, not used for filtering)
-     * Examples:
-     * - subAgent: SubAgentMetadata (for sub-agent sessions)
-     * - scheduled: { cronExpression, nextRun } (for scheduled sessions)
-     * - task: { priority, assignee } (for task sessions)
-     */
-    metadata?: Record<string, any>;
-
-    // Standard tracking fields
     createdAt: number;
     lastActivity: number;
     messageCount: number;
+    metadata?: Record<string, any>;
 }
 
 /**
@@ -97,15 +53,12 @@
     private sessions: Map<string, ChatSession> = new Map();
     private readonly maxSessions: number;
     private readonly sessionTTL: number;
-    private readonly maxSubAgentDepth: number;
-    private readonly subAgentLifecycle: 'ephemeral' | 'persistent';
     private initialized = false;
     private cleanupInterval?: NodeJS.Timeout;
     private initializationPromise!: Promise<void>;
     // Add a Map to track ongoing session creation operations to prevent race conditions
     private readonly pendingCreations = new Map<string, Promise<ChatSession>>();
     private logger: IDextoLogger;
-    private static readonly DEFAULT_SESSION_TYPE = 'primary';
 
     constructor(
         private services: {
@@ -124,8 +77,6 @@
         this.maxSessions = config.maxSessions ?? 100;
         this.sessionTTL = config.sessionTTL ?? 3600000; // 1 hour
         this.logger = logger.createChild(DextoLogComponent.SESSION);
-        this.maxSubAgentDepth = config.maxSubAgentDepth ?? 1; // Default: allows one level (parent 0 → child 1)
-        this.subAgentLifecycle = config.subAgentLifecycle ?? 'persistent'; // Default: persistent for sub-agents
     }
 
     /**
@@ -209,99 +160,16 @@
     }
 
     /**
-     * Helper to extract sub-agent metadata from session data
-     */
-    private getSubAgentMetadata(sessionData: SessionData): SubAgentMetadata | undefined {
-        return sessionData.metadata?.subAgent as SubAgentMetadata | undefined;
-    }
-
-    /**
-     * Helper to normalize session type for legacy session entries
-     */
-    private normalizeType(type?: string): string {
-        const normalized = type?.trim();
-        return normalized && normalized.length > 0
-            ? normalized
-            : SessionManager.DEFAULT_SESSION_TYPE;
-    }
-
-    /**
-     * Determine the session type and compute sub-agent metadata when needed.
-     */
-    private async resolveSessionTypeAndMetadata(options?: {
-        type?: string;
-        subAgent?: Partial<SubAgentMetadata>;
-    }): Promise<{ type: string; subAgentMetadata?: SubAgentMetadata }> {
-        const requestedType = options?.type?.trim();
-        const wantsSubAgent = requestedType === 'sub-agent' || Boolean(options?.subAgent);
-
-        if (!wantsSubAgent) {
-            if (requestedType === '') {
-                throw SessionError.invalidMetadata('type', requestedType, 'type cannot be empty');
-            }
-            return { type: this.normalizeType(requestedType) };
-        }
-
-        const parentSessionId = options?.subAgent?.parentSessionId;
-        if (!parentSessionId) {
-            throw SessionError.invalidMetadata(
-                'subAgent.parentSessionId',
-                undefined,
-                'parentSessionId is required for sub-agent sessions'
-            );
-        }
-
-        const subAgentMetadata: SubAgentMetadata = {
-            parentSessionId,
-        };
-
-        return { type: 'sub-agent', subAgentMetadata };
-    }
-
-    /**
      * Creates a new chat session or returns an existing one.
      *
      * @param sessionId Optional session ID. If not provided, a UUID will be generated.
-     * @param options Optional session creation options
      * @returns The created or existing ChatSession
-     * @throws Error if maximum sessions limit is reached or depth limit exceeded
-     *
-     * @example
-     * // Create a primary session
-     * await createSession();
-     *
-     * // Create a sub-agent session
-     * await createSession(undefined, {
-     *   type: 'sub-agent',
-     *   subAgent: {
-     *     parentSessionId: parentId
-     *   },
-     *   agentConfig: customAgent
-     * });
-     */
-    public async createSession(
-        sessionId?: string,
-        options?: {
-            type?: string;
-            subAgent?: Partial<SubAgentMetadata>;
-            metadata?: Record<string, any>;
-            agentConfig?: import('../agent/schemas.js').AgentConfig;
-        }
-    ): Promise<ChatSession> {
+     * @throws Error if maximum sessions limit is reached
+     */
+    public async createSession(sessionId?: string): Promise<ChatSession> {
         await this.ensureInitialized();
 
         const id = sessionId ?? randomUUID();
-
-        const { type, subAgentMetadata } = await this.resolveSessionTypeAndMetadata(options);
-
-        // Build metadata structure
-        let metadata = options?.metadata || {};
-        if (subAgentMetadata) {
-            metadata = {
-                ...metadata,
-                subAgent: subAgentMetadata,
-            };
-        }
 
         // Check if there's already a pending creation for this session ID
         if (this.pendingCreations.has(id)) {
@@ -311,17 +179,11 @@
         // Check if session already exists in memory
         if (this.sessions.has(id)) {
             await this.updateSessionActivity(id);
-            // Note: Existing sessions don't get their config updated on retrieval
-            // This is intentional to maintain session consistency
             return this.sessions.get(id)!;
         }
 
         // Create a promise for the session creation and track it to prevent concurrent operations
-        const creationPromise = this.createSessionInternal(id, {
-            type,
-            metadata,
-            ...(options?.agentConfig && { agentConfig: options.agentConfig }),
-        });
+        const creationPromise = this.createSessionInternal(id);
         this.pendingCreations.set(id, creationPromise);
 
         try {
@@ -337,40 +199,22 @@
      * Internal method that handles the actual session creation logic.
      * This method implements atomic session creation to prevent race conditions.
      */
-    private async createSessionInternal(
-        id: string,
-        options: {
-            type: string;
-            metadata?: Record<string, any>;
-            agentConfig?: import('../agent/schemas.js').AgentConfig;
-        }
-    ): Promise<ChatSession> {
+    private async createSessionInternal(id: string): Promise<ChatSession> {
         // Clean up expired sessions first
         await this.cleanupExpiredSessions();
 
         // Check if session exists in storage (could have been created by another process)
         const sessionKey = `session:${id}`;
-        const existingData = await this.services.storageManager
+        const existingMetadata = await this.services.storageManager
             .getDatabase()
             .get<SessionData>(sessionKey);
-        if (existingData) {
-            const type = this.normalizeType(existingData.type);
-
-            // Backfill legacy records that lacked type
-            if (!existingData.type) {
-                existingData.type = type;
-                await this.services.storageManager.getDatabase().set(sessionKey, existingData);
-            }
-
+        if (existingMetadata) {
             // Session exists in storage, restore it
             await this.updateSessionActivity(id);
-            // Note: Restored sessions use parent agent config, not custom sub-agent configs
-            // This is intentional as agentConfig is session-creation-time only
             const session = new ChatSession(
                 { ...this.services, sessionManager: this },
                 id,
-                this.logger,
-                undefined // agentConfig - not restored
+                this.logger
             );
             await session.init();
             this.sessions.set(id, session);
@@ -385,14 +229,9 @@
             throw SessionError.maxSessionsExceeded(activeSessionKeys.length, this.maxSessions);
         }
 
-        // Create new session metadata
+        // Create new session metadata first to "reserve" the session slot
         const sessionData: SessionData = {
             id,
-            type: options.type,
-            ...(options.metadata &&
-                Object.keys(options.metadata).length > 0 && {
-                    metadata: options.metadata,
-                }),
             createdAt: Date.now(),
             lastActivity: Date.now(),
             messageCount: 0,
@@ -403,9 +242,9 @@
             await this.services.storageManager.getDatabase().set(sessionKey, sessionData);
         } catch (error) {
             // If storage fails, another concurrent creation might have succeeded
-            this.logger.error(
-                `Failed to store session metadata for ${id}: ${error instanceof Error ? error.message : String(error)}`
-            );
+            this.logger.error(`Failed to store session metadata for ${id}:`, {
+                error: error instanceof Error ? error.message : String(error),
+            });
             // Re-throw the original error to maintain test compatibility
             throw error;
         }
@@ -413,13 +252,7 @@
         // Now create the actual session object
         let session: ChatSession;
         try {
-            // Pass agentConfig to ChatSession
-            session = new ChatSession(
-                { ...this.services, sessionManager: this },
-                id,
-                this.logger,
-                options.agentConfig
-            );
+            session = new ChatSession({ ...this.services, sessionManager: this }, id, this.logger);
             await session.init();
             this.sessions.set(id, session);
 
@@ -428,7 +261,7 @@
                 .getCache()
                 .set(sessionKey, sessionData, this.sessionTTL / 1000);
 
-            this.logger.info(`Created new session: ${id} [${options.type}]`);
+            this.logger.info(`Created new session: ${id}`);
             return session;
         } catch (error) {
             // If session creation fails after we've claimed the slot, clean up the metadata
@@ -472,18 +305,11 @@
                 .getDatabase()
                 .get<SessionData>(sessionKey);
             if (sessionData) {
-                const type = this.normalizeType(sessionData.type);
-                if (!sessionData.type) {
-                    sessionData.type = type;
-                    await this.services.storageManager.getDatabase().set(sessionKey, sessionData);
-                }
-
                 // Restore session to memory
                 const session = new ChatSession(
                     { ...this.services, sessionManager: this },
                     sessionId,
-                    this.logger,
-                    undefined // agentConfig - not restored
+                    this.logger
                 );
                 await session.init();
                 this.sessions.set(sessionId, session);
@@ -521,19 +347,12 @@
 
     /**
      * Deletes a session and its conversation history, removing everything from memory and storage.
-     * Also cascades deletion to all child sessions (sub-agents).
      * Used for user-initiated permanent deletion.
      *
      * @param sessionId The session ID to delete
      */
     public async deleteSession(sessionId: string): Promise<void> {
         await this.ensureInitialized();
-
-        // First, recursively delete all child sessions (sub-agents)
-        const childSessionIds = await this.getChildSessions(sessionId);
-        for (const childId of childSessionIds) {
-            await this.deleteSession(childId); // Recursive call
-        }
 
         // Get session (load from storage if not in memory) to clear conversation history
         const session = await this.getSession(sessionId);
@@ -586,53 +405,14 @@
     }
 
     /**
-     * Lists active session IDs, optionally filtered by criteria.
+     * Lists all active session IDs.
      *
-     * @param filters Optional filters to narrow results
-     * @returns Array of session IDs matching the filters
-     *
-     * @example
-     * // Get all primary sessions
-     * await listSessions({ type: 'primary' });
-     *
-     * // Get all sub-agents of a parent
-     * await listSessions({ parentSessionId: 'abc-123' });
-     */
-    public async listSessions(filters?: {
-        type?: string;
-        parentSessionId?: string;
-    }): Promise<string[]> {
-        await this.ensureInitialized();
-
-        // Get all sessions
+     * @returns Array of active session IDs
+     */
+    public async listSessions(): Promise<string[]> {
+        await this.ensureInitialized();
         const sessionKeys = await this.services.storageManager.getDatabase().list('session:');
-
-        // If no filters, return all
-        if (!filters) {
-            return sessionKeys.map((key) => key.replace('session:', ''));
-        }
-
-        // Filter sessions by criteria
-        const matchingSessions: string[] = [];
-        for (const key of sessionKeys) {
-            const sessionData = await this.services.storageManager
-                .getDatabase()
-                .get<SessionData>(key);
-            if (!sessionData) continue;
-
-            const type = this.normalizeType(sessionData.type);
-            const subAgent = this.getSubAgentMetadata(sessionData);
-
-            // Apply filters
-            if (filters.type && type !== filters.type) continue;
-            if (filters.parentSessionId && subAgent?.parentSessionId !== filters.parentSessionId)
-                continue;
-
-            // All filters passed
-            matchingSessions.push(sessionData.id);
-        }
-
-        return matchingSessions;
+        return sessionKeys.map((key) => key.replace('session:', ''));
     }
 
     /**
@@ -647,26 +427,14 @@
         const sessionData = await this.services.storageManager
             .getDatabase()
             .get<SessionData>(sessionKey);
-
-        if (!sessionData) {
-            return undefined;
-        }
-
-        const type = this.normalizeType(sessionData.type);
-
-        const result: SessionMetadata = {
-            createdAt: sessionData.createdAt,
-            lastActivity: sessionData.lastActivity,
-            messageCount: sessionData.messageCount,
-            title: sessionData.metadata?.title,
-            type,
-        };
-
-        if (sessionData.metadata) {
-            result.metadata = sessionData.metadata;
-        }
-
-        return result;
+        return sessionData
+            ? {
+                  createdAt: sessionData.createdAt,
+                  lastActivity: sessionData.lastActivity,
+                  messageCount: sessionData.messageCount,
+                  title: sessionData.metadata?.title,
+              }
+            : undefined;
     }
 
     /**
@@ -676,8 +444,6 @@
         return {
             maxSessions: this.maxSessions,
             sessionTTL: this.sessionTTL,
-            maxSubAgentDepth: this.maxSubAgentDepth,
-            subAgentLifecycle: this.subAgentLifecycle,
         };
     }
 
@@ -891,45 +657,6 @@
     }
 
     /**
-<<<<<<< HEAD
-     * Switch LLM for the default session.
-     * @param newLLMConfig The new LLM configuration to apply
-     * @returns Result object with success message and any warnings
-     */
-    public async switchLLMForDefaultSession(
-        newLLMConfig: ValidatedLLMConfig
-    ): Promise<{ message: string; warnings: string[] }> {
-        const defaultSession = await this.getDefaultSession();
-
-        await defaultSession.switchLLM(newLLMConfig);
-
-        this.services.agentEventBus.emit('dexto:llmSwitched', {
-            newConfig: newLLMConfig,
-            router: newLLMConfig.router,
-            historyRetained: true,
-            sessionIds: [defaultSession.id],
-        });
-
-        const message = `Successfully switched to ${newLLMConfig.provider}/${newLLMConfig.model} using ${newLLMConfig.router} router`;
-
-        return { message, warnings: [] };
-    }
-
-    /**
-     * Get all child sessions for a given parent session ID.
-     * Used for session hierarchy management and cascading operations.
-     *
-     * @param parentSessionId The parent session ID
-     * @returns Array of session IDs that are children of the parent
-     */
-    public async getChildSessions(parentSessionId: string): Promise<string[]> {
-        // Use the filtered listSessions method for consistency
-        return await this.listSessions({ parentSessionId });
-    }
-
-    /**
-=======
->>>>>>> cc49f067
      * Get session statistics for monitoring and debugging.
      */
     public async getSessionStats(): Promise<{
