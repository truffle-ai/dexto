import { randomUUID } from 'crypto';
import { ChatSession } from './chat-session.js';
import { SystemPromptManager } from '../systemPrompt/manager.js';
import { ToolManager } from '../tools/tool-manager.js';
import { AgentEventBus } from '../events/index.js';
import type { IDextoLogger } from '../logger/v2/types.js';
import { DextoLogComponent } from '../logger/v2/types.js';
import type { AgentStateManager } from '../agent/state-manager.js';
import type { ValidatedLLMConfig } from '@core/llm/schemas.js';
import type { StorageManager } from '../storage/index.js';
import type { PluginManager } from '../plugins/manager.js';
import { SessionError } from './errors.js';

/**
 * Sub-agent-specific metadata structure.
 * Stored in SessionData.metadata.subAgent for sub-agent sessions.
 */
export interface SubAgentMetadata {
    /**
     * Parent session ID for hierarchical sessions
     */
    parentSessionId: string;

    /**
     * Depth in session hierarchy (1+ for sub-agents, 0 for primary)
     */
    depth: number;

    /**
     * Lifecycle policy - how long should this session persist
     * - ephemeral: Auto-deleted after completion
     * - persistent: Kept until manually deleted
     */
    lifecycle: 'ephemeral' | 'persistent';

    /**
     * Agent identifier (e.g., 'built-in:code-reviewer', 'file:/path/to/agent.yml')
     */
    agentIdentifier?: string;
}

/**
 * Session metadata returned by getSessionMetadata() API
 */
export interface SessionMetadata {
    createdAt: number;
    lastActivity: number;
    messageCount: number;
    title?: string;
    type: string;
    metadata?: Record<string, any>;
}

export interface SessionManagerConfig {
    maxSessions?: number;
    sessionTTL?: number;
    maxSubAgentDepth?: number; // Maximum nesting depth for sub-agents (default: 1 - allows one level: parent → child)
    subAgentLifecycle?: 'ephemeral' | 'persistent'; // Lifecycle policy for sub-agents (default: persistent)
}

/**
 * Internal session data structure stored in database.
 * - type: Quick filter/identifier ('primary', 'sub-agent', 'scheduled', 'task')
 * - metadata: Type-specific flexible data (e.g., metadata.subAgent for sub-agent sessions)
 */
export interface SessionData {
    id: string;

    /**
     * Session type - for quick filtering and identification
     * Common types: 'primary', 'sub-agent', 'scheduled', 'task'
     * Extensible to support custom session types from plugins/extensions
     */
    type: string;

    userId?: string;

    /**
     * Type-specific flexible metadata (not indexed, not used for filtering)
     * Examples:
     * - subAgent: SubAgentMetadata (for sub-agent sessions)
     * - scheduled: { cronExpression, nextRun } (for scheduled sessions)
     * - task: { priority, assignee } (for task sessions)
     */
    metadata?: Record<string, any>;

    // Standard tracking fields
    createdAt: number;
    lastActivity: number;
    messageCount: number;
}

/**
 * Manages multiple chat sessions within a Dexto agent.
 *
 * The SessionManager is responsible for:
 * - Creating and managing multiple isolated chat sessions
 * - Enforcing session limits and TTL policies
 * - Cleaning up expired sessions
 * - Providing session lifecycle management
 * - Persisting session data using the simplified storage backends
 *
 * TODO (Telemetry): Add OpenTelemetry metrics collection later if needed
 *   - Active session gauges (current count)
 *   - Session creation/deletion counters
 *   - Session duration histograms
 *   - Messages per session histograms
 */
export class SessionManager {
    private sessions: Map<string, ChatSession> = new Map();
    private readonly maxSessions: number;
    private readonly sessionTTL: number;
    private readonly maxSubAgentDepth: number;
    private readonly subAgentLifecycle: 'ephemeral' | 'persistent';
    private initialized = false;
    private cleanupInterval?: NodeJS.Timeout;
    private initializationPromise!: Promise<void>;
    // Add a Map to track ongoing session creation operations to prevent race conditions
    private readonly pendingCreations = new Map<string, Promise<ChatSession>>();
<<<<<<< HEAD
    private static readonly DEFAULT_SESSION_TYPE = 'primary';
=======
    private logger: IDextoLogger;
>>>>>>> c1e814f7

    constructor(
        private services: {
            stateManager: AgentStateManager;
            systemPromptManager: SystemPromptManager;
            toolManager: ToolManager;
            agentEventBus: AgentEventBus;
            storageManager: StorageManager;
            resourceManager: import('../resources/index.js').ResourceManager;
            pluginManager: PluginManager;
            mcpManager: import('../mcp/manager.js').MCPManager;
        },
        config: SessionManagerConfig = {},
        logger: IDextoLogger
    ) {
        this.maxSessions = config.maxSessions ?? 100;
        this.sessionTTL = config.sessionTTL ?? 3600000; // 1 hour
<<<<<<< HEAD
        this.maxSubAgentDepth = config.maxSubAgentDepth ?? 1; // Default: allows one level (parent 0 → child 1)
        this.subAgentLifecycle = config.subAgentLifecycle ?? 'persistent'; // Default: persistent for sub-agents
=======
        this.logger = logger.createChild(DextoLogComponent.SESSION);
>>>>>>> c1e814f7
    }

    /**
     * Initialize the SessionManager with persistent storage.
     * This must be called before using any session operations.
     */
    public async init(): Promise<void> {
        if (this.initialized) {
            return;
        }

        // Restore any existing sessions from storage
        await this.restoreSessionsFromStorage();

        // Start periodic cleanup to prevent memory leaks from long-lived sessions
        // Clean up every 15 minutes or 1/4 of session TTL, whichever is smaller
        const cleanupIntervalMs = Math.min(this.sessionTTL / 4, 15 * 60 * 1000);
        this.cleanupInterval = setInterval(
            () =>
                this.cleanupExpiredSessions().catch((err) =>
                    this.logger.error(`Periodic session cleanup failed: ${err}`)
                ),
            cleanupIntervalMs
        );

        this.initialized = true;
        this.logger.debug(
            `SessionManager initialized with periodic cleanup every ${Math.round(cleanupIntervalMs / 1000 / 60)} minutes`
        );
    }

    /**
     * Restore sessions from persistent storage on startup.
     * This allows sessions to survive application restarts.
     */
    private async restoreSessionsFromStorage(): Promise<void> {
        try {
            // Use the database backend to list sessions with the 'session:' prefix
            const sessionKeys = await this.services.storageManager.getDatabase().list('session:');
            this.logger.debug(`Found ${sessionKeys.length} persisted sessions to restore`);

            for (const sessionKey of sessionKeys) {
                const sessionId = sessionKey.replace('session:', '');
                const sessionData = await this.services.storageManager
                    .getDatabase()
                    .get<SessionData>(sessionKey);

                if (sessionData) {
                    // Check if session is still valid (not expired)
                    const now = Date.now();
                    const lastActivity = sessionData.lastActivity;

                    if (now - lastActivity <= this.sessionTTL) {
                        // Session is still valid, but don't create ChatSession until requested
                        this.logger.debug(`Session ${sessionId} restored from storage`);
                    } else {
                        // Session expired, clean it up
                        await this.services.storageManager.getDatabase().delete(sessionKey);
                        this.logger.debug(`Expired session ${sessionId} cleaned up during restore`);
                    }
                }
            }
        } catch (error) {
            this.logger.error(
                `Failed to restore sessions from storage: ${error instanceof Error ? error.message : String(error)}`
            );
            // Continue without restored sessions
        }
    }

    /**
     * Ensures the SessionManager is initialized before operations.
     */
    private async ensureInitialized(): Promise<void> {
        if (!this.initialized) {
            if (!this.initializationPromise) {
                this.initializationPromise = this.init();
            }
            await this.initializationPromise;
        }
    }

    /**
     * Helper to extract sub-agent metadata from session data
     */
    private getSubAgentMetadata(sessionData: SessionData): SubAgentMetadata | undefined {
        return sessionData.metadata?.subAgent as SubAgentMetadata | undefined;
    }

    /**
     * Helper to normalize session type for legacy session entries
     */
    private normalizeType(type?: string): string {
        return type ?? SessionManager.DEFAULT_SESSION_TYPE;
    }

    /**
     * Creates a new chat session or returns an existing one.
     *
     * @param sessionId Optional session ID. If not provided, a UUID will be generated.
     * @param options Optional session creation options
     * @returns The created or existing ChatSession
     * @throws Error if maximum sessions limit is reached or depth limit exceeded
     *
     * @example
     * // Create a primary session
     * await createSession();
     *
     * // Create a sub-agent session
     * await createSession(undefined, {
     *   type: 'sub-agent',
     *   subAgent: {
     *     parentSessionId: parentId,
     *     depth: 1,
     *     lifecycle: 'persistent'
     *   },
     *   agentConfig: customAgent
     * });
     */
    public async createSession(
        sessionId?: string,
        options?: {
            type?: string;
            subAgent?: Partial<SubAgentMetadata>;
            metadata?: Record<string, any>;
            agentConfig?: import('../agent/schemas.js').AgentConfig;
            agentIdentifier?: string; // For sub-agent event metadata (not stored in metadata)
        }
    ): Promise<ChatSession> {
        await this.ensureInitialized();

        const id = sessionId ?? randomUUID();

        // Determine session type
        const type = options?.type ?? (options?.subAgent ? 'sub-agent' : 'primary');

        // Validate type
        if (!type || type.trim() === '') {
            throw SessionError.invalidMetadata('type', type, 'type cannot be empty');
        }

        // Build metadata structure
        let metadata = options?.metadata || {};

        // Handle sub-agent metadata
        if (options?.subAgent || type === 'sub-agent') {
            const parentSessionId = options?.subAgent?.parentSessionId;
            if (!parentSessionId) {
                throw SessionError.invalidMetadata(
                    'subAgent.parentSessionId',
                    undefined,
                    'parentSessionId is required for sub-agent sessions'
                );
            }

            // Validate parent exists
            const parentExists = await this.getSession(parentSessionId);
            if (!parentExists) {
                throw SessionError.parentNotFound(parentSessionId);
            }

            const parentMetadata = await this.getSessionMetadata(parentSessionId);
            if (!parentMetadata) {
                throw SessionError.parentNotFound(parentSessionId);
            }

            // Calculate depth from parent
            const parentSubAgent = parentMetadata.metadata?.subAgent as
                | SubAgentMetadata
                | undefined;
            const parentDepth = parentSubAgent?.depth ?? 0;
            const depth = options?.subAgent?.depth ?? parentDepth + 1;

            // Validate depth
            if (depth <= parentDepth) {
                throw SessionError.invalidMetadata(
                    'subAgent.depth',
                    depth,
                    `Sub-agent depth (${depth}) must be greater than parent depth (${parentDepth})`
                );
            }

            if (depth > this.maxSubAgentDepth) {
                throw SessionError.maxDepthExceeded(depth, this.maxSubAgentDepth);
            }

            // Validate lifecycle
            const lifecycle = options?.subAgent?.lifecycle ?? this.subAgentLifecycle;
            if (!['ephemeral', 'persistent'].includes(lifecycle)) {
                throw SessionError.invalidMetadata(
                    'subAgent.lifecycle',
                    lifecycle,
                    "must be 'ephemeral' or 'persistent'"
                );
            }

            // Build sub-agent metadata
            const subAgentMetadata: SubAgentMetadata = {
                parentSessionId,
                depth,
                lifecycle,
                ...(options?.subAgent?.agentIdentifier && {
                    agentIdentifier: options.subAgent.agentIdentifier,
                }),
            };

            metadata = {
                ...metadata,
                subAgent: subAgentMetadata,
            };
        }

        // Check if there's already a pending creation for this session ID
        if (this.pendingCreations.has(id)) {
            return await this.pendingCreations.get(id)!;
        }

        // Check if session already exists in memory
        if (this.sessions.has(id)) {
            await this.updateSessionActivity(id);
            // Note: Existing sessions don't get their config updated on retrieval
            // This is intentional to maintain session consistency
            return this.sessions.get(id)!;
        }

        // Create a promise for the session creation and track it to prevent concurrent operations
        const creationPromise = this.createSessionInternal(id, {
            type,
            metadata,
            ...(options?.agentConfig && { agentConfig: options.agentConfig }),
            ...(options?.agentIdentifier && { agentIdentifier: options.agentIdentifier }),
        });
        this.pendingCreations.set(id, creationPromise);

        try {
            const session = await creationPromise;
            return session;
        } finally {
            // Always clean up the pending creation tracker
            this.pendingCreations.delete(id);
        }
    }

    /**
     * Internal method that handles the actual session creation logic.
     * This method implements atomic session creation to prevent race conditions.
     */
    private async createSessionInternal(
        id: string,
        options: {
            type: string;
            metadata?: Record<string, any>;
            agentConfig?: import('../agent/schemas.js').AgentConfig;
            agentIdentifier?: string;
        }
    ): Promise<ChatSession> {
        // Clean up expired sessions first
        await this.cleanupExpiredSessions();

        // Check if session exists in storage (could have been created by another process)
        const sessionKey = `session:${id}`;
        const existingData = await this.services.storageManager
            .getDatabase()
            .get<SessionData>(sessionKey);
        if (existingData) {
            const type = this.normalizeType(existingData.type);

            // Backfill legacy records that lacked type
            if (!existingData.type) {
                existingData.type = type;
                await this.services.storageManager.getDatabase().set(sessionKey, existingData);
            }

            // Session exists in storage, restore it
            await this.updateSessionActivity(id);
<<<<<<< HEAD
            // Note: Restored sessions use parent agent config, not custom sub-agent configs
            // This is intentional as agentConfig is session-creation-time only
            const subAgent = this.getSubAgentMetadata(existingData);
            const session = new ChatSession(
                { ...this.services, sessionManager: this },
                id,
                undefined, // agentConfig - not restored
                subAgent?.parentSessionId, // parentSessionId - restore for event forwarding
                existingData.metadata?.agentIdentifier // agentIdentifier - restore from metadata
=======
            const session = new ChatSession(
                { ...this.services, sessionManager: this },
                id,
                this.logger
>>>>>>> c1e814f7
            );
            await session.init();
            this.sessions.set(id, session);
            this.logger.info(`Restored session from storage: ${id}`);
            return session;
        }

        // Perform atomic session limit check and creation
        // This ensures the limit check and session creation happen as close to atomically as possible
        const activeSessionKeys = await this.services.storageManager.getDatabase().list('session:');
        if (activeSessionKeys.length >= this.maxSessions) {
            throw SessionError.maxSessionsExceeded(activeSessionKeys.length, this.maxSessions);
        }

        // Create new session metadata
        const sessionData: SessionData = {
            id,
            type: options.type,
            ...(options.metadata &&
                Object.keys(options.metadata).length > 0 && {
                    metadata: options.metadata,
                }),
            createdAt: Date.now(),
            lastActivity: Date.now(),
            messageCount: 0,
        };

        // Store session metadata in persistent storage immediately to claim the session
        try {
            await this.services.storageManager.getDatabase().set(sessionKey, sessionData);
        } catch (error) {
            // If storage fails, another concurrent creation might have succeeded
<<<<<<< HEAD
            logger.error(
                `Failed to store session metadata for ${id}: ${error instanceof Error ? error.message : String(error)}`
            );
=======
            this.logger.error(`Failed to store session metadata for ${id}:`, {
                error: error instanceof Error ? error.message : String(error),
            });
>>>>>>> c1e814f7
            // Re-throw the original error to maintain test compatibility
            throw error;
        }

        // Now create the actual session object
        let session: ChatSession;
        try {
<<<<<<< HEAD
            // Pass agentConfig, parentSessionId, and agentIdentifier to ChatSession
            const subAgent = this.getSubAgentMetadata(sessionData);
            session = new ChatSession(
                { ...this.services, sessionManager: this },
                id,
                options.agentConfig,
                subAgent?.parentSessionId,
                options.agentIdentifier
            );
=======
            session = new ChatSession({ ...this.services, sessionManager: this }, id, this.logger);
>>>>>>> c1e814f7
            await session.init();
            this.sessions.set(id, session);

            // Also store in cache with TTL for faster access
            await this.services.storageManager
                .getCache()
                .set(sessionKey, sessionData, this.sessionTTL / 1000);

<<<<<<< HEAD
            logger.info(`Created new session: ${id} [${options.type}]`, null, 'green');
=======
            this.logger.info(`Created new session: ${id}`);
>>>>>>> c1e814f7
            return session;
        } catch (error) {
            // If session creation fails after we've claimed the slot, clean up the metadata
            this.logger.error(
                `Failed to initialize session ${id}: ${error instanceof Error ? error.message : String(error)}`
            );
            await this.services.storageManager.getDatabase().delete(sessionKey);
            await this.services.storageManager.getCache().delete(sessionKey);
            const reason = error instanceof Error ? error.message : 'unknown error';
            throw SessionError.initializationFailed(id, reason);
        }
    }

    /**
     * Gets or creates the default session.
     * This is used for backward compatibility with single-session operations.
     *
     * @returns The default ChatSession (creates one if it doesn't exist)
     */
    public async getDefaultSession(): Promise<ChatSession> {
        const defaultSessionId = 'default';
        return await this.createSession(defaultSessionId);
    }

    /**
     * Retrieves an existing session by ID.
     *
     * @param sessionId The session ID to retrieve
     * @param restoreFromStorage Whether to restore from storage if not in memory (default: true)
     * @returns The ChatSession if found, undefined otherwise
     */
    public async getSession(
        sessionId: string,
        restoreFromStorage: boolean = true
    ): Promise<ChatSession | undefined> {
        await this.ensureInitialized();

        // Check if there's a pending creation for this session ID
        if (this.pendingCreations.has(sessionId)) {
            return await this.pendingCreations.get(sessionId)!;
        }

        // Check memory first
        if (this.sessions.has(sessionId)) {
            return this.sessions.get(sessionId)!;
        }

        // Conditionally check storage if restoreFromStorage is true
        if (restoreFromStorage) {
            const sessionKey = `session:${sessionId}`;
            const sessionData = await this.services.storageManager
                .getDatabase()
                .get<SessionData>(sessionKey);
            if (sessionData) {
                const type = this.normalizeType(sessionData.type);
                if (!sessionData.type) {
                    sessionData.type = type;
                    await this.services.storageManager.getDatabase().set(sessionKey, sessionData);
                }

                // Restore session to memory with sub-agent metadata if present
                const subAgent = this.getSubAgentMetadata(sessionData);
                const session = new ChatSession(
                    { ...this.services, sessionManager: this },
                    sessionId,
<<<<<<< HEAD
                    undefined, // agentConfig - not restored
                    subAgent?.parentSessionId, // parentSessionId - restore for event forwarding
                    sessionData.metadata?.agentIdentifier // agentIdentifier - restore from metadata
=======
                    this.logger
>>>>>>> c1e814f7
                );
                await session.init();
                this.sessions.set(sessionId, session);
                return session;
            }
        }

        return undefined;
    }

    /**
     * Ends a session by removing it from memory without deleting conversation history.
     * Used for cleanup, agent shutdown, and session expiry.
     *
     * @param sessionId The session ID to end
     */
    public async endSession(sessionId: string): Promise<void> {
        await this.ensureInitialized();

        // Remove from memory only - preserve conversation history in storage
        const session = this.sessions.get(sessionId);
        if (session) {
            await session.cleanup(); // Clean up memory resources only
            this.sessions.delete(sessionId);
        }

        // Remove from cache but preserve database storage
        const sessionKey = `session:${sessionId}`;
        await this.services.storageManager.getCache().delete(sessionKey);

        this.logger.debug(
            `Ended session (removed from memory, chat history preserved): ${sessionId}`
        );
    }

    /**
     * Deletes a session and its conversation history, removing everything from memory and storage.
     * Also cascades deletion to all child sessions (sub-agents).
     * Used for user-initiated permanent deletion.
     *
     * @param sessionId The session ID to delete
     */
    public async deleteSession(sessionId: string): Promise<void> {
        await this.ensureInitialized();

        // First, recursively delete all child sessions (sub-agents)
        const childSessionIds = await this.getChildSessions(sessionId);
        for (const childId of childSessionIds) {
            await this.deleteSession(childId); // Recursive call
        }

        // Get session (load from storage if not in memory) to clear conversation history
        const session = await this.getSession(sessionId);
        if (session) {
            await session.reset(); // This deletes the conversation history
            await session.cleanup(); // This cleans up memory resources
            this.sessions.delete(sessionId);
        }

        // Remove session metadata from storage
        const sessionKey = `session:${sessionId}`;
        await this.services.storageManager.getDatabase().delete(sessionKey);
        await this.services.storageManager.getCache().delete(sessionKey);

        this.logger.debug(`Deleted session and conversation history: ${sessionId}`);
    }

    /**
     * Resets the conversation history for a session while keeping the session alive.
     *
     * @param sessionId The session ID to reset
     * @throws Error if session doesn't exist
     */
    public async resetSession(sessionId: string): Promise<void> {
        await this.ensureInitialized();

        const session = await this.getSession(sessionId);
        if (!session) {
            throw SessionError.notFound(sessionId);
        }

        await session.reset();

        // Reset message count in metadata
        const sessionKey = `session:${sessionId}`;
        const sessionData = await this.services.storageManager
            .getDatabase()
            .get<SessionData>(sessionKey);
        if (sessionData) {
            sessionData.messageCount = 0;
            sessionData.lastActivity = Date.now();
            await this.services.storageManager.getDatabase().set(sessionKey, sessionData);
            // Update cache as well
            await this.services.storageManager
                .getCache()
                .set(sessionKey, sessionData, this.sessionTTL / 1000);
        }

        this.logger.debug(`Reset session conversation: ${sessionId}`);
    }

    /**
     * Lists active session IDs, optionally filtered by criteria.
     *
     * @param filters Optional filters to narrow results
     * @returns Array of session IDs matching the filters
     *
     * @example
     * // Get all primary sessions
     * await listSessions({ type: 'primary' });
     *
     * // Get all sub-agents of a parent
     * await listSessions({ parentSessionId: 'abc-123' });
     *
     * // Get ephemeral sessions
     * await listSessions({ lifecycle: 'ephemeral' });
     */
    public async listSessions(filters?: {
        type?: string;
        parentSessionId?: string;
        depth?: number;
        lifecycle?: 'ephemeral' | 'persistent';
    }): Promise<string[]> {
        await this.ensureInitialized();

        // Get all sessions
        const sessionKeys = await this.services.storageManager.getDatabase().list('session:');

        // If no filters, return all
        if (!filters) {
            return sessionKeys.map((key) => key.replace('session:', ''));
        }

        // Filter sessions by criteria
        const matchingSessions: string[] = [];
        for (const key of sessionKeys) {
            const sessionData = await this.services.storageManager
                .getDatabase()
                .get<SessionData>(key);
            if (!sessionData) continue;

            const type = this.normalizeType(sessionData.type);
            const subAgent = this.getSubAgentMetadata(sessionData);

            // Apply filters
            if (filters.type && type !== filters.type) continue;
            if (filters.parentSessionId && subAgent?.parentSessionId !== filters.parentSessionId)
                continue;
            if (filters.depth !== undefined && subAgent?.depth !== filters.depth) continue;
            if (filters.lifecycle && subAgent?.lifecycle !== filters.lifecycle) continue;

            // All filters passed
            matchingSessions.push(sessionData.id);
        }

        return matchingSessions;
    }

    /**
     * Gets metadata for a specific session.
     *
     * @param sessionId The session ID
     * @returns Session metadata if found, undefined otherwise
     */
    public async getSessionMetadata(sessionId: string): Promise<SessionMetadata | undefined> {
        await this.ensureInitialized();
        const sessionKey = `session:${sessionId}`;
        const sessionData = await this.services.storageManager
            .getDatabase()
            .get<SessionData>(sessionKey);

        if (!sessionData) {
            return undefined;
        }

        const type = this.normalizeType(sessionData.type);

        const result: SessionMetadata = {
            createdAt: sessionData.createdAt,
            lastActivity: sessionData.lastActivity,
            messageCount: sessionData.messageCount,
            title: sessionData.metadata?.title,
            type,
        };

        if (sessionData.metadata) {
            result.metadata = sessionData.metadata;
        }

        return result;
    }

    /**
     * Get the global session manager configuration.
     */
    public getConfig(): SessionManagerConfig {
        return {
            maxSessions: this.maxSessions,
            sessionTTL: this.sessionTTL,
            maxSubAgentDepth: this.maxSubAgentDepth,
            subAgentLifecycle: this.subAgentLifecycle,
        };
    }

    /**
     * Updates the last activity timestamp for a session.
     */
    private async updateSessionActivity(sessionId: string): Promise<void> {
        const sessionKey = `session:${sessionId}`;
        const sessionData = await this.services.storageManager
            .getDatabase()
            .get<SessionData>(sessionKey);

        if (sessionData) {
            sessionData.lastActivity = Date.now();
            await this.services.storageManager.getDatabase().set(sessionKey, sessionData);
            // Update cache as well
            await this.services.storageManager
                .getCache()
                .set(sessionKey, sessionData, this.sessionTTL / 1000);
        }
    }

    /**
     * Increments the message count for a session.
     */
    public async incrementMessageCount(sessionId: string): Promise<void> {
        await this.ensureInitialized();

        const sessionKey = `session:${sessionId}`;
        const sessionData = await this.services.storageManager
            .getDatabase()
            .get<SessionData>(sessionKey);

        if (sessionData) {
            sessionData.messageCount++;
            sessionData.lastActivity = Date.now();
            await this.services.storageManager.getDatabase().set(sessionKey, sessionData);
            // Update cache as well
            await this.services.storageManager
                .getCache()
                .set(sessionKey, sessionData, this.sessionTTL / 1000);
        }
    }

    /**
     * Sets the human-friendly title for a session.
     * Title is stored in session metadata and cached with TTL.
     */
    public async setSessionTitle(
        sessionId: string,
        title: string,
        opts: { ifUnsetOnly?: boolean } = {}
    ): Promise<void> {
        await this.ensureInitialized();

        const sessionKey = `session:${sessionId}`;
        const sessionData = await this.services.storageManager
            .getDatabase()
            .get<SessionData>(sessionKey);

        if (!sessionData) {
            throw SessionError.notFound(sessionId);
        }

        const normalized = title.trim().slice(0, 80);
        if (opts.ifUnsetOnly && sessionData.metadata?.title) {
            return;
        }

        sessionData.metadata = sessionData.metadata || {};
        sessionData.metadata.title = normalized;
        sessionData.lastActivity = Date.now();

        await this.services.storageManager.getDatabase().set(sessionKey, sessionData);
        await this.services.storageManager
            .getCache()
            .set(sessionKey, sessionData, this.sessionTTL / 1000);
    }

    /**
     * Gets the stored title for a session, if any.
     */
    public async getSessionTitle(sessionId: string): Promise<string | undefined> {
        await this.ensureInitialized();
        const sessionKey = `session:${sessionId}`;
        const sessionData = await this.services.storageManager
            .getDatabase()
            .get<SessionData>(sessionKey);
        return sessionData?.metadata?.title;
    }

    /**
     * Cleans up expired sessions from memory only, preserving chat history in storage.
     * This allows inactive sessions to be garbage collected while keeping conversations restorable.
     */
    private async cleanupExpiredSessions(): Promise<void> {
        const now = Date.now();
        const expiredSessions: string[] = [];

        // Check in-memory sessions for expiry
        for (const [sessionId, _session] of this.sessions.entries()) {
            const sessionKey = `session:${sessionId}`;
            const sessionData = await this.services.storageManager
                .getDatabase()
                .get<SessionData>(sessionKey);

            if (sessionData && now - sessionData.lastActivity > this.sessionTTL) {
                expiredSessions.push(sessionId);
            }
        }

        // Remove expired sessions from memory only (preserve storage)
        for (const sessionId of expiredSessions) {
            const session = this.sessions.get(sessionId);
            if (session) {
                // Only dispose memory resources, don't delete chat history
                session.dispose();
                this.sessions.delete(sessionId);
                this.logger.debug(
                    `Removed expired session from memory: ${sessionId} (chat history preserved)`
                );
            }
        }

        if (expiredSessions.length > 0) {
            this.logger.debug(
                `Memory cleanup: removed ${expiredSessions.length} inactive sessions, chat history preserved`
            );
        }
    }

    /**
     * Switch LLM for all sessions.
     * @param newLLMConfig The new LLM configuration to apply
     * @returns Result object with success message and any warnings
     */
    public async switchLLMForAllSessions(
        newLLMConfig: ValidatedLLMConfig
    ): Promise<{ message: string; warnings: string[] }> {
        await this.ensureInitialized();

        const sessionIds = await this.listSessions();
        const failedSessions: string[] = [];

        for (const sId of sessionIds) {
            const session = await this.getSession(sId);
            if (session) {
                try {
                    // Update state with validated config (validation already done by DextoAgent)
                    // Using exceptions here for session-specific runtime failures (corruption, disposal, etc.)
                    // This is different from input validation which uses Result<T,C> pattern
                    this.services.stateManager.updateLLM(newLLMConfig, sId);
                    await session.switchLLM(newLLMConfig);
                } catch (error) {
                    // Session-level failure - continue processing other sessions (isolation)
                    failedSessions.push(sId);
                    this.logger.warn(
                        `Error switching LLM for session ${sId}: ${error instanceof Error ? error.message : String(error)}`
                    );
                }
            }
        }

        this.services.agentEventBus.emit('dexto:llmSwitched', {
            newConfig: newLLMConfig,
            router: newLLMConfig.router,
            historyRetained: true,
            sessionIds: sessionIds.filter((id) => !failedSessions.includes(id)),
        });

        const message =
            failedSessions.length > 0
                ? `Successfully switched to ${newLLMConfig.provider}/${newLLMConfig.model} using ${newLLMConfig.router} router (${failedSessions.length} sessions failed)`
                : `Successfully switched to ${newLLMConfig.provider}/${newLLMConfig.model} using ${newLLMConfig.router} router for all sessions`;

        const warnings =
            failedSessions.length > 0
                ? [`Failed to switch LLM for sessions: ${failedSessions.join(', ')}`]
                : [];

        return { message, warnings };
    }

    /**
     * Switch LLM for a specific session.
     * @param newLLMConfig The new LLM configuration to apply
     * @param sessionId The session ID to switch LLM for
     * @returns Result object with success message and any warnings
     */
    public async switchLLMForSpecificSession(
        newLLMConfig: ValidatedLLMConfig,
        sessionId: string
    ): Promise<{ message: string; warnings: string[] }> {
        const session = await this.getSession(sessionId);
        if (!session) {
            throw SessionError.notFound(sessionId);
        }

        await session.switchLLM(newLLMConfig);

        this.services.agentEventBus.emit('dexto:llmSwitched', {
            newConfig: newLLMConfig,
            router: newLLMConfig.router,
            historyRetained: true,
            sessionIds: [sessionId],
        });

        const message = `Successfully switched to ${newLLMConfig.provider}/${newLLMConfig.model} using ${newLLMConfig.router} router for session ${sessionId}`;

        return { message, warnings: [] };
    }

    /**
     * Switch LLM for the default session.
     * @param newLLMConfig The new LLM configuration to apply
     * @returns Result object with success message and any warnings
     */
    public async switchLLMForDefaultSession(
        newLLMConfig: ValidatedLLMConfig
    ): Promise<{ message: string; warnings: string[] }> {
        const defaultSession = await this.getDefaultSession();

        await defaultSession.switchLLM(newLLMConfig);

        this.services.agentEventBus.emit('dexto:llmSwitched', {
            newConfig: newLLMConfig,
            router: newLLMConfig.router,
            historyRetained: true,
            sessionIds: [defaultSession.id],
        });

        const message = `Successfully switched to ${newLLMConfig.provider}/${newLLMConfig.model} using ${newLLMConfig.router} router`;

        return { message, warnings: [] };
    }

    /**
     * Get all child sessions for a given parent session ID.
     * Used for session hierarchy management and cascading operations.
     *
     * @param parentSessionId The parent session ID
     * @returns Array of session IDs that are children of the parent
     */
    public async getChildSessions(parentSessionId: string): Promise<string[]> {
        // Use the filtered listSessions method for consistency
        return await this.listSessions({ parentSessionId });
    }

    /**
     * Get session statistics for monitoring and debugging.
     */
    public async getSessionStats(): Promise<{
        totalSessions: number;
        inMemorySessions: number;
        maxSessions: number;
        sessionTTL: number;
    }> {
        await this.ensureInitialized();

        const totalSessions = (await this.listSessions()).length;
        const inMemorySessions = this.sessions.size;

        return {
            totalSessions,
            inMemorySessions,
            maxSessions: this.maxSessions,
            sessionTTL: this.sessionTTL,
        };
    }

    /**
     * Cleanup all sessions and resources.
     * This should be called when shutting down the application.
     */
    public async cleanup(): Promise<void> {
        if (!this.initialized) {
            return;
        }

        // Stop periodic cleanup
        if (this.cleanupInterval) {
            clearInterval(this.cleanupInterval);
            delete this.cleanupInterval;
            this.logger.debug('Periodic session cleanup stopped');
        }

        // End all in-memory sessions (preserve conversation history)
        const sessionIds = Array.from(this.sessions.keys());
        for (const sessionId of sessionIds) {
            try {
                await this.endSession(sessionId);
            } catch (error) {
                this.logger.error(
                    `Failed to cleanup session ${sessionId}: ${error instanceof Error ? error.message : String(error)}`
                );
            }
        }

        this.sessions.clear();
        this.initialized = false;
        this.logger.debug('SessionManager cleanup completed');
    }
}<|MERGE_RESOLUTION|>--- conflicted
+++ resolved
@@ -117,11 +117,8 @@
     private initializationPromise!: Promise<void>;
     // Add a Map to track ongoing session creation operations to prevent race conditions
     private readonly pendingCreations = new Map<string, Promise<ChatSession>>();
-<<<<<<< HEAD
+    private logger: IDextoLogger;
     private static readonly DEFAULT_SESSION_TYPE = 'primary';
-=======
-    private logger: IDextoLogger;
->>>>>>> c1e814f7
 
     constructor(
         private services: {
@@ -139,12 +136,9 @@
     ) {
         this.maxSessions = config.maxSessions ?? 100;
         this.sessionTTL = config.sessionTTL ?? 3600000; // 1 hour
-<<<<<<< HEAD
+        this.logger = logger.createChild(DextoLogComponent.SESSION);
         this.maxSubAgentDepth = config.maxSubAgentDepth ?? 1; // Default: allows one level (parent 0 → child 1)
         this.subAgentLifecycle = config.subAgentLifecycle ?? 'persistent'; // Default: persistent for sub-agents
-=======
-        this.logger = logger.createChild(DextoLogComponent.SESSION);
->>>>>>> c1e814f7
     }
 
     /**
@@ -420,22 +414,17 @@
 
             // Session exists in storage, restore it
             await this.updateSessionActivity(id);
-<<<<<<< HEAD
             // Note: Restored sessions use parent agent config, not custom sub-agent configs
             // This is intentional as agentConfig is session-creation-time only
             const subAgent = this.getSubAgentMetadata(existingData);
             const session = new ChatSession(
                 { ...this.services, sessionManager: this },
+
                 id,
+                this.logger,
                 undefined, // agentConfig - not restored
                 subAgent?.parentSessionId, // parentSessionId - restore for event forwarding
                 existingData.metadata?.agentIdentifier // agentIdentifier - restore from metadata
-=======
-            const session = new ChatSession(
-                { ...this.services, sessionManager: this },
-                id,
-                this.logger
->>>>>>> c1e814f7
             );
             await session.init();
             this.sessions.set(id, session);
@@ -468,15 +457,9 @@
             await this.services.storageManager.getDatabase().set(sessionKey, sessionData);
         } catch (error) {
             // If storage fails, another concurrent creation might have succeeded
-<<<<<<< HEAD
-            logger.error(
+            this.logger.error(
                 `Failed to store session metadata for ${id}: ${error instanceof Error ? error.message : String(error)}`
             );
-=======
-            this.logger.error(`Failed to store session metadata for ${id}:`, {
-                error: error instanceof Error ? error.message : String(error),
-            });
->>>>>>> c1e814f7
             // Re-throw the original error to maintain test compatibility
             throw error;
         }
@@ -484,19 +467,16 @@
         // Now create the actual session object
         let session: ChatSession;
         try {
-<<<<<<< HEAD
             // Pass agentConfig, parentSessionId, and agentIdentifier to ChatSession
             const subAgent = this.getSubAgentMetadata(sessionData);
             session = new ChatSession(
                 { ...this.services, sessionManager: this },
                 id,
+                this.logger,
                 options.agentConfig,
                 subAgent?.parentSessionId,
                 options.agentIdentifier
             );
-=======
-            session = new ChatSession({ ...this.services, sessionManager: this }, id, this.logger);
->>>>>>> c1e814f7
             await session.init();
             this.sessions.set(id, session);
 
@@ -505,11 +485,7 @@
                 .getCache()
                 .set(sessionKey, sessionData, this.sessionTTL / 1000);
 
-<<<<<<< HEAD
-            logger.info(`Created new session: ${id} [${options.type}]`, null, 'green');
-=======
-            this.logger.info(`Created new session: ${id}`);
->>>>>>> c1e814f7
+            this.logger.info(`Created new session: ${id} [${options.type}]`);
             return session;
         } catch (error) {
             // If session creation fails after we've claimed the slot, clean up the metadata
@@ -575,13 +551,10 @@
                 const session = new ChatSession(
                     { ...this.services, sessionManager: this },
                     sessionId,
-<<<<<<< HEAD
+                    this.logger,
                     undefined, // agentConfig - not restored
                     subAgent?.parentSessionId, // parentSessionId - restore for event forwarding
                     sessionData.metadata?.agentIdentifier // agentIdentifier - restore from metadata
-=======
-                    this.logger
->>>>>>> c1e814f7
                 );
                 await session.init();
                 this.sessions.set(sessionId, session);
