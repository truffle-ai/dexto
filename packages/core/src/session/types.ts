<<<<<<< HEAD
import { MessageContentPart } from '../context/types.js';

export interface QueuedMessage {
    id: string;
    content: MessageContentPart[];
=======
import { ContentPart } from '../context/types.js';

export interface QueuedMessage {
    id: string;
    content: ContentPart[];
>>>>>>> 6e6a3e71
    queuedAt: number;
    metadata?: Record<string, unknown>;
}

export interface CoalescedMessage {
    messages: QueuedMessage[];
<<<<<<< HEAD
    combinedContent: MessageContentPart[];
=======
    combinedContent: ContentPart[];
>>>>>>> 6e6a3e71
    firstQueuedAt: number;
    lastQueuedAt: number;
}<|MERGE_RESOLUTION|>--- conflicted
+++ resolved
@@ -1,27 +1,15 @@
-<<<<<<< HEAD
-import { MessageContentPart } from '../context/types.js';
-
-export interface QueuedMessage {
-    id: string;
-    content: MessageContentPart[];
-=======
 import { ContentPart } from '../context/types.js';
 
 export interface QueuedMessage {
     id: string;
     content: ContentPart[];
->>>>>>> 6e6a3e71
     queuedAt: number;
     metadata?: Record<string, unknown>;
 }
 
 export interface CoalescedMessage {
     messages: QueuedMessage[];
-<<<<<<< HEAD
-    combinedContent: MessageContentPart[];
-=======
     combinedContent: ContentPart[];
->>>>>>> 6e6a3e71
     firstQueuedAt: number;
     lastQueuedAt: number;
 }