--- conflicted
+++ resolved
@@ -110,11 +110,7 @@
         try {
             const jsonData = readFileSync(jsonPath, 'utf-8');
             const rawRegistry = JSON.parse(jsonData);
-<<<<<<< HEAD
-            bundledRegistry = RegistrySchema.parse(rawRegistry);
-=======
             bundledRegistry = RegistrySchema.parse(normalizeRegistryJson(rawRegistry));
->>>>>>> 35d48c5c
         } catch (error) {
             throw RegistryError.registryParseError(
                 jsonPath,
@@ -150,19 +146,6 @@
     }
 
     /**
-<<<<<<< HEAD
-     * Validate custom agent name doesn't conflict with bundled registry
-     * @throws RegistryError if name conflicts
-     */
-    private validateCustomAgentName(agentName: string): void {
-        // Load bundled registry directly to check conflicts
-        const jsonPath = resolveBundledScript('agents/agent-registry.json');
-        const jsonData = readFileSync(jsonPath, 'utf-8');
-        const bundledRegistry = RegistrySchema.parse(JSON.parse(jsonData));
-
-        if (agentName in bundledRegistry.agents) {
-            throw RegistryError.customAgentNameConflict(agentName);
-=======
      * Validate custom agent ID doesn't conflict with bundled registry
      * @throws RegistryError if ID conflicts with builtin agent
      */
@@ -195,7 +178,6 @@
                 jsonPath,
                 error instanceof Error ? error.message : String(error)
             );
->>>>>>> 35d48c5c
         }
     }
 
@@ -520,175 +502,6 @@
                     `Failed to clean up temp directory: ${
                         cleanupError instanceof Error ? cleanupError.message : String(cleanupError)
                     }. Skipping cleanup...`
-<<<<<<< HEAD
-                );
-            }
-
-            throw RegistryError.installationFailed(
-                agentName,
-                error instanceof Error ? error.message : String(error)
-            );
-        }
-    }
-
-    /**
-     * Install a custom agent from a local file path
-     * @param agentName Unique name for the custom agent
-     * @param sourcePath Absolute path to agent YAML file or directory
-     * @param metadata Agent metadata (description, author, tags, main)
-     * @param injectPreferences Whether to inject global preferences (default: true)
-     * @returns Path to the installed agent's main config file
-     */
-    async installCustomAgentFromPath(
-        agentName: string,
-        sourcePath: string,
-        metadata: {
-            description: string;
-            author: string;
-            tags: string[];
-            main?: string;
-        },
-        injectPreferences: boolean = true
-    ): Promise<string> {
-        logger.info(`Installing custom agent '${agentName}' from ${sourcePath}`);
-
-        // Validate agent name doesn't conflict with bundled registry
-        this.validateCustomAgentName(agentName);
-
-        // Check if source exists
-        if (!existsSync(sourcePath)) {
-            throw RegistryError.configNotFound(sourcePath);
-        }
-
-        const globalAgentsDir = getDextoGlobalPath('agents');
-        const targetDir = path.join(globalAgentsDir, agentName);
-
-        // Check if already installed
-        if (existsSync(targetDir)) {
-            throw RegistryError.agentAlreadyExists(agentName);
-        }
-
-        // Ensure agents directory exists
-        await fs.mkdir(globalAgentsDir, { recursive: true });
-
-        // Determine if source is file or directory
-        const stats = await fs.stat(sourcePath);
-        const isDirectory = stats.isDirectory();
-
-        // For single-file agents, use agent name for filename
-        const configFileName = isDirectory ? undefined : `${agentName}.yml`;
-
-        // Validate metadata
-        if (!metadata.description) {
-            throw RegistryError.installationFailed(agentName, 'description is required');
-        }
-        if (isDirectory && !metadata.main) {
-            throw RegistryError.installationFailed(
-                agentName,
-                'main field is required for directory-based agents'
-            );
-        }
-
-        // Build registry entry
-        const registryEntry: Omit<AgentRegistryEntry, 'type'> = {
-            description: metadata.description,
-            author: metadata.author,
-            tags: metadata.tags,
-            source: isDirectory ? `${agentName}/` : configFileName!,
-            main: metadata.main,
-        };
-
-        // Create temp directory for atomic operation
-        const tempDir = `${targetDir}.tmp.${Date.now()}`;
-
-        try {
-            // Copy to temp directory first
-            if (isDirectory) {
-                await copyDirectory(sourcePath, tempDir);
-            } else {
-                await fs.mkdir(tempDir, { recursive: true });
-                const targetFile = path.join(tempDir, configFileName!);
-                await fs.copyFile(sourcePath, targetFile);
-            }
-
-            // Validate installation - check main config exists
-            // After validation above, we know metadata.main exists for directories
-            const tempMainConfigPath = isDirectory
-                ? path.join(tempDir, metadata.main!)
-                : path.join(tempDir, configFileName!);
-
-            if (!existsSync(tempMainConfigPath)) {
-                throw RegistryError.installationValidationFailed(agentName, tempMainConfigPath);
-            }
-
-            // Atomic rename
-            await fs.rename(tempDir, targetDir);
-
-            logger.info(`✓ Installed custom agent '${agentName}' to ${targetDir}`);
-
-            // Calculate final main config path after rename
-            const mainConfigPath =
-                isDirectory && metadata.main
-                    ? path.join(targetDir, metadata.main)
-                    : path.join(targetDir, configFileName!);
-
-            // Add to user registry (with rollback on failure)
-            try {
-                await addAgentToUserRegistry(agentName, registryEntry);
-                logger.info(`✓ Added '${agentName}' to user registry`);
-
-                // Clear cached registry to force reload
-                this._registry = null;
-            } catch (registryError) {
-                // Rollback: remove installed directory
-                try {
-                    if (existsSync(targetDir)) {
-                        await fs.rm(targetDir, { recursive: true, force: true });
-                        logger.info(`Rolled back installation: removed ${targetDir}`);
-                    }
-                } catch (rollbackError) {
-                    logger.error(
-                        `Rollback failed for '${agentName}': ${
-                            rollbackError instanceof Error
-                                ? rollbackError.message
-                                : String(rollbackError)
-                        }`
-                    );
-                }
-                // Re-throw original registry error
-                throw registryError;
-            }
-
-            // Inject global preferences if requested
-            if (injectPreferences) {
-                try {
-                    const preferences = await loadGlobalPreferences();
-                    await writePreferencesToAgent(targetDir, preferences);
-                    logger.info(`✓ Applied global preferences to custom agent '${agentName}'`);
-                } catch (error) {
-                    logger.warn(
-                        `Failed to inject preferences to '${agentName}': ${error instanceof Error ? error.message : String(error)}`
-                    );
-                    console.log(
-                        `⚠️  Warning: Could not apply preferences to '${agentName}' - agent will use default settings`
-                    );
-                }
-            }
-
-            return mainConfigPath;
-        } catch (error) {
-            // Clean up temp directory on failure
-            try {
-                if (existsSync(tempDir)) {
-                    await fs.rm(tempDir, { recursive: true, force: true });
-                }
-            } catch (cleanupError) {
-                logger.error(
-                    `Failed to clean up temp directory: ${
-                        cleanupError instanceof Error ? cleanupError.message : String(cleanupError)
-                    }. Skipping cleanup...`
-=======
->>>>>>> 35d48c5c
                 );
             }
 
@@ -777,17 +590,6 @@
     /**
      * Check if an agent is safe to uninstall (not the default agent from preferences)
      */
-<<<<<<< HEAD
-    private async isAgentSafeToUninstall(agentName: string): Promise<boolean> {
-        try {
-            const preferences = await loadGlobalPreferences();
-            const defaultAgent = preferences.defaults.defaultAgent;
-            return agentName !== defaultAgent;
-        } catch {
-            // If preferences can't be loaded, protect 'default-agent' as fallback
-            logger.warn('Could not load preferences, using fallback protection for default-agent');
-            return agentName !== 'default-agent';
-=======
     private async isAgentSafeToUninstall(agentId: string): Promise<boolean> {
         try {
             const preferences = await loadGlobalPreferences();
@@ -797,7 +599,6 @@
             // If preferences can't be loaded, protect 'default-agent' as fallback
             logger.warn('Could not load preferences, using fallback protection for default-agent');
             return agentId !== 'default-agent';
->>>>>>> 35d48c5c
         }
     }
 
@@ -805,11 +606,7 @@
      * Uninstall an agent by removing its directory
      * For custom agents: also removes from user registry
      * For builtin agents: only removes from disk
-<<<<<<< HEAD
-     * @param agentName Name of the agent to uninstall
-=======
      * @param agentId ID of the agent to uninstall
->>>>>>> 35d48c5c
      * @param force Whether to force uninstall even if agent is protected (default: false)
      */
     async uninstallAgent(agentId: string, force: boolean = false): Promise<void> {
@@ -829,42 +626,24 @@
         }
 
         // Safety check for default agent unless forced
-<<<<<<< HEAD
-        if (!force && !(await this.isAgentSafeToUninstall(agentName))) {
-            throw RegistryError.agentProtected(agentName);
-=======
         if (!force && !(await this.isAgentSafeToUninstall(agentId))) {
             throw RegistryError.agentProtected(agentId);
->>>>>>> 35d48c5c
         }
 
         // Check if this is a custom agent (exists in user registry)
         const registry = this.getRegistry();
-<<<<<<< HEAD
-        const agentData = registry.agents[agentName];
-=======
         const agentData = registry.agents[agentId];
->>>>>>> 35d48c5c
         const isCustomAgent = agentData?.type === 'custom';
 
         try {
             // Remove from disk
             await fs.rm(agentDir, { recursive: true, force: true });
-<<<<<<< HEAD
-            logger.info(`✓ Removed agent '${agentName}' from ${agentDir}`);
-
-            // If custom agent, also remove from user registry
-            if (isCustomAgent) {
-                await removeAgentFromUserRegistry(agentName);
-                logger.info(`✓ Removed custom agent '${agentName}' from user registry`);
-=======
             logger.info(`✓ Removed agent '${agentId}' from ${agentDir}`);
 
             // If custom agent, also remove from user registry
             if (isCustomAgent) {
                 await removeAgentFromUserRegistry(agentId);
                 logger.info(`✓ Removed custom agent '${agentId}' from user registry`);
->>>>>>> 35d48c5c
 
                 // Clear cached registry to force reload
                 this._registry = null;
