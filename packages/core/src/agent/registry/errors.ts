import { DextoRuntimeError } from '@core/errors/index.js';
import { ErrorScope, ErrorType } from '@core/errors/types.js';
import { RegistryErrorCode } from './error-codes.js';

/**
 * Registry runtime error factory methods
 * Creates properly typed errors for registry operations
 */
export class RegistryError {
    // Agent lookup errors
    static agentNotFound(agentId: string, availableAgents: string[]) {
        return new DextoRuntimeError(
            RegistryErrorCode.AGENT_NOT_FOUND,
            ErrorScope.AGENT_REGISTRY,
            ErrorType.USER,
            `Agent '${agentId}' not found in registry`,
            { agentId, availableAgents },
            `Available agents: ${availableAgents.join(', ')}. Use a file path for custom agents.`
        );
    }

    static agentInvalidEntry(agentId: string, reason: string) {
        return new DextoRuntimeError(
            RegistryErrorCode.AGENT_INVALID_ENTRY,
            ErrorScope.AGENT_REGISTRY,
            ErrorType.SYSTEM,
            `Registry entry for '${agentId}' is invalid: ${reason}`,
            { agentId, reason },
            'This indicates a problem with the agent registry - please report this issue'
        );
    }

<<<<<<< HEAD
    static agentAlreadyExists(agentName: string) {
=======
    static agentAlreadyExists(agentId: string) {
>>>>>>> 35d48c5c
        return new DextoRuntimeError(
            RegistryErrorCode.AGENT_ALREADY_EXISTS,
            ErrorScope.AGENT_REGISTRY,
            ErrorType.USER,
<<<<<<< HEAD
            `Agent '${agentName}' already exists in user registry`,
            { agentName },
=======
            `Agent '${agentId}' already exists in user registry`,
            { agentId },
>>>>>>> 35d48c5c
            'Choose a different name or uninstall the existing agent first'
        );
    }

<<<<<<< HEAD
    static customAgentNameConflict(agentName: string) {
=======
    static customAgentNameConflict(agentId: string) {
>>>>>>> 35d48c5c
        return new DextoRuntimeError(
            RegistryErrorCode.AGENT_ALREADY_EXISTS,
            ErrorScope.AGENT_REGISTRY,
            ErrorType.USER,
<<<<<<< HEAD
            `Cannot create custom agent '${agentName}': name conflicts with builtin agent`,
            { agentName, conflictType: 'builtin' },
=======
            `Cannot create custom agent '${agentId}': name conflicts with builtin agent`,
            { agentId, conflictType: 'builtin' },
>>>>>>> 35d48c5c
            'Choose a different name for your custom agent'
        );
    }

    // Installation errors
    static installationFailed(agentId: string, cause: string) {
        return new DextoRuntimeError(
            RegistryErrorCode.INSTALLATION_FAILED,
            ErrorScope.AGENT_REGISTRY,
            ErrorType.SYSTEM,
            `Failed to install agent '${agentId}': ${cause}`,
            { agentId, cause },
            'Check network connection and available disk space'
        );
    }

    static installationValidationFailed(agentId: string, missingPath: string) {
        return new DextoRuntimeError(
            RegistryErrorCode.INSTALLATION_VALIDATION_FAILED,
            ErrorScope.AGENT_REGISTRY,
            ErrorType.SYSTEM,
            `Installation validation failed for '${agentId}': missing main config`,
            { agentId, missingPath },
            'This indicates a problem with the agent bundle - please report this issue'
        );
    }

    // Config file errors
    static configNotFound(configPath: string) {
        return new DextoRuntimeError(
            RegistryErrorCode.CONFIG_NOT_FOUND,
            ErrorScope.AGENT_REGISTRY,
            ErrorType.SYSTEM,
            `Agent config file not found: ${configPath}`,
            { configPath },
            'This indicates a problem with the agent installation'
        );
    }

    static mainConfigMissing(agentId: string, expectedPath: string) {
        return new DextoRuntimeError(
            RegistryErrorCode.MAIN_CONFIG_MISSING,
            ErrorScope.AGENT_REGISTRY,
            ErrorType.SYSTEM,
            `Main config file not found for agent '${agentId}': ${expectedPath}`,
            { agentId, expectedPath },
            'This indicates a problem with the agent bundle structure'
        );
    }

    // Uninstallation errors
    static agentNotInstalled(agentId: string) {
        return new DextoRuntimeError(
            RegistryErrorCode.AGENT_NOT_INSTALLED,
            ErrorScope.AGENT_REGISTRY,
            ErrorType.USER,
            `Agent '${agentId}' is not installed`,
            { agentId },
            'Use "dexto list-agents --installed" to see installed agents'
        );
    }

    static agentProtected(agentId: string) {
        return new DextoRuntimeError(
            RegistryErrorCode.AGENT_PROTECTED,
            ErrorScope.AGENT_REGISTRY,
            ErrorType.USER,
            `Agent '${agentId}' is protected and cannot be uninstalled. Use --force to override (not recommended for critical agents)`,
            { agentId },
            'Use --force to override (not recommended for critical agents)'
        );
    }

    static uninstallationFailed(agentId: string, cause: string) {
        return new DextoRuntimeError(
            RegistryErrorCode.UNINSTALLATION_FAILED,
            ErrorScope.AGENT_REGISTRY,
            ErrorType.SYSTEM,
            `Failed to uninstall agent '${agentId}': ${cause}`,
            { agentId, cause },
            'Check file permissions and ensure no processes are using the agent'
        );
    }

    // Registry file errors
    static registryNotFound(registryPath: string, cause: string) {
        return new DextoRuntimeError(
            RegistryErrorCode.REGISTRY_NOT_FOUND,
            ErrorScope.AGENT_REGISTRY,
            ErrorType.SYSTEM,
            `Agent registry not found: ${registryPath}: ${cause}`,
            { registryPath },
            'This indicates a problem with the Dexto installation - please reinstall or report this issue'
        );
    }

    static registryParseError(registryPath: string, cause: string) {
        return new DextoRuntimeError(
            RegistryErrorCode.REGISTRY_PARSE_ERROR,
            ErrorScope.AGENT_REGISTRY,
            ErrorType.SYSTEM,
            `Failed to parse agent registry from ${registryPath}: ${cause}`,
            { registryPath, cause },
            'This indicates a corrupted registry file - please reinstall Dexto'
        );
    }

    static registryWriteError(registryPath: string, cause: string) {
        return new DextoRuntimeError(
            RegistryErrorCode.REGISTRY_WRITE_ERROR,
            ErrorScope.AGENT_REGISTRY,
            ErrorType.SYSTEM,
            `Failed to save agent registry to ${registryPath}: ${cause}`,
            { registryPath, cause },
            'Check file permissions and available disk space'
        );
    }

    // Auto-install control errors
    static agentNotInstalledAutoInstallDisabled(agentId: string, availableAgents: string[]) {
        return new DextoRuntimeError(
            RegistryErrorCode.AGENT_NOT_INSTALLED_AUTO_INSTALL_DISABLED,
            ErrorScope.AGENT_REGISTRY,
            ErrorType.USER,
            `Agent '${agentId}' is not installed locally and auto-install is disabled`,
            { agentId, availableAgents },
            `Use 'dexto install ${agentId}' to install it manually, or use a file path for custom agents`
        );
    }
}<|MERGE_RESOLUTION|>--- conflicted
+++ resolved
@@ -30,42 +30,24 @@
         );
     }
 
-<<<<<<< HEAD
-    static agentAlreadyExists(agentName: string) {
-=======
     static agentAlreadyExists(agentId: string) {
->>>>>>> 35d48c5c
         return new DextoRuntimeError(
             RegistryErrorCode.AGENT_ALREADY_EXISTS,
             ErrorScope.AGENT_REGISTRY,
             ErrorType.USER,
-<<<<<<< HEAD
-            `Agent '${agentName}' already exists in user registry`,
-            { agentName },
-=======
             `Agent '${agentId}' already exists in user registry`,
             { agentId },
->>>>>>> 35d48c5c
             'Choose a different name or uninstall the existing agent first'
         );
     }
 
-<<<<<<< HEAD
-    static customAgentNameConflict(agentName: string) {
-=======
     static customAgentNameConflict(agentId: string) {
->>>>>>> 35d48c5c
         return new DextoRuntimeError(
             RegistryErrorCode.AGENT_ALREADY_EXISTS,
             ErrorScope.AGENT_REGISTRY,
             ErrorType.USER,
-<<<<<<< HEAD
-            `Cannot create custom agent '${agentName}': name conflicts with builtin agent`,
-            { agentName, conflictType: 'builtin' },
-=======
             `Cannot create custom agent '${agentId}': name conflicts with builtin agent`,
             { agentId, conflictType: 'builtin' },
->>>>>>> 35d48c5c
             'Choose a different name for your custom agent'
         );
     }
