// src/agent/DextoAgent.ts
import { MCPManager } from '../mcp/manager.js';
import { ToolManager } from '../tools/tool-manager.js';
import { SystemPromptManager } from '../systemPrompt/manager.js';
import { ResourceManager, expandMessageReferences } from '../resources/index.js';
import { expandBlobReferences } from '../context/utils.js';
import { PromptManager } from '../prompts/index.js';
import { AgentStateManager } from './state-manager.js';
import { SessionManager, ChatSession, SessionError } from '../session/index.js';
import type { SessionMetadata } from '../session/index.js';
import { AgentServices } from '../utils/service-initializer.js';
import { logger } from '../logger/index.js';
import { ValidatedLLMConfig, LLMConfig, LLMUpdates, LLMUpdatesSchema } from '@core/llm/schemas.js';
import { resolveAndValidateLLMConfig } from '../llm/resolver.js';
import { validateInputForLLM } from '../llm/validation.js';
import { AgentError } from './errors.js';
import { MCPError } from '../mcp/errors.js';
import { ensureOk } from '@core/errors/result-bridge.js';
import { fail, zodToIssues } from '@core/utils/result.js';
import { DextoValidationError } from '@core/errors/DextoValidationError.js';
import { resolveAndValidateMcpServerConfig } from '../mcp/resolver.js';
import type { McpServerConfig } from '@core/mcp/schemas.js';
import {
    getSupportedProviders,
    getDefaultModelForProvider,
    getProviderFromModel,
    LLM_REGISTRY,
    ModelInfo,
} from '../llm/registry.js';
import type { LLMProvider } from '../llm/types.js';
import { createAgentServices } from '../utils/service-initializer.js';
import type { AgentConfig, ValidatedAgentConfig } from './schemas.js';
import { AgentConfigSchema } from './schemas.js';
import { AgentEventBus } from '../events/index.js';
import type { IMCPClient } from '../mcp/types.js';
import type { ToolSet } from '../tools/types.js';
import { SearchService } from '../search/index.js';
import type { SearchOptions, SearchResponse, SessionSearchResponse } from '../search/index.js';
import { getDextoPath } from '../utils/path.js';
import { safeStringify } from '@core/utils/safe-stringify.js';
import { loadAgentConfig } from '../config/loader.js';
import { promises as fs } from 'fs';
import { parseDocument } from 'yaml';
<<<<<<< HEAD
=======
import { deriveHeuristicTitle, generateSessionTitle } from '../session/title-generator.js';
>>>>>>> 35d48c5c

const requiredServices: (keyof AgentServices)[] = [
    'mcpManager',
    'toolManager',
    'systemPromptManager',
    'agentEventBus',
    'stateManager',
    'sessionManager',
    'searchService',
    'memoryManager',
];

/**
 * Interface for objects that can subscribe to the agent's event bus.
 * Typically used by API layer subscribers (WebSocket, Webhooks, etc.)
 */
export interface AgentEventSubscriber {
    subscribe(eventBus: AgentEventBus): void;
}

/**
 * The main entry point into Dexto's core functionality.
 *
 * DextoAgent is a high-level abstraction layer that provides a clean, user-facing API
 * for building AI agents. It coordinates multiple internal services to deliver core
 * capabilities including conversation management, LLM switching, MCP server integration,
 * and multi-session support.
 *
 * Key Features:
 * - **Conversation Management**: Process user messages and maintain conversation state
 * - **Multi-Session Support**: Create and manage multiple independent chat sessions
 * - **Dynamic LLM Switching**: Change language models while preserving conversation history
 * - **MCP Server Integration**: Connect to and manage Model Context Protocol servers
 * - **Tool Execution**: Execute tools from connected MCP servers
 * - **Prompt Management**: Build and inspect dynamic system prompts with context
 * - **Event System**: Emit events for integration with external systems
 *
 * Design Principles:
 * - Thin wrapper around internal services with high-level methods
 * - Primary API for applications building on Dexto
 * - Internal services exposed as public readonly properties for advanced usage
 * - Backward compatibility through default session management
 *
 * @example
 * ```typescript
 * // Create and start agent
 * const agent = new DextoAgent(config);
 * await agent.start();
 *
 * // Process user messages
 * const response = await agent.run("Hello, how are you?");
 *
 * // Switch LLM models (provider inferred automatically)
 * await agent.switchLLM({ model: 'gpt-4o' });
 *
 * // Manage sessions
 * const session = agent.createSession('user-123');
 * const response = await agent.run("Hello", undefined, 'user-123');
 *
 * // Connect MCP servers
 * await agent.connectMcpServer('filesystem', { command: 'mcp-filesystem' });
 *
 * // Inspect available tools and system prompt
 * const tools = await agent.getAllMcpTools();
 * const prompt = await agent.getSystemPrompt();
 *
 * // Gracefully stop the agent when done
 * await agent.stop();
 * ```
 */
export class DextoAgent {
    /**
     * These services are public for use by the outside world
     * This gives users the option to use methods of the services directly if they know what they are doing
     * But the main recommended entry points/functions would still be the wrapper methods we define below
     */
    public readonly mcpManager!: MCPManager;
    public readonly systemPromptManager!: SystemPromptManager;
    public readonly agentEventBus!: AgentEventBus;
    public readonly promptManager!: PromptManager;
    public readonly stateManager!: AgentStateManager;
    public readonly sessionManager!: SessionManager;
    public readonly toolManager!: ToolManager;
    public readonly resourceManager!: ResourceManager;
    public readonly memoryManager!: import('../memory/index.js').MemoryManager;
    public readonly services!: AgentServices;

    // Search service for conversation search
    private searchService!: SearchService;

    // Default session for backward compatibility
    private defaultSession: ChatSession | null = null;

    // Current default session ID for loadSession functionality
    private currentDefaultSessionId: string = 'default';

    // Track initialization state
    private _isStarted: boolean = false;
    private _isStopped: boolean = false;

    // Store config for async initialization
    private config: ValidatedAgentConfig;

    // Event subscribers (e.g., WebSocket, Webhook handlers)
    private eventSubscribers: Set<AgentEventSubscriber> = new Set();

    constructor(
        config: AgentConfig,
        private configPath?: string
    ) {
        // Validate and transform the input config
        this.config = AgentConfigSchema.parse(config);

        // call start() to initialize services
        logger.info('DextoAgent created.');
    }

    /**
     * Starts the agent by initializing all async services.
     * This method handles storage backends, MCP connections, session manager initialization, and other async operations.
     * Must be called before using any agent functionality.
     *
     * @throws Error if agent is already started or initialization fails
     */
    public async start(): Promise<void> {
        if (this._isStarted) {
            throw AgentError.alreadyStarted();
        }

        try {
            logger.info('Starting DextoAgent...');

            // Initialize all services asynchronously
            const services = await createAgentServices(this.config, this.configPath);

            // Validate all required services are provided
            for (const service of requiredServices) {
                if (!services[service]) {
                    throw AgentError.initializationFailed(
                        `Required service ${service} is missing during agent start`
                    );
                }
            }

            // Use Object.assign to set readonly properties
            Object.assign(this, {
                mcpManager: services.mcpManager,
                toolManager: services.toolManager,
                resourceManager: services.resourceManager,
                systemPromptManager: services.systemPromptManager,
                agentEventBus: services.agentEventBus,
                stateManager: services.stateManager,
                sessionManager: services.sessionManager,
                memoryManager: services.memoryManager,
                services: services,
            });

            // Initialize search service from services
            this.searchService = services.searchService;

            // Initialize prompts manager (aggregates MCP, internal, starter prompts)
            // File prompts automatically resolve custom slash commands
            const promptManager = new PromptManager(
                this.mcpManager,
                this.resourceManager,
                this.config,
                this.agentEventBus,
                services.storageManager.getDatabase()
            );
            await promptManager.initialize();
            Object.assign(this, { promptManager });

            this._isStarted = true;
            this._isStopped = false; // Reset stopped flag to allow restart
            logger.info('DextoAgent started successfully.');

            // Subscribe all registered event subscribers to the new event bus
            for (const subscriber of this.eventSubscribers) {
                subscriber.subscribe(this.agentEventBus);
            }

            // Show log location for SDK users
            const logPath = getDextoPath('logs', 'dexto.log');
            console.log(`📋 Logs available at: ${logPath}`);
        } catch (error) {
            logger.error('Failed to start DextoAgent', error);
            throw error;
        }
    }

    /**
     * Stops the agent and gracefully shuts down all services.
     * This method handles disconnecting MCP clients, cleaning up sessions, closing storage connections,
     * and releasing all resources. The agent cannot be restarted after being stopped.
     *
     * @throws Error if agent has not been started or shutdown fails
     */
    public async stop(): Promise<void> {
        if (this._isStopped) {
            logger.warn('Agent is already stopped');
            return;
        }

        if (!this._isStarted) {
            throw AgentError.notStarted();
        }

        try {
            logger.info('Stopping DextoAgent...');

            const shutdownErrors: Error[] = [];

            // 1. Clean up session manager (stop accepting new sessions, clean existing ones)
            try {
                if (this.sessionManager) {
                    await this.sessionManager.cleanup();
                    logger.debug('SessionManager cleaned up successfully');
                }
            } catch (error) {
                const err = error instanceof Error ? error : new Error(String(error));
                shutdownErrors.push(new Error(`SessionManager cleanup failed: ${err.message}`));
            }

            // 2. Disconnect all MCP clients
            try {
                if (this.mcpManager) {
                    await this.mcpManager.disconnectAll();
                    logger.debug('MCPManager disconnected all clients successfully');
                }
            } catch (error) {
                const err = error instanceof Error ? error : new Error(String(error));
                shutdownErrors.push(new Error(`MCPManager disconnect failed: ${err.message}`));
            }

            // 3. Close storage backends
            try {
                if (this.services?.storageManager) {
                    await this.services.storageManager.disconnect();
                    logger.debug('Storage manager disconnected successfully');
                }
            } catch (error) {
                const err = error instanceof Error ? error : new Error(String(error));
                shutdownErrors.push(new Error(`Storage disconnect failed: ${err.message}`));
            }

            this._isStopped = true;
            this._isStarted = false;

            if (shutdownErrors.length > 0) {
                const errorMessages = shutdownErrors.map((e) => e.message).join('; ');
                logger.warn(`DextoAgent stopped with some errors: ${errorMessages}`);
                // Still consider it stopped, but log the errors
            } else {
                logger.info('DextoAgent stopped successfully.');
            }
        } catch (error) {
            logger.error('Failed to stop DextoAgent', error);
            throw error;
        }
    }

    /**
     * Register an event subscriber that will be automatically re-subscribed on agent restart.
     * Subscribers are typically API layer components (WebSocket, Webhook handlers) that need
     * to receive agent events. If the agent is already started, the subscriber is immediately subscribed.
     *
     * @param subscriber - Object implementing AgentEventSubscriber interface
     */
    public registerSubscriber(subscriber: AgentEventSubscriber): void {
        this.eventSubscribers.add(subscriber);
        if (this._isStarted) {
            subscriber.subscribe(this.agentEventBus);
        }
    }

    /**
     * Restart the agent by stopping and starting it.
     * Automatically re-subscribes all registered event subscribers to the new event bus.
     * This is useful when configuration changes require a full agent restart.
     *
     * @throws Error if restart fails during stop or start phases
     */
    public async restart(): Promise<void> {
        await this.stop();
        await this.start();
        // Note: start() handles re-subscribing all registered subscribers
    }

    /**
     * Checks if the agent has been started.
     * @returns true if agent is started, false otherwise
     */
    public isStarted(): boolean {
        return this._isStarted;
    }

    /**
     * Checks if the agent has been stopped.
     * @returns true if agent is stopped, false otherwise
     */
    public isStopped(): boolean {
        return this._isStopped;
    }

    /**
     * Ensures the agent is started before executing operations.
     * @throws Error if agent is not started or has been stopped
     */
    private ensureStarted(): void {
        if (this._isStopped) {
            logger.warn('Agent is stopped');
            throw AgentError.stopped();
        }
        if (!this._isStarted) {
            logger.warn('Agent is not started');
            throw AgentError.notStarted();
        }
    }

    // ============= CORE AGENT FUNCTIONALITY =============

    /**
     * Main method for processing user input.
     * Processes user input through the agent's LLM service and returns the response.
     *
     * @param textInput - The user's text message or query to process
     * @param imageDataInput - Optional image data and MIME type for multimodal input
     * @param fileDataInput - Optional file data and MIME type for file input
     * @param sessionId - Optional session ID for multi-session scenarios
     * @returns Promise that resolves to the AI's response text, or null if no significant response
     * @throws Error if processing fails
     */
    public async run(
        textInput: string,
        imageDataInput?: { image: string; mimeType: string },
        fileDataInput?: { data: string; mimeType: string; filename?: string },
        sessionId?: string,
        stream: boolean = false
    ): Promise<string> {
        this.ensureStarted();
        try {
            // Determine target session ID for validation
            const targetSessionId = sessionId || this.currentDefaultSessionId;

            // Get session-specific LLM config for validation
            const llmConfig = this.stateManager.getLLMConfig(targetSessionId);

            // Validate inputs early using session-specific config
            const validation = validateInputForLLM(
                {
                    text: textInput,
                    ...(imageDataInput && { imageData: imageDataInput }),
                    ...(fileDataInput && { fileData: fileDataInput }),
                },
                {
                    provider: llmConfig.provider,
                    model: llmConfig.model,
                }
            );

            // Validate input and throw if invalid
            ensureOk(validation);

            // Resolve the concrete ChatSession for the target session id
            const existingSession = await this.sessionManager.getSession(targetSessionId);
            const session: ChatSession =
                existingSession || (await this.sessionManager.createSession(targetSessionId));

            logger.debug(
                `DextoAgent.run: sessionId=${targetSessionId}, textLength=${textInput?.length ?? 0}, hasImage=${Boolean(
                    imageDataInput
                )}, hasFile=${Boolean(fileDataInput)}`
            );
            // Expand @resource mentions into content before sending to the model
            let finalText = textInput;
            let finalImageData = imageDataInput;
            if (textInput && textInput.includes('@')) {
                try {
                    const resources = await this.resourceManager.list();
                    const expansion = await expandMessageReferences(textInput, resources, (uri) =>
                        this.resourceManager.read(uri)
                    );

                    // Warn about unresolved references
                    if (expansion.unresolvedReferences.length > 0) {
                        const unresolvedNames = expansion.unresolvedReferences
                            .map((ref) => ref.originalRef)
                            .join(', ');
                        logger.warn(
                            `Could not resolve ${expansion.unresolvedReferences.length} resource reference(s): ${unresolvedNames}`
                        );
                    }

                    // Validate expanded message size (5MB limit)
                    const MAX_EXPANDED_SIZE = 5 * 1024 * 1024; // 5MB
                    const expandedSize = Buffer.byteLength(expansion.expandedMessage, 'utf-8');
                    if (expandedSize > MAX_EXPANDED_SIZE) {
                        logger.warn(
                            `Expanded message size (${(expandedSize / 1024 / 1024).toFixed(2)}MB) exceeds limit (${MAX_EXPANDED_SIZE / 1024 / 1024}MB). Content may be truncated.`
                        );
                    }

                    finalText = expansion.expandedMessage;

                    // If we extracted images from resources and don't already have image data, use the first extracted image
                    if (expansion.extractedImages.length > 0 && !imageDataInput) {
                        const firstImage = expansion.extractedImages[0];
                        if (firstImage) {
                            finalImageData = {
                                image: firstImage.image,
                                mimeType: firstImage.mimeType,
                            };
                            logger.debug(
                                `Using extracted image: ${firstImage.name} (${firstImage.mimeType})`
                            );
                        }
                    }
                } catch (error) {
                    // Log error but continue with original message to avoid blocking the user
                    logger.error(
                        `Failed to expand resource references: ${error instanceof Error ? error.message : String(error)}. Continuing with original message.`
                    );
                    // Continue with original text instead of throwing
                }
            }

            // Validate that we have either text or media content after expansion
            if (!finalText.trim() && !finalImageData && !fileDataInput) {
                logger.warn(
                    'Resource expansion resulted in empty content. Using original message.'
                );
                finalText = textInput;
            }

            // Kick off background title generation for first turn if needed
            void this.maybeGenerateTitle(targetSessionId, finalText, llmConfig);

            const response = await session.run(finalText, finalImageData, fileDataInput, stream);

            // Increment message count for this session (counts each)
            // Fire-and-forget to avoid race conditions during shutdown
            this.sessionManager
                .incrementMessageCount(session.id)
                .catch((error) =>
                    logger.warn(
                        `Failed to increment message count: ${error instanceof Error ? error.message : String(error)}`
                    )
                );

            return response;
        } catch (error) {
            logger.error(
                `Error during DextoAgent.run: ${error instanceof Error ? error.message : JSON.stringify(error)}`
            );
            throw error;
        }
    }

    /**
     * Cancels the currently running turn for a session (or the default session).
     * Safe to call even if no run is in progress.
     * @param sessionId Optional session id; defaults to current default session
     * @returns true if a run was in progress and was signaled to abort; false otherwise
     */
    public async cancel(sessionId?: string): Promise<boolean> {
        this.ensureStarted();
        const targetSessionId = sessionId || this.currentDefaultSessionId;
        // Try to use in-memory default session if applicable
        if (!sessionId && this.defaultSession && this.defaultSession.id === targetSessionId) {
            return this.defaultSession.cancel();
        }
        // If specific session is requested, attempt to fetch from sessionManager cache (memory only)
        const existing = await this.sessionManager.getSession(targetSessionId, false);
        if (existing) {
            return existing.cancel();
        }
        // If not found, nothing to cancel
        return false;
    }

    // ============= SESSION MANAGEMENT =============

    /**
     * Creates a new chat session or returns an existing one.
     * @param sessionId Optional session ID. If not provided, a UUID will be generated.
     * @returns The created or existing ChatSession
     */
    public async createSession(sessionId?: string): Promise<ChatSession> {
        this.ensureStarted();
        return await this.sessionManager.createSession(sessionId);
    }

    /**
     * Retrieves an existing session by ID.
     * @param sessionId The session ID to retrieve
     * @returns The ChatSession if found, undefined otherwise
     */
    public async getSession(sessionId: string): Promise<ChatSession | undefined> {
        this.ensureStarted();
        return await this.sessionManager.getSession(sessionId);
    }

    /**
     * Lists all active session IDs.
     * @returns Array of session IDs
     */
    public async listSessions(): Promise<string[]> {
        this.ensureStarted();
        return await this.sessionManager.listSessions();
    }

    /**
     * Ends a session by removing it from memory without deleting conversation history.
     * Used for cleanup, agent shutdown, and session expiry.
     * @param sessionId The session ID to end
     */
    public async endSession(sessionId: string): Promise<void> {
        this.ensureStarted();
        // If ending the currently loaded default session, clear our reference
        if (sessionId === this.currentDefaultSessionId) {
            this.defaultSession = null;
        }
        return this.sessionManager.endSession(sessionId);
    }

    /**
     * Deletes a session and its conversation history permanently.
     * Used for user-initiated permanent deletion.
     * @param sessionId The session ID to delete
     */
    public async deleteSession(sessionId: string): Promise<void> {
        this.ensureStarted();
        // If deleting the currently loaded default session, clear our reference
        if (sessionId === this.currentDefaultSessionId) {
            this.defaultSession = null;
        }
        return this.sessionManager.deleteSession(sessionId);
    }

    /**
     * Gets metadata for a specific session.
     * @param sessionId The session ID
     * @returns The session metadata if found, undefined otherwise
     */
    public async getSessionMetadata(sessionId: string): Promise<SessionMetadata | undefined> {
        this.ensureStarted();
        return await this.sessionManager.getSessionMetadata(sessionId);
    }

    /**
     * Sets a human-friendly title for the given session.
     */
    public async setSessionTitle(sessionId: string, title: string): Promise<void> {
        this.ensureStarted();
        await this.sessionManager.setSessionTitle(sessionId, title);
    }

    /**
     * Gets the human-friendly title for the given session, if any.
     */
    public async getSessionTitle(sessionId: string): Promise<string | undefined> {
        this.ensureStarted();
        return await this.sessionManager.getSessionTitle(sessionId);
    }

    /**
     * Background task: generate and persist a session title using the same LLM.
     * Runs only for the first user message (messageCount === 0 and no existing title).
     * Never throws; timeboxed in the generator.
     */
    private async maybeGenerateTitle(
        sessionId: string,
        userText: string,
        llmConfig: ValidatedLLMConfig
    ): Promise<void> {
        try {
            const metadata = await this.sessionManager.getSessionMetadata(sessionId);
            if (!metadata) {
                logger.debug(
                    `[SessionTitle] No session metadata available for ${sessionId}, skipping title generation`
                );
                return;
            }
            if (metadata.title) {
                logger.debug(
                    `[SessionTitle] Session ${sessionId} already has title '${metadata.title}', skipping`
                );
                return;
            }
            if (!userText || !userText.trim()) {
                logger.debug(
                    `[SessionTitle] User text empty for session ${sessionId}, skipping title generation`
                );
                return;
            }

            logger.debug(
                `[SessionTitle] Checking title generation preconditions for session ${sessionId}`
            );
            const result = await generateSessionTitle(
                llmConfig,
                llmConfig.router,
                this.toolManager,
                this.systemPromptManager,
                this.resourceManager,
                userText
            );
            if (result.error) {
                logger.debug(
                    `[SessionTitle] LLM title generation failed for ${sessionId}: ${result.error}${
                        result.timedOut ? ' (timeout)' : ''
                    }`
                );
            }

            let title = result.title;
            if (!title) {
                title = deriveHeuristicTitle(userText);
                if (title) {
                    logger.info(`[SessionTitle] Using heuristic title for ${sessionId}: ${title}`);
                } else {
                    logger.debug(
                        `[SessionTitle] No suitable title derived for session ${sessionId}`
                    );
                    return;
                }
            } else {
                logger.info(`[SessionTitle] Generated LLM title for ${sessionId}: ${title}`);
            }

            await this.sessionManager.setSessionTitle(sessionId, title, { ifUnsetOnly: true });
            this.agentEventBus.emit('dexto:sessionTitleUpdated', { sessionId, title });
        } catch (err) {
            // Swallow background errors – never impact main flow
            logger.silly(`Title generation skipped/failed for ${sessionId}: ${String(err)}`);
        }
    }

    /**
     * Gets the conversation history for a specific session.
     * @param sessionId The session ID
     * @returns Promise that resolves to the session's conversation history
     * @throws Error if session doesn't exist
     */
    public async getSessionHistory(sessionId: string) {
        this.ensureStarted();
        const session = await this.sessionManager.getSession(sessionId);
        if (!session) {
            throw SessionError.notFound(sessionId);
        }
        const history = await session.getHistory();
        if (!this.resourceManager) {
            return history;
        }

        return await Promise.all(
            history.map(async (message) => ({
                ...message,
                content: await expandBlobReferences(message.content, this.resourceManager).catch(
                    (error) => {
                        logger.warn(
                            `Failed to expand blob references in message: ${error instanceof Error ? error.message : String(error)}`
                        );
                        return message.content; // Return original content on error
                    }
                ),
            }))
        );
    }

    /**
     * Search for messages across all sessions or within a specific session
     *
     * @param query The search query string
     * @param options Search options including session filter, role filter, and pagination
     * @returns Promise that resolves to search results
     */
    public async searchMessages(
        query: string,
        options: SearchOptions = {}
    ): Promise<SearchResponse> {
        this.ensureStarted();
        return await this.searchService.searchMessages(query, options);
    }

    /**
     * Search for sessions that contain the specified query
     *
     * @param query The search query string
     * @returns Promise that resolves to session search results
     */
    public async searchSessions(query: string): Promise<SessionSearchResponse> {
        this.ensureStarted();
        return await this.searchService.searchSessions(query);
    }

    /**
     * Loads a session as the new "default" session for this agent.
     * All subsequent operations that don't specify a session ID will use this session.
     * This provides a clean "current working session" pattern for API users.
     *
     * @param sessionId The session ID to load as default, or null to reset to original default
     * @throws Error if session doesn't exist
     *
     * @example
     * ```typescript
     * // Load a specific session as default
     * await agent.loadSessionAsDefault('project-alpha');
     * await agent.run("What's the status?"); // Uses project-alpha session
     *
     * // Reset to original default
     * await agent.loadSessionAsDefault(null);
     * await agent.run("Hello"); // Uses 'default' session
     * ```
     */
    public async loadSessionAsDefault(sessionId: string | null = null): Promise<void> {
        this.ensureStarted();
        if (sessionId === null) {
            this.currentDefaultSessionId = 'default';
            this.defaultSession = null; // Clear cached session to force reload
            logger.debug('Agent default session reset to original default');
            return;
        }

        // Verify session exists before loading it
        const session = await this.sessionManager.getSession(sessionId);
        if (!session) {
            throw SessionError.notFound(sessionId);
        }

        this.currentDefaultSessionId = sessionId;
        this.defaultSession = null; // Clear cached session to force reload
        logger.info(`Agent default session changed to: ${sessionId}`);
    }

    /**
     * Gets the currently loaded default session ID.
     * This reflects the session loaded via loadSession().
     *
     * @returns The current default session ID
     */
    public getCurrentSessionId(): string {
        this.ensureStarted();
        return this.currentDefaultSessionId;
    }

    /**
     * Gets the currently loaded default session.
     * This respects the session loaded via loadSession().
     *
     * @returns The current default ChatSession
     */
    public async getDefaultSession(): Promise<ChatSession> {
        this.ensureStarted();
        if (!this.defaultSession || this.defaultSession.id !== this.currentDefaultSessionId) {
            this.defaultSession = await this.sessionManager.createSession(
                this.currentDefaultSessionId
            );
        }
        return this.defaultSession;
    }

    /**
     * Resets the conversation history for a specific session or the default session.
     * Keeps the session alive but the conversation history is cleared.
     * @param sessionId Optional session ID. If not provided, resets the currently loaded default session.
     */
    public async resetConversation(sessionId?: string): Promise<void> {
        this.ensureStarted();
        try {
            const targetSessionId = sessionId || this.currentDefaultSessionId;

            // Ensure session exists or create loaded default session
            if (!sessionId) {
                // Use loaded default session for backward compatibility
                if (
                    !this.defaultSession ||
                    this.defaultSession.id !== this.currentDefaultSessionId
                ) {
                    this.defaultSession = await this.sessionManager.createSession(
                        this.currentDefaultSessionId
                    );
                }
            }

            // Use SessionManager's resetSession method for better consistency
            await this.sessionManager.resetSession(targetSessionId);

            logger.info(`DextoAgent conversation reset for session: ${targetSessionId}`);
            this.agentEventBus.emit('dexto:conversationReset', {
                sessionId: targetSessionId,
            });
        } catch (error) {
            logger.error(
                `Error during DextoAgent.resetConversation: ${error instanceof Error ? error.message : String(error)}`
            );
            throw error;
        }
    }

    // ============= LLM MANAGEMENT =============

    /**
     * Gets the current LLM configuration with all defaults applied.
     * @returns Current LLM configuration
     */
    public getCurrentLLMConfig(): LLMConfig {
        this.ensureStarted();
        return structuredClone(this.stateManager.getLLMConfig()) as LLMConfig;
    }

    /**
     * Switches the LLM service while preserving conversation history.
     * This is a comprehensive method that handles ALL validation, configuration building, and switching internally.
     *
     * Design:
     * - Input: Partial<LLMConfig> (allows optional fields like maxIterations?, router?)
     * - Output: LLMConfig (user-friendly type with all defaults applied)
     *
     * Key features:
     * - Accepts partial LLM configuration object
     * - Extracts and validates parameters internally
     * - Infers provider from model if not provided
     * - Automatically resolves API keys from environment variables
     * - Uses LLMConfigSchema for comprehensive validation
     * - Prevents inconsistent partial updates
     * - Smart defaults for missing configuration values
     *
     * @param llmUpdates Partial LLM configuration object containing the updates to apply
     * @param sessionId Session ID to switch LLM for. If not provided, switches for default session. Use '*' for all sessions
     * @returns Promise that resolves with the validated LLM configuration
     * @throws DextoLLMError if validation fails or switching fails
     *
     * @example
     * ```typescript
     * // Switch to a different model (provider will be inferred, API key auto-resolved)
     * await agent.switchLLM({ model: 'gpt-4o' });
     *
     * // Switch to a different provider with explicit API key
     * await agent.switchLLM({ provider: 'anthropic', model: 'claude-4-sonnet-20250514', apiKey: 'sk-ant-...' });
     *
     * // Switch with router and session options
     * await agent.switchLLM({ provider: 'anthropic', model: 'claude-4-sonnet-20250514', router: 'in-built' }, 'user-123');
     *
     * // Switch for all sessions
     * await agent.switchLLM({ model: 'gpt-4o' }, '*');
     * ```
     */
    public async switchLLM(
        llmUpdates: LLMUpdates,
        sessionId?: string
    ): Promise<ValidatedLLMConfig> {
        this.ensureStarted();

        // Validate input using schema (single source of truth)
        logger.debug(`DextoAgent.switchLLM: llmUpdates: ${safeStringify(llmUpdates)}`);
        const parseResult = LLMUpdatesSchema.safeParse(llmUpdates);
        if (!parseResult.success) {
            const validation = fail(zodToIssues(parseResult.error, 'error'));
            ensureOk(validation); // This will throw DextoValidationError
            throw new Error('Unreachable'); // For TypeScript
        }
        const validatedUpdates = parseResult.data;

        // Get current config for the session
        const currentLLMConfig = sessionId
            ? this.stateManager.getRuntimeConfig(sessionId).llm
            : this.stateManager.getRuntimeConfig().llm;

        // Build and validate the new configuration using Result pattern internally
        const result = resolveAndValidateLLMConfig(currentLLMConfig, validatedUpdates);
        const validatedConfig = ensureOk(result);

        // Perform the actual LLM switch with validated config
        await this.performLLMSwitch(validatedConfig, sessionId);
        logger.info(`DextoAgent.switchLLM: LLM switched to: ${safeStringify(validatedConfig)}`);

        // Log warnings if present
        const warnings = result.issues.filter((issue) => issue.severity === 'warning');
        if (warnings.length > 0) {
            logger.warn(
                `LLM switch completed with warnings: ${warnings.map((w) => w.message).join(', ')}`
            );
        }

        // Return the validated config directly
        return validatedConfig;
    }

    /**
     * Performs the actual LLM switch with a validated configuration.
     * This is a helper method that handles state management and session switching.
     *
     * @param validatedConfig - The validated LLM configuration to apply
     * @param sessionScope - Session ID, '*' for all sessions, or undefined for default session
     */
    private async performLLMSwitch(
        validatedConfig: ValidatedLLMConfig,
        sessionScope?: string
    ): Promise<void> {
        // Update state manager (no validation needed - already validated)
        this.stateManager.updateLLM(validatedConfig, sessionScope);

        // Switch LLM in session(s)
        if (sessionScope === '*') {
            await this.sessionManager.switchLLMForAllSessions(validatedConfig);
        } else if (sessionScope) {
            // Verify session exists before switching LLM
            const session = await this.sessionManager.getSession(sessionScope);
            if (!session) {
                throw SessionError.notFound(sessionScope);
            }
            await this.sessionManager.switchLLMForSpecificSession(validatedConfig, sessionScope);
        } else {
            await this.sessionManager.switchLLMForDefaultSession(validatedConfig);
        }
    }

    /**
     * Gets all supported LLM providers.
     * Returns a strongly-typed array of valid provider names that can be used with the agent.
     *
     * @returns Array of supported provider names
     *
     * @example
     * ```typescript
     * const providers = agent.getSupportedProviders();
     * console.log(providers); // ['openai', 'anthropic', 'google', 'groq']
     * ```
     */
    public getSupportedProviders(): LLMProvider[] {
        return getSupportedProviders() as LLMProvider[];
    }

    /**
     * Gets all supported models grouped by provider with detailed information.
     * Returns a strongly-typed object mapping each provider to its available models,
     * including model metadata such as token limits and default status.
     *
     * @returns Object mapping provider names to their model information
     *
     * @example
     * ```typescript
     * const models = agent.getSupportedModels();
     * console.log(models.openai); // Array of OpenAI models with metadata
     * console.log(models.anthropic[0].maxInputTokens); // Token limit for first Anthropic model
     *
     * // Check if a model is the default for its provider
     * const hasDefault = models.google.some(model => model.isDefault);
     * ```
     */
    public getSupportedModels(): Record<LLMProvider, Array<ModelInfo & { isDefault: boolean }>> {
        const result = {} as Record<LLMProvider, Array<ModelInfo & { isDefault: boolean }>>;

        const providers = getSupportedProviders() as LLMProvider[];
        for (const provider of providers) {
            const defaultModel = getDefaultModelForProvider(provider);
            const providerInfo = LLM_REGISTRY[provider];

            result[provider] = providerInfo.models.map((model) => ({
                ...model,
                isDefault: model.name === defaultModel,
            }));
        }

        return result;
    }

    /**
     * Gets supported models for a specific provider.
     * Returns model information including metadata for the specified provider only.
     *
     * @param provider The provider to get models for
     * @returns Array of model information for the specified provider
     * @throws Error if provider is not supported
     *
     * @example
     * ```typescript
     * try {
     *   const openaiModels = agent.getSupportedModelsForProvider('openai');
     *   const defaultModel = openaiModels.find(model => model.isDefault);
     *   console.log(`Default OpenAI model: ${defaultModel?.name}`);
     * } catch (error) {
     *   console.error('Unsupported provider');
     * }
     * ```
     */
    public getSupportedModelsForProvider(
        provider: LLMProvider
    ): Array<ModelInfo & { isDefault: boolean }> {
        const defaultModel = getDefaultModelForProvider(provider);
        const providerInfo = LLM_REGISTRY[provider];

        return providerInfo.models.map((model) => ({
            ...model,
            isDefault: model.name === defaultModel,
        }));
    }

    /**
     * Infers the provider from a model name.
     * Searches through all supported providers to find which one supports the given model.
     *
     * @param modelName The model name to search for
     * @returns The provider name if found, null if the model is not supported
     *
     * @example
     * ```typescript
     * const provider = agent.inferProviderFromModel('gpt-4o');
     * console.log(provider); // 'openai'
     *
     * const provider2 = agent.inferProviderFromModel('claude-4-sonnet-20250514');
     * console.log(provider2); // 'anthropic'
     *
     * const provider3 = agent.inferProviderFromModel('unknown-model');
     * console.log(provider3); // null
     * ```
     */
    public inferProviderFromModel(modelName: string): LLMProvider | null {
        try {
            return getProviderFromModel(modelName) as LLMProvider;
        } catch {
            return null;
        }
    }

    // ============= MCP SERVER MANAGEMENT =============

    /**
     * Connects a new MCP server and adds it to the runtime configuration.
     * This method handles validation, state management, and establishing the connection.
     *
     * @param name The name of the server to connect.
     * @param config The configuration object for the server.
     * @throws DextoError if validation fails or connection fails
     */
    public async connectMcpServer(name: string, config: McpServerConfig): Promise<void> {
        this.ensureStarted();

        // Validate the server configuration
        const existingServerNames = Object.keys(this.stateManager.getRuntimeConfig().mcpServers);
        const validation = resolveAndValidateMcpServerConfig(name, config, existingServerNames);
        const validatedConfig = ensureOk(validation);

        // Add to runtime state (no validation needed - already validated)
        this.stateManager.addMcpServer(name, validatedConfig);

        try {
            // Connect the server
            await this.mcpManager.connectServer(name, validatedConfig);

            // Ensure tool cache reflects the newly connected server before notifying listeners
            await this.toolManager.refresh();

            this.agentEventBus.emit('dexto:mcpServerConnected', {
                name,
                success: true,
            });
            this.agentEventBus.emit('dexto:availableToolsUpdated', {
                tools: Object.keys(await this.toolManager.getAllTools()),
                source: 'mcp',
            });

            logger.info(`DextoAgent: Successfully added and connected to MCP server '${name}'.`);

            // Log warnings if present
            const warnings = validation.issues.filter((i) => i.severity === 'warning');
            if (warnings.length > 0) {
                logger.warn(
                    `MCP server connected with warnings: ${warnings.map((w) => w.message).join(', ')}`
                );
            }

            // Connection successful - method completes without returning data
        } catch (error) {
            const errorMessage = error instanceof Error ? error.message : String(error);
            logger.error(`DextoAgent: Failed to connect to MCP server '${name}': ${errorMessage}`);

            // Clean up state if connection failed
            this.stateManager.removeMcpServer(name);

            this.agentEventBus.emit('dexto:mcpServerConnected', {
                name,
                success: false,
                error: errorMessage,
            });

            throw MCPError.connectionFailed(name, errorMessage);
        }
    }

    /**
     * Removes and disconnects an MCP server.
     * @param name The name of the server to remove.
     */
    public async removeMcpServer(name: string): Promise<void> {
        this.ensureStarted();
        // Disconnect the client first
        await this.mcpManager.removeClient(name);

        // Then remove from runtime state
        this.stateManager.removeMcpServer(name);

        // Refresh tool cache after server removal so the LLM sees updated set
        await this.toolManager.refresh();
    }

    /**
     * Executes a tool from any source (MCP servers, custom tools, or internal tools).
     * This is the unified interface for tool execution that can handle all tool types.
     * @param toolName The name of the tool to execute
     * @param args The arguments to pass to the tool
     * @returns The result of the tool execution
     */
    public async executeTool(toolName: string, args: any): Promise<any> {
        this.ensureStarted();
        return await this.toolManager.executeTool(toolName, args);
    }

    /**
     * Gets all available tools from all connected MCP servers.
     * Useful for users to discover what tools are available.
     * @returns Promise resolving to a map of tool names to tool definitions
     */
    public async getAllMcpTools(): Promise<ToolSet> {
        this.ensureStarted();
        return await this.mcpManager.getAllTools();
    }

    /**
     * Gets all available tools from all sources (MCP servers and custom tools).
     * This is the unified interface for tool discovery that includes both MCP and custom tools.
     * @returns Promise resolving to a map of tool names to tool definitions
     */
    public async getAllTools(): Promise<ToolSet> {
        this.ensureStarted();
        return await this.toolManager.getAllTools();
    }

    /**
     * Gets all connected MCP clients.
     * Used by the API layer to inspect client status.
     * @returns Map of client names to client instances
     */
    public getMcpClients(): Map<string, IMCPClient> {
        this.ensureStarted();
        return this.mcpManager.getClients();
    }

    /**
     * Gets all failed MCP connections.
     * Used by the API layer to report connection errors.
     * @returns Record of failed connection names to error messages
     */
    public getMcpFailedConnections(): Record<string, string> {
        this.ensureStarted();
        return this.mcpManager.getFailedConnections();
    }

    // ============= RESOURCE MANAGEMENT =============

    /**
     * Lists all available resources with their info.
     * This includes resources from MCP servers and any custom resource providers.
     */
    public async listResources(): Promise<import('../resources/index.js').ResourceSet> {
        this.ensureStarted();
        return await this.resourceManager.list();
    }

    /**
     * Checks if a resource exists by URI.
     */
    public async hasResource(uri: string): Promise<boolean> {
        this.ensureStarted();
        return await this.resourceManager.has(uri);
    }

    /**
     * Reads the content of a specific resource by URI.
     */
    public async readResource(
        uri: string
    ): Promise<import('@modelcontextprotocol/sdk/types.js').ReadResourceResult> {
        this.ensureStarted();
        return await this.resourceManager.read(uri);
    }

    /**
     * Lists resources for a specific MCP server.
     */
    public async listResourcesForServer(serverId: string): Promise<
        Array<{
            uri: string;
            name: string;
            originalUri: string;
            serverName: string;
        }>
    > {
        this.ensureStarted();
        const allResources = await this.resourceManager.list();
        const serverResources = Object.values(allResources)
            .filter((resource) => resource.serverName === serverId)
            .map((resource) => {
                const original = (resource.metadata?.originalUri as string) ?? resource.uri;
                const name = resource.name ?? resource.uri.split('/').pop() ?? resource.uri;
                const serverName = resource.serverName ?? serverId;
                return { uri: original, name, originalUri: original, serverName };
            });
        return serverResources;
    }

    // ============= PROMPT MANAGEMENT =============

    /**
     * Gets the current system prompt with all dynamic content resolved.
     * This method builds the complete prompt by invoking all configured prompt contributors
     * (static content, dynamic placeholders, MCP resources, etc.) and returns the final
     * prompt string that will be sent to the LLM.
     *
     * Useful for debugging prompt issues, inspecting what context the AI receives,
     * and understanding how dynamic content is being incorporated.
     *
     * @returns Promise resolving to the complete system prompt string
     *
     * @example
     * ```typescript
     * // Get the current system prompt for inspection
     * const prompt = await agent.getSystemPrompt();
     * console.log('Current system prompt:', prompt);
     *
     * // Useful for debugging prompt-related issues
     * if (response.quality === 'poor') {
     *   const prompt = await agent.getSystemPrompt();
     *   console.log('Check if prompt includes expected context:', prompt);
     * }
     * ```
     */
    public async getSystemPrompt(): Promise<string> {
        this.ensureStarted();
        const context = {
            mcpManager: this.mcpManager,
        };
        return await this.systemPromptManager.build(context);
    }

    /**
     * Lists all available prompts from all providers (MCP, internal, starter, custom).
     * @returns Promise resolving to a PromptSet with all available prompts
     */
    public async listPrompts(): Promise<import('../prompts/index.js').PromptSet> {
        this.ensureStarted();
        return await this.promptManager.list();
    }

    /**
     * Gets the definition of a specific prompt by name.
     * @param name The name of the prompt
     * @returns Promise resolving to the prompt definition or null if not found
     */
    public async getPromptDefinition(
        name: string
    ): Promise<import('../prompts/index.js').PromptDefinition | null> {
        this.ensureStarted();
        return await this.promptManager.getPromptDefinition(name);
    }

    /**
     * Checks if a prompt exists.
     * @param name The name of the prompt to check
     * @returns Promise resolving to true if the prompt exists, false otherwise
     */
    public async hasPrompt(name: string): Promise<boolean> {
        this.ensureStarted();
        return await this.promptManager.has(name);
    }

    /**
     * Gets a prompt with its messages.
     * @param name The name of the prompt
     * @param args Optional arguments to pass to the prompt
     * @returns Promise resolving to the prompt result with messages
     */
    public async getPrompt(
        name: string,
        args?: Record<string, unknown>
    ): Promise<import('@modelcontextprotocol/sdk/types.js').GetPromptResult> {
        this.ensureStarted();
        return await this.promptManager.getPrompt(name, args);
    }

    /**
     * Creates a new custom prompt.
     * @param input The prompt creation input
     * @returns Promise resolving to the created prompt info
     */
    public async createCustomPrompt(
        input: import('../prompts/index.js').CreateCustomPromptInput
    ): Promise<import('../prompts/index.js').PromptInfo> {
        this.ensureStarted();
        return await this.promptManager.createCustomPrompt(input);
    }

    /**
     * Deletes a custom prompt by name.
     * @param name The name of the custom prompt to delete
     */
    public async deleteCustomPrompt(name: string): Promise<void> {
        this.ensureStarted();
        return await this.promptManager.deleteCustomPrompt(name);
    }

    /**
     * Resolves a prompt to its text content with all arguments applied.
     * This is a high-level method that handles:
     * - Prompt key resolution (resolving aliases)
     * - Argument normalization (including special _context field)
     * - Prompt execution and flattening
     *
     * @param name The prompt name or alias
     * @param options Optional configuration for prompt resolution
     * @returns Promise resolving to the resolved text and resource URIs
     */
    public async resolvePrompt(
        name: string,
        options: {
            context?: string;
            args?: Record<string, unknown>;
        } = {}
    ): Promise<{ text: string; resources: string[] }> {
        this.ensureStarted();
        return await this.promptManager.resolvePrompt(name, options);
    }

    // ============= CONFIGURATION ACCESS =============

    /**
     * Gets the effective configuration for a session or the default configuration.
     * @param sessionId Optional session ID. If not provided, returns default config.
     * @returns The effective configuration object
     */
    public getEffectiveConfig(sessionId?: string): Readonly<AgentConfig> {
        this.ensureStarted();
        return sessionId
            ? this.stateManager.getRuntimeConfig(sessionId)
            : this.stateManager.getRuntimeConfig();
    }

    /**
     * Gets the file path of the agent configuration currently in use.
     * This returns the source agent file path, not session-specific overrides.
     * @returns The path to the agent configuration file
     * @throws AgentError if no config path is available
     */
    public getAgentFilePath(): string {
        if (!this.configPath) {
            throw AgentError.noConfigPath();
        }
        return this.configPath;
    }

    /**
     * Reloads the agent configuration from disk.
     * This will re-read the config file, validate it, and detect what changed.
     * Most configuration changes require a full agent restart to take effect.
     *
     * To apply changes: stop the agent and start it again with the new config.
     *
     * @returns Object containing list of changes that require restart
     * @throws Error if config file cannot be read or is invalid
     *
     * TODO: improve hot reload capabilites so that we don't always require a restart
     */
    public async reloadConfig(): Promise<{
        restartRequired: string[];
    }> {
        if (!this.configPath) {
            throw AgentError.noConfigPath();
        }

        logger.info(`Reloading agent configuration from: ${this.configPath}`);

        const oldConfig = this.config;
        const newConfig = await loadAgentConfig(this.configPath);
        const validated = AgentConfigSchema.parse(newConfig);

        // Detect what changed
        const restartRequired = this.detectRestartRequiredChanges(oldConfig, validated);

        // Update the config reference (but services won't pick up changes until restart)
        this.config = validated;

        if (restartRequired.length > 0) {
            logger.warn(
                `Configuration updated. Restart required to apply: ${restartRequired.join(', ')}`
            );
        } else {
            logger.info('Agent configuration reloaded successfully (no changes detected)');
        }

        return {
            restartRequired,
        };
    }

    /**
     * Updates and saves the agent configuration to disk.
     * This merges the updates with the raw config from disk, validates, and writes to file.
     * IMPORTANT: This preserves environment variable placeholders (e.g., $OPENAI_API_KEY)
     * to avoid leaking secrets into the config file.
     * @param updates Partial configuration updates to apply
     * @param targetPath Optional path to save to (defaults to current config path)
     * @returns Object containing list of changes that require restart
     * @throws Error if validation fails or file cannot be written
     */
    public async updateAndSaveConfig(
        updates: Partial<AgentConfig>,
        targetPath?: string
    ): Promise<{
        restartRequired: string[];
    }> {
        const path = targetPath || this.configPath;

        if (!path) {
            throw AgentError.noConfigPath();
        }

        logger.info(`Updating and saving agent configuration to: ${path}`);

        // Read raw YAML from disk (without env var expansion)
        const rawYaml = await fs.readFile(path, 'utf-8');

        // Use YAML Document API to preserve comments/anchors/formatting
        const doc = parseDocument(rawYaml);
        const rawConfig = doc.toJSON() as Record<string, unknown>;

        // Shallow merge top-level updates
        const updatedRawConfig = { ...rawConfig, ...updates };

        // Validate merged config using Result helpers
        const parsed = AgentConfigSchema.safeParse(updatedRawConfig);
        if (!parsed.success) {
            // Convert Zod errors to DextoValidationError using Result helpers
            const result = fail(zodToIssues(parsed.error, 'error'));
            throw new DextoValidationError(result.issues);
        }

        // Apply updates to the YAML document (preserves formatting/comments)
        for (const [key, value] of Object.entries(updates)) {
            doc.set(key, value);
        }

        // Serialize the Document back to YAML
        const yamlContent = String(doc);

        // Atomic write: write to temp file then rename
        const tmpPath = `${path}.tmp`;
        await fs.writeFile(tmpPath, yamlContent, 'utf-8');
        await fs.rename(tmpPath, path);

        // Reload config with env var expansion for runtime use (this applies hot reload)
        const reloadResult = await this.reloadConfig();

        logger.info(`Agent configuration saved to: ${path}`);

        return reloadResult;
    }

    /**
     * Detects configuration changes that require a full agent restart.
     * Returns an array of change descriptions.
     *
     * @param oldConfig Previous validated configuration
     * @param newConfig New validated configuration
     * @returns Array of restart-required change descriptions
     * @private
     */
    private detectRestartRequiredChanges(
        oldConfig: ValidatedAgentConfig,
        newConfig: ValidatedAgentConfig
    ): string[] {
        const changes: string[] = [];

        // Storage backend changes require restart
        if (JSON.stringify(oldConfig.storage) !== JSON.stringify(newConfig.storage)) {
            changes.push('Storage backend');
        }

        // Session config changes require restart (maxSessions, sessionTTL are readonly)
        if (JSON.stringify(oldConfig.sessions) !== JSON.stringify(newConfig.sessions)) {
            changes.push('Session configuration');
        }
<<<<<<< HEAD

        // System prompt changes require restart (PromptManager caches contributors)
        if (JSON.stringify(oldConfig.systemPrompt) !== JSON.stringify(newConfig.systemPrompt)) {
            changes.push('System prompt');
        }

        // Tool confirmation changes require restart (ConfirmationProvider caches config)
        if (
            JSON.stringify(oldConfig.toolConfirmation) !==
            JSON.stringify(newConfig.toolConfirmation)
        ) {
            changes.push('Tool confirmation');
        }

        // Internal tools changes require restart (InternalToolsProvider caches config)
        if (JSON.stringify(oldConfig.internalTools) !== JSON.stringify(newConfig.internalTools)) {
            changes.push('Internal tools');
        }

        // MCP server changes require restart
        if (JSON.stringify(oldConfig.mcpServers) !== JSON.stringify(newConfig.mcpServers)) {
            changes.push('MCP servers');
        }

        // LLM configuration changes require restart
        if (
            oldConfig.llm.provider !== newConfig.llm.provider ||
            oldConfig.llm.model !== newConfig.llm.model ||
            oldConfig.llm.apiKey !== newConfig.llm.apiKey
        ) {
            changes.push('LLM configuration');
        }

=======

        // System prompt changes require restart (PromptManager caches contributors)
        if (JSON.stringify(oldConfig.systemPrompt) !== JSON.stringify(newConfig.systemPrompt)) {
            changes.push('System prompt');
        }

        // Tool confirmation changes require restart (ConfirmationProvider caches config)
        if (
            JSON.stringify(oldConfig.toolConfirmation) !==
            JSON.stringify(newConfig.toolConfirmation)
        ) {
            changes.push('Tool confirmation');
        }

        // Internal tools changes require restart (InternalToolsProvider caches config)
        if (JSON.stringify(oldConfig.internalTools) !== JSON.stringify(newConfig.internalTools)) {
            changes.push('Internal tools');
        }

        // MCP server changes require restart
        if (JSON.stringify(oldConfig.mcpServers) !== JSON.stringify(newConfig.mcpServers)) {
            changes.push('MCP servers');
        }

        // LLM configuration changes require restart
        if (
            oldConfig.llm.provider !== newConfig.llm.provider ||
            oldConfig.llm.model !== newConfig.llm.model ||
            oldConfig.llm.apiKey !== newConfig.llm.apiKey
        ) {
            changes.push('LLM configuration');
        }

>>>>>>> 35d48c5c
        return changes;
    }

    // ============= AGENT MANAGEMENT =============
    // Note: Agent management methods have been moved to the Dexto orchestrator class.
    // See: /packages/core/src/Dexto.ts
    //
    // For agent lifecycle operations (list, install, uninstall, create), use:
    // ```typescript
    // await Dexto.listAgents();                 // Static
    // await Dexto.installAgent(name);           // Static
    // await Dexto.installCustomAgent(name, path, metadata); // Static
    // await Dexto.uninstallAgent(name);         // Static
    //
    // const dexto = new Dexto();
    // await dexto.createAgent(name);            // Instance method
    // ```

    // Future methods could encapsulate more complex agent behaviors:
    // - Multi-step task execution with progress tracking
    // - Memory and context management across sessions
    // - Tool chaining and workflow automation
    // - Agent collaboration and delegation
}<|MERGE_RESOLUTION|>--- conflicted
+++ resolved
@@ -41,10 +41,7 @@
 import { loadAgentConfig } from '../config/loader.js';
 import { promises as fs } from 'fs';
 import { parseDocument } from 'yaml';
-<<<<<<< HEAD
-=======
 import { deriveHeuristicTitle, generateSessionTitle } from '../session/title-generator.js';
->>>>>>> 35d48c5c
 
 const requiredServices: (keyof AgentServices)[] = [
     'mcpManager',
@@ -1537,7 +1534,6 @@
         if (JSON.stringify(oldConfig.sessions) !== JSON.stringify(newConfig.sessions)) {
             changes.push('Session configuration');
         }
-<<<<<<< HEAD
 
         // System prompt changes require restart (PromptManager caches contributors)
         if (JSON.stringify(oldConfig.systemPrompt) !== JSON.stringify(newConfig.systemPrompt)) {
@@ -1571,41 +1567,6 @@
             changes.push('LLM configuration');
         }
 
-=======
-
-        // System prompt changes require restart (PromptManager caches contributors)
-        if (JSON.stringify(oldConfig.systemPrompt) !== JSON.stringify(newConfig.systemPrompt)) {
-            changes.push('System prompt');
-        }
-
-        // Tool confirmation changes require restart (ConfirmationProvider caches config)
-        if (
-            JSON.stringify(oldConfig.toolConfirmation) !==
-            JSON.stringify(newConfig.toolConfirmation)
-        ) {
-            changes.push('Tool confirmation');
-        }
-
-        // Internal tools changes require restart (InternalToolsProvider caches config)
-        if (JSON.stringify(oldConfig.internalTools) !== JSON.stringify(newConfig.internalTools)) {
-            changes.push('Internal tools');
-        }
-
-        // MCP server changes require restart
-        if (JSON.stringify(oldConfig.mcpServers) !== JSON.stringify(newConfig.mcpServers)) {
-            changes.push('MCP servers');
-        }
-
-        // LLM configuration changes require restart
-        if (
-            oldConfig.llm.provider !== newConfig.llm.provider ||
-            oldConfig.llm.model !== newConfig.llm.model ||
-            oldConfig.llm.apiKey !== newConfig.llm.apiKey
-        ) {
-            changes.push('LLM configuration');
-        }
-
->>>>>>> 35d48c5c
         return changes;
     }
 
