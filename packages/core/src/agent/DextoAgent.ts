--- conflicted
+++ resolved
@@ -437,27 +437,6 @@
     ): Promise<string> {
         this.ensureStarted();
 
-<<<<<<< HEAD
-            // Get session-specific LLM config for validation
-            const llmConfig = this.stateManager.getLLMConfig(targetSessionId);
-
-            // Validate inputs early using session-specific config
-            const validation = validateInputForLLM(
-                {
-                    text: textInput,
-                    ...(imageDataInput && { imageData: imageDataInput }),
-                    ...(fileDataInput && { fileData: fileDataInput }),
-                },
-                {
-                    provider: llmConfig.provider,
-                    model: llmConfig.model,
-                },
-                this.logger
-            );
-
-            // Validate input and throw if invalid
-            ensureOk(validation, this.logger);
-=======
         // Determine target session ID for validation
         const targetSessionId = sessionId || this.currentDefaultSessionId;
 
@@ -465,38 +444,12 @@
         // This ensures all child spans will have access to the sessionId
         const activeContext = context.active();
         const span = trace.getActiveSpan();
->>>>>>> 7bca27d0
 
         // Add sessionId to span attributes
         if (span) {
             span.setAttribute('sessionId', targetSessionId);
         }
 
-<<<<<<< HEAD
-            this.logger.debug(
-                `DextoAgent.run: sessionId=${targetSessionId}, textLength=${textInput?.length ?? 0}, hasImage=${Boolean(
-                    imageDataInput
-                )}, hasFile=${Boolean(fileDataInput)}`
-            );
-            // Expand @resource mentions into content before sending to the model
-            let finalText = textInput;
-            let finalImageData = imageDataInput;
-            if (textInput && textInput.includes('@')) {
-                try {
-                    const resources = await this.resourceManager.list();
-                    const expansion = await expandMessageReferences(textInput, resources, (uri) =>
-                        this.resourceManager.read(uri)
-                    );
-
-                    // Warn about unresolved references
-                    if (expansion.unresolvedReferences.length > 0) {
-                        const unresolvedNames = expansion.unresolvedReferences
-                            .map((ref) => ref.originalRef)
-                            .join(', ');
-                        this.logger.warn(
-                            `Could not resolve ${expansion.unresolvedReferences.length} resource reference(s): ${unresolvedNames}`
-                        );
-=======
         // Preserve existing baggage entries and add sessionId
         const existingBaggage = propagation.getBaggage(activeContext);
         const baggageEntries: Record<string, BaggageEntry> = {};
@@ -519,7 +472,7 @@
 
         // Debug logging to verify baggage propagation
         const verifyBaggage = propagation.getBaggage(updatedContext);
-        logger.debug(
+        this.logger.debug(
             `Baggage after setting sessionId: ${JSON.stringify(
                 Array.from(verifyBaggage?.getAllEntries() || [])
             )}`
@@ -541,27 +494,19 @@
                     {
                         provider: llmConfig.provider,
                         model: llmConfig.model,
->>>>>>> 7bca27d0
-                    }
+                    },
+                    this.logger
                 );
 
-<<<<<<< HEAD
-                    // Validate expanded message size (5MB limit)
-                    const MAX_EXPANDED_SIZE = 5 * 1024 * 1024; // 5MB
-                    const expandedSize = Buffer.byteLength(expansion.expandedMessage, 'utf-8');
-                    if (expandedSize > MAX_EXPANDED_SIZE) {
-                        this.logger.warn(
-                            `Expanded message size (${(expandedSize / 1024 / 1024).toFixed(2)}MB) exceeds limit (${MAX_EXPANDED_SIZE / 1024 / 1024}MB). Content may be truncated.`
-=======
                 // Validate input and throw if invalid
-                ensureOk(validation);
+                ensureOk(validation, this.logger);
 
                 // Resolve the concrete ChatSession for the target session id
                 const existingSession = await this.sessionManager.getSession(targetSessionId);
                 const session: ChatSession =
                     existingSession || (await this.sessionManager.createSession(targetSessionId));
 
-                logger.debug(
+                this.logger.debug(
                     `DextoAgent.run: sessionId=${targetSessionId}, textLength=${textInput?.length ?? 0}, hasImage=${Boolean(
                         imageDataInput
                     )}, hasFile=${Boolean(fileDataInput)}`
@@ -576,29 +521,14 @@
                             textInput,
                             resources,
                             (uri) => this.resourceManager.read(uri)
->>>>>>> 7bca27d0
                         );
 
-<<<<<<< HEAD
-                    finalText = expansion.expandedMessage;
-
-                    // If we extracted images from resources and don't already have image data, use the first extracted image
-                    if (expansion.extractedImages.length > 0 && !imageDataInput) {
-                        const firstImage = expansion.extractedImages[0];
-                        if (firstImage) {
-                            finalImageData = {
-                                image: firstImage.image,
-                                mimeType: firstImage.mimeType,
-                            };
-                            this.logger.debug(
-                                `Using extracted image: ${firstImage.name} (${firstImage.mimeType})`
-=======
                         // Warn about unresolved references
                         if (expansion.unresolvedReferences.length > 0) {
                             const unresolvedNames = expansion.unresolvedReferences
                                 .map((ref) => ref.originalRef)
                                 .join(', ');
-                            logger.warn(
+                            this.logger.warn(
                                 `Could not resolve ${expansion.unresolvedReferences.length} resource reference(s): ${unresolvedNames}`
                             );
                         }
@@ -607,9 +537,8 @@
                         const MAX_EXPANDED_SIZE = 5 * 1024 * 1024; // 5MB
                         const expandedSize = Buffer.byteLength(expansion.expandedMessage, 'utf-8');
                         if (expandedSize > MAX_EXPANDED_SIZE) {
-                            logger.warn(
+                            this.logger.warn(
                                 `Expanded message size (${(expandedSize / 1024 / 1024).toFixed(2)}MB) exceeds limit (${MAX_EXPANDED_SIZE / 1024 / 1024}MB). Content may be truncated.`
->>>>>>> 7bca27d0
                             );
                         }
 
@@ -623,47 +552,30 @@
                                     image: firstImage.image,
                                     mimeType: firstImage.mimeType,
                                 };
-                                logger.debug(
+                                this.logger.debug(
                                     `Using extracted image: ${firstImage.name} (${firstImage.mimeType})`
                                 );
                             }
                         }
                     } catch (error) {
                         // Log error but continue with original message to avoid blocking the user
-                        logger.error(
+                        this.logger.error(
                             `Failed to expand resource references: ${error instanceof Error ? error.message : String(error)}. Continuing with original message.`
                         );
                         // Continue with original text instead of throwing
                     }
-<<<<<<< HEAD
-                } catch (error) {
-                    // Log error but continue with original message to avoid blocking the user
-                    this.logger.error(
-                        `Failed to expand resource references: ${error instanceof Error ? error.message : String(error)}. Continuing with original message.`
-=======
                 }
 
                 // Validate that we have either text or media content after expansion
                 if (!finalText.trim() && !finalImageData && !fileDataInput) {
-                    logger.warn(
+                    this.logger.warn(
                         'Resource expansion resulted in empty content. Using original message.'
->>>>>>> 7bca27d0
                     );
                     finalText = textInput;
                 }
 
-<<<<<<< HEAD
-            // Validate that we have either text or media content after expansion
-            if (!finalText.trim() && !finalImageData && !fileDataInput) {
-                this.logger.warn(
-                    'Resource expansion resulted in empty content. Using original message.'
-                );
-                finalText = textInput;
-            }
-=======
                 // Kick off background title generation for first turn if needed
                 void this.maybeGenerateTitle(targetSessionId, finalText, llmConfig);
->>>>>>> 7bca27d0
 
                 const response = await session.run(
                     finalText,
@@ -677,39 +589,19 @@
                 this.sessionManager
                     .incrementMessageCount(session.id)
                     .catch((error) =>
-                        logger.warn(
+                        this.logger.warn(
                             `Failed to increment message count: ${error instanceof Error ? error.message : String(error)}`
                         )
                     );
 
-<<<<<<< HEAD
-            // Increment message count for this session (counts each)
-            // Fire-and-forget to avoid race conditions during shutdown
-            this.sessionManager
-                .incrementMessageCount(session.id)
-                .catch((error) =>
-                    this.logger.warn(
-                        `Failed to increment message count: ${error instanceof Error ? error.message : String(error)}`
-                    )
-                );
-
-            return response;
-        } catch (error) {
-            this.logger.error(
-                `Error during DextoAgent.run: ${error instanceof Error ? error.message : JSON.stringify(error)}`
-            );
-            throw error;
-        }
-=======
                 return response;
             } catch (error) {
-                logger.error(
+                this.logger.error(
                     `Error during DextoAgent.run: ${error instanceof Error ? error.message : JSON.stringify(error)}`
                 );
                 throw error;
             }
         });
->>>>>>> 7bca27d0
     }
 
     /**
