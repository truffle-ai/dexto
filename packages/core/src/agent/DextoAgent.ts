// src/agent/DextoAgent.ts
import { MCPManager } from '../mcp/manager.js';
import { ToolManager } from '../tools/tool-manager.js';
import { SystemPromptManager } from '../systemPrompt/manager.js';
import { ResourceManager, expandMessageReferences } from '../resources/index.js';
import { expandBlobReferences } from '../context/utils.js';
import { PromptManager } from '../prompts/index.js';
import { AgentStateManager } from './state-manager.js';
import { SessionManager, ChatSession, SessionError } from '../session/index.js';
import type { SessionMetadata } from '../session/index.js';
import { AgentServices } from '../utils/service-initializer.js';
import { createLogger } from '../logger/factory.js';
import type { IDextoLogger } from '../logger/v2/types.js';
import { DextoLogComponent } from '../logger/v2/types.js';
import { Telemetry } from '../telemetry/telemetry.js';
import { InstrumentClass } from '../telemetry/decorators.js';
import { trace, context, propagation, type BaggageEntry } from '@opentelemetry/api';
import { ValidatedLLMConfig, LLMUpdates, LLMUpdatesSchema } from '@core/llm/schemas.js';
import { resolveAndValidateLLMConfig } from '../llm/resolver.js';
import { validateInputForLLM } from '../llm/validation.js';
import { AgentError } from './errors.js';
import { MCPError } from '../mcp/errors.js';
import { ensureOk } from '@core/errors/result-bridge.js';
import { fail, zodToIssues } from '@core/utils/result.js';
import { DextoValidationError } from '@core/errors/DextoValidationError.js';
import { resolveAndValidateMcpServerConfig } from '../mcp/resolver.js';
import type { McpServerConfig } from '@core/mcp/schemas.js';
import {
    getSupportedProviders,
    getDefaultModelForProvider,
    getProviderFromModel,
    LLM_REGISTRY,
    ModelInfo,
} from '../llm/registry.js';
import type { LLMProvider } from '../llm/types.js';
import { createAgentServices } from '../utils/service-initializer.js';
import type { AgentConfig, ValidatedAgentConfig } from './schemas.js';
import { AgentConfigSchema } from './schemas.js';
import { AgentEventBus } from '../events/index.js';
import type { IMCPClient } from '../mcp/types.js';
import type { ToolSet } from '../tools/types.js';
import { SearchService } from '../search/index.js';
import type { SearchOptions, SearchResponse, SessionSearchResponse } from '../search/index.js';
import { safeStringify } from '@core/utils/safe-stringify.js';
import { deriveHeuristicTitle, generateSessionTitle } from '../session/title-generator.js';
import { SubAgentCoordinator } from './sub-agent-coordinator.js';

const requiredServices: (keyof AgentServices)[] = [
    'mcpManager',
    'toolManager',
    'systemPromptManager',
    'agentEventBus',
    'stateManager',
    'sessionManager',
    'searchService',
    'memoryManager',
];

/**
 * Interface for objects that can subscribe to the agent's event bus.
 * Typically used by API layer subscribers (WebSocket, Webhooks, etc.)
 */
export interface AgentEventSubscriber {
    subscribe(eventBus: AgentEventBus): void;
}

/**
 * The main entry point into Dexto's core functionality.
 *
 * DextoAgent is a high-level abstraction layer that provides a clean, user-facing API
 * for building AI agents. It coordinates multiple internal services to deliver core
 * capabilities including conversation management, LLM switching, MCP server integration,
 * and multi-session support.
 *
 * Key Features:
 * - **Conversation Management**: Process user messages and maintain conversation state
 * - **Multi-Session Support**: Create and manage multiple independent chat sessions
 * - **Dynamic LLM Switching**: Change language models while preserving conversation history
 * - **MCP Server Integration**: Connect to and manage Model Context Protocol servers
 * - **Tool Execution**: Execute tools from connected MCP servers
 * - **Prompt Management**: Build and inspect dynamic system prompts with context
 * - **Event System**: Emit events for integration with external systems
 *
 * Design Principles:
 * - Thin wrapper around internal services with high-level methods
 * - Primary API for applications building on Dexto
 * - Internal services exposed as public readonly properties for advanced usage
 * - Backward compatibility through default session management
 *
 * @example
 * ```typescript
 * // Create and start agent
 * const agent = new DextoAgent(config);
 * await agent.start();
 *
 * // Process user messages
 * const response = await agent.run("Hello, how are you?");
 *
 * // Switch LLM models (provider inferred automatically)
 * await agent.switchLLM({ model: 'gpt-5' });
 *
 * // Manage sessions
 * const session = agent.createSession('user-123');
 * const response = await agent.run("Hello", undefined, 'user-123');
 *
 * // Connect MCP servers
 * await agent.connectMcpServer('filesystem', { command: 'mcp-filesystem' });
 *
 * // Inspect available tools and system prompt
 * const tools = await agent.getAllMcpTools();
 * const prompt = await agent.getSystemPrompt();
 *
 * // Gracefully stop the agent when done
 * await agent.stop();
 * ```
 */
@InstrumentClass({
    prefix: 'agent',
    excludeMethods: [
        'isStarted',
        'isStopped',
        'getConfig',
        'getEffectiveConfig',
        'registerSubscriber',
        'ensureStarted',
    ],
})
export class DextoAgent {
    /**
     * These services are public for use by the outside world
     * This gives users the option to use methods of the services directly if they know what they are doing
     * But the main recommended entry points/functions would still be the wrapper methods we define below
     */
    public readonly mcpManager!: MCPManager;
    public readonly systemPromptManager!: SystemPromptManager;
    public readonly agentEventBus!: AgentEventBus;
    public readonly promptManager!: PromptManager;
    public readonly stateManager!: AgentStateManager;
    public readonly sessionManager!: SessionManager;
    public readonly toolManager!: ToolManager;
    public readonly resourceManager!: ResourceManager;
    public readonly memoryManager!: import('../memory/index.js').MemoryManager;
    public readonly services!: AgentServices;

    // Search service for conversation search
    private searchService!: SearchService;

<<<<<<< HEAD
    // Sub-agent coordinator for task handoff
    private subAgentCoordinator!: SubAgentCoordinator;

    // Default session for backward compatibility
    private defaultSession: ChatSession | null = null;

    // Current default session ID for loadSession functionality
    private currentDefaultSessionId: string = 'default';

=======
>>>>>>> cc49f067
    // Track initialization state
    private _isStarted: boolean = false;
    private _isStopped: boolean = false;

    // Store config for async initialization
    private config: ValidatedAgentConfig;

    // Event subscribers (e.g., WebSocket, Webhook handlers)
    private eventSubscribers: Set<AgentEventSubscriber> = new Set();

    // Telemetry instance for distributed tracing
    private telemetry?: Telemetry;

    // Logger instance for this agent (dependency injection)
    public readonly logger: IDextoLogger;

    constructor(
        config: AgentConfig,
        private configPath?: string
    ) {
        // Validate and transform the input config
        this.config = AgentConfigSchema.parse(config);

        // Create logger instance for this agent
        // agentId is set by CLI enrichment from agentCard.name or filename
        this.logger = createLogger({
            config: this.config.logger,
            agentId: this.config.agentId,
            component: DextoLogComponent.AGENT,
        });

        // call start() to initialize services
        this.logger.info('DextoAgent created.');
    }

    /**
     * Starts the agent by initializing all async services.
     * This method handles storage backends, MCP connections, session manager initialization, and other async operations.
     * Must be called before using any agent functionality.
     *
     * @throws Error if agent is already started or initialization fails
     */
    public async start(): Promise<void> {
        if (this._isStarted) {
            throw AgentError.alreadyStarted();
        }

        try {
            this.logger.info('Starting DextoAgent...');

            // Initialize all services asynchronously
            // Pass logger to services for dependency injection
            const services = await createAgentServices(this.config, this.configPath, this.logger);

            // Validate all required services are provided
            for (const service of requiredServices) {
                if (!services[service]) {
                    throw AgentError.initializationFailed(
                        `Required service ${service} is missing during agent start`
                    );
                }
            }

            // Use Object.assign to set readonly properties
            Object.assign(this, {
                mcpManager: services.mcpManager,
                toolManager: services.toolManager,
                resourceManager: services.resourceManager,
                systemPromptManager: services.systemPromptManager,
                agentEventBus: services.agentEventBus,
                stateManager: services.stateManager,
                sessionManager: services.sessionManager,
                memoryManager: services.memoryManager,
                services: services,
            });

            // Initialize search service from services
            this.searchService = services.searchService;

            // Initialize sub-agent coordinator for task handoff
            this.subAgentCoordinator = new SubAgentCoordinator(
                this.sessionManager,
                this.stateManager,
                this.agentEventBus,
                this.logger
            );

            // Initialize prompts manager (aggregates MCP, internal, starter prompts)
            // File prompts automatically resolve custom slash commands
            const promptManager = new PromptManager(
                this.mcpManager,
                this.resourceManager,
                this.config,
                this.agentEventBus,
                services.storageManager.getDatabase(),
                this.logger
            );
            await promptManager.initialize();
            Object.assign(this, { promptManager });

            // Configure agent reference for internal tools (e.g., spawn_agent)
            this.toolManager.setAgent(this);

            // Note: Telemetry is initialized in createAgentServices() before services are created
            // This ensures decorators work correctly on all services

            this._isStarted = true;
            this._isStopped = false; // Reset stopped flag to allow restart
            this.logger.info('DextoAgent started successfully.');

            // Subscribe all registered event subscribers to the new event bus
            for (const subscriber of this.eventSubscribers) {
                subscriber.subscribe(this.agentEventBus);
            }

            // Show log location if file logging is configured
            const fileTransport = this.config.logger?.transports?.find((t) => t.type === 'file');
            if (fileTransport && 'path' in fileTransport) {
                console.log(`📋 Logs available at: ${fileTransport.path}`);
            }
        } catch (error) {
            this.logger.error('Failed to start DextoAgent', {
                error: error instanceof Error ? error.message : String(error),
            });
            throw error;
        }
    }

    /**
     * Stops the agent and gracefully shuts down all services.
     * This method handles disconnecting MCP clients, cleaning up sessions, closing storage connections,
     * and releasing all resources. The agent cannot be restarted after being stopped.
     *
     * @throws Error if agent has not been started or shutdown fails
     */
    public async stop(): Promise<void> {
        if (this._isStopped) {
            this.logger.warn('Agent is already stopped');
            return;
        }

        if (!this._isStarted) {
            throw AgentError.notStarted();
        }

        try {
            this.logger.info('Stopping DextoAgent...');

            const shutdownErrors: Error[] = [];

            // 1. Clean up session manager (stop accepting new sessions, clean existing ones)
            try {
                if (this.sessionManager) {
                    await this.sessionManager.cleanup();
                    this.logger.debug('SessionManager cleaned up successfully');
                }
            } catch (error) {
                const err = error instanceof Error ? error : new Error(String(error));
                shutdownErrors.push(new Error(`SessionManager cleanup failed: ${err.message}`));
            }

            // 2. Clean up plugins (close file handles, connections, etc.)
            // Do this before storage disconnect so plugins can flush state if needed
            try {
                if (this.services?.pluginManager) {
                    await this.services.pluginManager.cleanup();
                    this.logger.debug('PluginManager cleaned up successfully');
                }
            } catch (error) {
                const err = error instanceof Error ? error : new Error(String(error));
                shutdownErrors.push(new Error(`PluginManager cleanup failed: ${err.message}`));
            }

            // 3. Disconnect all MCP clients
            try {
                if (this.mcpManager) {
                    await this.mcpManager.disconnectAll();
                    this.logger.debug('MCPManager disconnected all clients successfully');
                }
            } catch (error) {
                const err = error instanceof Error ? error : new Error(String(error));
                shutdownErrors.push(new Error(`MCPManager disconnect failed: ${err.message}`));
            }

            // 4. Close storage backends
            try {
                if (this.services?.storageManager) {
                    await this.services.storageManager.disconnect();
                    this.logger.debug('Storage manager disconnected successfully');
                }
            } catch (error) {
                const err = error instanceof Error ? error : new Error(String(error));
                shutdownErrors.push(new Error(`Storage disconnect failed: ${err.message}`));
            }

            // Note: Telemetry is NOT shut down here
            // For agent switching: Telemetry.shutdownGlobal() is called explicitly before creating new agent
            // For process exit: Telemetry shuts down automatically via process exit handlers
            // This allows telemetry to persist across agent restarts in the same process

            this._isStopped = true;
            this._isStarted = false;

            if (shutdownErrors.length > 0) {
                const errorMessages = shutdownErrors.map((e) => e.message).join('; ');
                this.logger.warn(`DextoAgent stopped with some errors: ${errorMessages}`);
                // Still consider it stopped, but log the errors
            } else {
                this.logger.info('DextoAgent stopped successfully.');
            }
        } catch (error) {
            this.logger.error('Failed to stop DextoAgent', {
                error: error instanceof Error ? error.message : String(error),
            });
            throw error;
        }
    }

    /**
     * Register an event subscriber that will be automatically re-subscribed on agent restart.
     * Subscribers are typically API layer components (WebSocket, Webhook handlers) that need
     * to receive agent events. If the agent is already started, the subscriber is immediately subscribed.
     *
     * @param subscriber - Object implementing AgentEventSubscriber interface
     */
    public registerSubscriber(subscriber: AgentEventSubscriber): void {
        this.eventSubscribers.add(subscriber);
        if (this._isStarted) {
            subscriber.subscribe(this.agentEventBus);
        }
    }

    /**
     * Restart the agent by stopping and starting it.
     * Automatically re-subscribes all registered event subscribers to the new event bus.
     * This is useful when configuration changes require a full agent restart.
     *
     * @throws Error if restart fails during stop or start phases
     */
    public async restart(): Promise<void> {
        await this.stop();
        await this.start();
        // Note: start() handles re-subscribing all registered subscribers
    }

    /**
     * Checks if the agent has been started.
     * @returns true if agent is started, false otherwise
     */
    public isStarted(): boolean {
        return this._isStarted;
    }

    /**
     * Checks if the agent has been stopped.
     * @returns true if agent is stopped, false otherwise
     */
    public isStopped(): boolean {
        return this._isStopped;
    }

    /**
     * Ensures the agent is started before executing operations.
     * @throws Error if agent is not started or has been stopped
     */
    private ensureStarted(): void {
        if (this._isStopped) {
            this.logger.warn('Agent is stopped');
            throw AgentError.stopped();
        }
        if (!this._isStarted) {
            this.logger.warn('Agent is not started');
            throw AgentError.notStarted();
        }
    }

    // ============= CORE AGENT FUNCTIONALITY =============

    /**
     * Main method for processing user input.
     * Processes user input through the agent's LLM service and returns the response.
     *
     * @param textInput - The user's text message or query to process
     * @param imageDataInput - Optional image data and MIME type for multimodal input
     * @param fileDataInput - Optional file data and MIME type for file input
     * @param sessionId - Session ID for the conversation (required)
     * @param stream - Whether to stream the response (default: false)
     * @returns Promise that resolves to the AI's response text, or null if no significant response
     * @throws Error if processing fails
     */
    public async run(
        textInput: string,
        imageDataInput: { image: string; mimeType: string } | undefined,
        fileDataInput: { data: string; mimeType: string; filename?: string } | undefined,
        sessionId: string,
        stream: boolean = false
    ): Promise<string> {
        this.ensureStarted();

        // Defensive runtime validation (protects against JavaScript callers, any types, @ts-ignore)
        if (!sessionId || typeof sessionId !== 'string') {
            throw new Error('sessionId is required and must be a non-empty string');
        }
        const targetSessionId: string = sessionId;

        // Propagate sessionId through OpenTelemetry context for distributed tracing
        // This ensures all child spans will have access to the sessionId
        const activeContext = context.active();
        const span = trace.getActiveSpan();

        // Add sessionId to span attributes
        if (span) {
            span.setAttribute('sessionId', targetSessionId);
        }

        // Preserve existing baggage entries and add sessionId
        const existingBaggage = propagation.getBaggage(activeContext);
        const baggageEntries: Record<string, BaggageEntry> = {};

        // Copy existing baggage entries to preserve them (including metadata)
        if (existingBaggage) {
            existingBaggage.getAllEntries().forEach(([key, entry]) => {
                baggageEntries[key] = { ...entry };
            });
        }

        // Add or update sessionId while preserving any existing metadata
        baggageEntries.sessionId = { ...baggageEntries.sessionId, value: targetSessionId };

        // Create updated context with merged baggage
        const updatedContext = propagation.setBaggage(
            activeContext,
            propagation.createBaggage(baggageEntries)
        );

        // Debug logging to verify baggage propagation
        const verifyBaggage = propagation.getBaggage(updatedContext);
        this.logger.debug(
            `Baggage after setting sessionId: ${JSON.stringify(
                Array.from(verifyBaggage?.getAllEntries() || [])
            )}`
        );

        // Execute the rest of the method within the updated context
        return await context.with(updatedContext, async () => {
            try {
                // Get session-specific LLM config for validation
                const llmConfig = this.stateManager.getLLMConfig(targetSessionId);

                // Validate inputs early using session-specific config
                const validation = validateInputForLLM(
                    {
                        text: textInput,
                        ...(imageDataInput && { imageData: imageDataInput }),
                        ...(fileDataInput && { fileData: fileDataInput }),
                    },
                    {
                        provider: llmConfig.provider,
                        model: llmConfig.model,
                    },
                    this.logger
                );

                // Validate input and throw if invalid
                ensureOk(validation, this.logger);

                // Resolve the concrete ChatSession for the target session id
                const existingSession = await this.sessionManager.getSession(targetSessionId);
                const session: ChatSession =
                    existingSession || (await this.sessionManager.createSession(targetSessionId));

                this.logger.debug(
                    `DextoAgent.run: sessionId=${targetSessionId}, textLength=${textInput?.length ?? 0}, hasImage=${Boolean(
                        imageDataInput
                    )}, hasFile=${Boolean(fileDataInput)}`
                );
                // Expand @resource mentions into content before sending to the model
                let finalText = textInput;
                let finalImageData = imageDataInput;
                if (textInput && textInput.includes('@')) {
                    try {
                        const resources = await this.resourceManager.list();
                        const expansion = await expandMessageReferences(
                            textInput,
                            resources,
                            (uri) => this.resourceManager.read(uri)
                        );

                        // Warn about unresolved references
                        if (expansion.unresolvedReferences.length > 0) {
                            const unresolvedNames = expansion.unresolvedReferences
                                .map((ref) => ref.originalRef)
                                .join(', ');
                            this.logger.warn(
                                `Could not resolve ${expansion.unresolvedReferences.length} resource reference(s): ${unresolvedNames}`
                            );
                        }

                        // Validate expanded message size (5MB limit)
                        const MAX_EXPANDED_SIZE = 5 * 1024 * 1024; // 5MB
                        const expandedSize = Buffer.byteLength(expansion.expandedMessage, 'utf-8');
                        if (expandedSize > MAX_EXPANDED_SIZE) {
                            this.logger.warn(
                                `Expanded message size (${(expandedSize / 1024 / 1024).toFixed(2)}MB) exceeds limit (${MAX_EXPANDED_SIZE / 1024 / 1024}MB). Content may be truncated.`
                            );
                        }

                        finalText = expansion.expandedMessage;

                        // If we extracted images from resources and don't already have image data, use the first extracted image
                        if (expansion.extractedImages.length > 0 && !imageDataInput) {
                            const firstImage = expansion.extractedImages[0];
                            if (firstImage) {
                                finalImageData = {
                                    image: firstImage.image,
                                    mimeType: firstImage.mimeType,
                                };
                                this.logger.debug(
                                    `Using extracted image: ${firstImage.name} (${firstImage.mimeType})`
                                );
                            }
                        }
                    } catch (error) {
                        // Log error but continue with original message to avoid blocking the user
                        this.logger.error(
                            `Failed to expand resource references: ${error instanceof Error ? error.message : String(error)}. Continuing with original message.`
                        );
                        // Continue with original text instead of throwing
                    }
                }

                // Validate that we have either text or media content after expansion
                if (!finalText.trim() && !finalImageData && !fileDataInput) {
                    this.logger.warn(
                        'Resource expansion resulted in empty content. Using original message.'
                    );
                    finalText = textInput;
                }

                // Kick off background title generation for first turn if needed
                void this.maybeGenerateTitle(targetSessionId, finalText, llmConfig);

                const response = await session.run(
                    finalText,
                    finalImageData,
                    fileDataInput,
                    stream
                );

                // Increment message count for this session (counts each)
                // Fire-and-forget to avoid race conditions during shutdown
                this.sessionManager
                    .incrementMessageCount(session.id)
                    .catch((error) =>
                        this.logger.warn(
                            `Failed to increment message count: ${error instanceof Error ? error.message : String(error)}`
                        )
                    );

                return response;
            } catch (error) {
                this.logger.error(
                    `Error during DextoAgent.run: ${error instanceof Error ? error.message : JSON.stringify(error)}`
                );
                throw error;
            }
        });
    }

    /**
<<<<<<< HEAD
     * Hand off a task to a sub-agent with specialized capabilities.
     *
     * This method encapsulates all complexity around sub-agent spawning:
     * - Resolves agent configs (built-in names or file paths)
     * - Validates depth limits
     * - Sets up event forwarding automatically
     * - Handles lifecycle management (ephemeral vs persistent)
     * - Cleans up resources reliably
     *
     * @param task - The task description for the sub-agent
     * @param options - Configuration for the handoff
     * @returns Result containing the sub-agent's response and metadata
     *
     * @example
     * ```typescript
     * // Use a built-in agent
     * const result = await agent.handoff(
     *     "Review the authentication code in src/auth/",
     *     { agent: "code-reviewer" }
     * );
     *
     * // Use a custom agent config file
     * const result = await agent.handoff(
     *     "Analyze the API endpoints",
     *     { agent: "./agents/api-analyzer.yml" }
     * );
     * ```
     */
    public async handoff(
        task: string,
        options?: {
            /** Agent to use (built-in name like "general-purpose" or file path) */
            agent?: string | AgentConfig;

            /** Task description for logging/tracking */
            description?: string;

            /** Lifecycle policy (defaults to config) */
            lifecycle?: 'ephemeral' | 'persistent';

            /** Timeout in milliseconds */
            timeout?: number;

            /** Parent session ID (auto-detected if called during session.run()) */
            parentSessionId?: string;

            /** Working directory for resolving relative agent paths */
            workingDir?: string;
        }
    ): Promise<{
        result: string;
        sessionId: string;
        duration: number;
        tokenUsage?: {
            inputTokens?: number;
            outputTokens?: number;
            reasoningTokens?: number;
            totalTokens?: number;
        };
        error?: string;
    }> {
        this.ensureStarted();

        const startTime = Date.now();

        // Determine parent session
        const parentSessionId = options?.parentSessionId || this.currentDefaultSessionId;

        this.logger.info(
            `Handing off task to sub-agent: "${options?.description || task.substring(0, 50)}..." ` +
                `(agent: ${typeof options?.agent === 'string' ? options.agent : 'custom config'})`
        );

        try {
            // Spawn sub-agent
            const handle = await this.subAgentCoordinator.spawn({
                parentSessionId,
                ...(typeof options?.agent === 'string' && { agentReference: options.agent }),
                ...(typeof options?.agent === 'object' && { agentConfig: options.agent }),
                ...(options?.lifecycle && { lifecycle: options.lifecycle }),
                ...(options?.workingDir && { workingDir: options.workingDir }),
            });

            // Run task (with optional timeout)
            let result: string;
            if (options?.timeout) {
                result = await this.runWithTimeout(handle, task, options.timeout);
            } else {
                result = await handle.run(task);
            }

            // Get metrics
            const duration = Date.now() - startTime;

            this.logger.info(
                `Handoff completed successfully in ${duration}ms (session: ${handle.sessionId})`
            );

            return {
                result,
                sessionId: handle.sessionId,
                duration,
                // TODO: Add token usage tracking for sub-agents
            };
        } catch (error) {
            const duration = Date.now() - startTime;
            this.logger.error(
                `Handoff failed after ${duration}ms: ${error instanceof Error ? error.message : String(error)}`
            );

            return {
                result: '',
                sessionId: '',
                duration,
                error: error instanceof Error ? error.message : String(error),
            };
        }
    }

    /**
     * Run a task with timeout.
     * @private
     */
    private async runWithTimeout(
        handle: import('./sub-agent-coordinator.js').SubAgentHandle,
        task: string,
        timeout: number
    ): Promise<string> {
        return Promise.race([
            handle.run(task),
            new Promise<string>((_, reject) =>
                setTimeout(() => {
                    handle.cancel();
                    reject(new Error(`Sub-agent timeout after ${timeout}ms`));
                }, timeout)
            ),
        ]);
    }

    /**
     * Cancels the currently running turn for a session (or the default session).
=======
     * Cancels the currently running turn for a session.
>>>>>>> cc49f067
     * Safe to call even if no run is in progress.
     * @param sessionId Session id (required)
     * @returns true if a run was in progress and was signaled to abort; false otherwise
     */
    public async cancel(sessionId: string): Promise<boolean> {
        this.ensureStarted();

        // Defensive runtime validation (protects against JavaScript callers, any types, @ts-ignore)
        if (!sessionId || typeof sessionId !== 'string') {
            throw new Error('sessionId is required and must be a non-empty string');
        }

        // Attempt to fetch from sessionManager cache (memory only)
        const existing = await this.sessionManager.getSession(sessionId, false);
        if (existing) {
            return existing.cancel();
        }
        // If not found, nothing to cancel
        return false;
    }

    // ============= SESSION MANAGEMENT =============

    /**
     * Creates a new chat session or returns an existing one.
     *
     * @param sessionId Optional session ID. If not provided, a UUID will be generated.
     * @param options Optional session creation options including type, sub-agent metadata, and custom metadata
     * @returns The created or existing ChatSession
     *
     * @example
     * // Create a primary session
     * await agent.createSession();
     *
     * // Create a sub-agent session
     * await agent.createSession(undefined, {
     *   type: 'sub-agent',
     *   subAgent: {
     *     parentSessionId: 'parent-id',
     *     depth: 1,
     *     lifecycle: 'ephemeral'
     *   }
     * });
     *
     * // Create a custom session type
     * await agent.createSession('analysis-task', {
     *   type: 'background-task',
     *   metadata: { priority: 'high', category: 'analysis' }
     * });
     */
    public async createSession(
        sessionId?: string,
        options?: {
            type?: string;
            subAgent?: Partial<import('../session/session-manager.js').SubAgentMetadata>;
            metadata?: Record<string, any>;
            agentConfig?: import('../agent/schemas.js').AgentConfig;
            agentIdentifier?: string;
        }
    ): Promise<ChatSession> {
        this.ensureStarted();

        // Validate agentConfig at DextoAgent boundary per CLAUDE.md architecture guidelines
        let normalizedOptions = options;

        if (options?.agentConfig) {
            const parsed = AgentConfigSchema.safeParse(options.agentConfig);
            if (!parsed.success) {
                const result = fail(zodToIssues(parsed.error, 'error'));
                throw new DextoValidationError(result.issues);
            }

            normalizedOptions = {
                ...options,
                agentConfig: parsed.data,
            };
        }

        return await this.sessionManager.createSession(sessionId, normalizedOptions);
    }

    /**
     * Retrieves an existing session by ID.
     * @param sessionId The session ID to retrieve
     * @returns The ChatSession if found, undefined otherwise
     */
    public async getSession(sessionId: string): Promise<ChatSession | undefined> {
        this.ensureStarted();
        return await this.sessionManager.getSession(sessionId);
    }

    /**
     * Lists active session IDs, optionally filtered by scope criteria.
     *
     * @param filters Optional scope-based filters
     * @returns Array of session IDs matching the filters
     *
     * @example
     * // Get all primary sessions
     * await agent.listSessions({ type: 'primary' });
     *
     * // Get all sub-agents
     * await agent.listSessions({ type: 'sub-agent' });
     */
    public async listSessions(filters?: {
        type?: string;
        parentSessionId?: string;
    }): Promise<string[]> {
        this.ensureStarted();
        return await this.sessionManager.listSessions(filters);
    }

    /**
     * Ends a session by removing it from memory without deleting conversation history.
     * Used for cleanup, agent shutdown, and session expiry.
     * @param sessionId The session ID to end
     */
    public async endSession(sessionId: string): Promise<void> {
        this.ensureStarted();
        return this.sessionManager.endSession(sessionId);
    }

    /**
     * Deletes a session and its conversation history permanently.
     * Used for user-initiated permanent deletion.
     * @param sessionId The session ID to delete
     */
    public async deleteSession(sessionId: string): Promise<void> {
        this.ensureStarted();
        return this.sessionManager.deleteSession(sessionId);
    }

    /**
     * Gets metadata for a specific session.
     * @param sessionId The session ID
     * @returns The session metadata if found, undefined otherwise
     */
    public async getSessionMetadata(sessionId: string): Promise<SessionMetadata | undefined> {
        this.ensureStarted();
        return await this.sessionManager.getSessionMetadata(sessionId);
    }

    /**
     * Sets a human-friendly title for the given session.
     */
    public async setSessionTitle(sessionId: string, title: string): Promise<void> {
        this.ensureStarted();
        await this.sessionManager.setSessionTitle(sessionId, title);
    }

    /**
     * Gets the human-friendly title for the given session, if any.
     */
    public async getSessionTitle(sessionId: string): Promise<string | undefined> {
        this.ensureStarted();
        return await this.sessionManager.getSessionTitle(sessionId);
    }

    /**
     * Background task: generate and persist a session title using the same LLM.
     * Runs only for the first user message (messageCount === 0 and no existing title).
     * Never throws; timeboxed in the generator.
     */
    private async maybeGenerateTitle(
        sessionId: string,
        userText: string,
        llmConfig: ValidatedLLMConfig
    ): Promise<void> {
        try {
            const metadata = await this.sessionManager.getSessionMetadata(sessionId);
            if (!metadata) {
                this.logger.debug(
                    `[SessionTitle] No session metadata available for ${sessionId}, skipping title generation`
                );
                return;
            }
            if (metadata.title) {
                this.logger.debug(
                    `[SessionTitle] Session ${sessionId} already has title '${metadata.title}', skipping`
                );
                return;
            }
            if (!userText || !userText.trim()) {
                this.logger.debug(
                    `[SessionTitle] User text empty for session ${sessionId}, skipping title generation`
                );
                return;
            }

            this.logger.debug(
                `[SessionTitle] Checking title generation preconditions for session ${sessionId}`
            );
            const result = await generateSessionTitle(
                llmConfig,
                llmConfig.router,
                this.toolManager,
                this.systemPromptManager,
                this.resourceManager,
                userText,
                this.logger
            );
            if (result.error) {
                this.logger.debug(
                    `[SessionTitle] LLM title generation failed for ${sessionId}: ${result.error}${
                        result.timedOut ? ' (timeout)' : ''
                    }`
                );
            }

            let title = result.title;
            if (!title) {
                title = deriveHeuristicTitle(userText);
                if (title) {
                    this.logger.info(
                        `[SessionTitle] Using heuristic title for ${sessionId}: ${title}`
                    );
                } else {
                    this.logger.debug(
                        `[SessionTitle] No suitable title derived for session ${sessionId}`
                    );
                    return;
                }
            } else {
                this.logger.info(`[SessionTitle] Generated LLM title for ${sessionId}: ${title}`);
            }

            await this.sessionManager.setSessionTitle(sessionId, title, { ifUnsetOnly: true });
            this.agentEventBus.emit('dexto:sessionTitleUpdated', { sessionId, title });
        } catch (err) {
            // Swallow background errors – never impact main flow
            this.logger.debug(`Title generation skipped/failed for ${sessionId}: ${String(err)}`);
        }
    }

    /**
     * Gets the conversation history for a specific session.
     * @param sessionId The session ID
     * @returns Promise that resolves to the session's conversation history
     * @throws Error if session doesn't exist
     */
    public async getSessionHistory(sessionId: string) {
        this.ensureStarted();
        const session = await this.sessionManager.getSession(sessionId);
        if (!session) {
            throw SessionError.notFound(sessionId);
        }
        const history = await session.getHistory();
        if (!this.resourceManager) {
            return history;
        }

        return await Promise.all(
            history.map(async (message) => ({
                ...message,
                content: await expandBlobReferences(
                    message.content,
                    this.resourceManager,
                    this.logger
                ).catch((error) => {
                    this.logger.warn(
                        `Failed to expand blob references in message: ${error instanceof Error ? error.message : String(error)}`
                    );
                    return message.content; // Return original content on error
                }),
            }))
        );
    }

    /**
     * Search for messages across all sessions or within a specific session
     *
     * @param query The search query string
     * @param options Search options including session filter, role filter, and pagination
     * @returns Promise that resolves to search results
     */
    public async searchMessages(
        query: string,
        options: SearchOptions = {}
    ): Promise<SearchResponse> {
        this.ensureStarted();
        return await this.searchService.searchMessages(query, options);
    }

    /**
     * Search for sessions that contain the specified query
     *
     * @param query The search query string
     * @returns Promise that resolves to session search results
     */
    public async searchSessions(query: string): Promise<SessionSearchResponse> {
        this.ensureStarted();
        return await this.searchService.searchSessions(query);
    }

    /**
     * Resets the conversation history for a specific session.
     * Keeps the session alive but the conversation history is cleared.
     * @param sessionId Session ID (required)
     */
    public async resetConversation(sessionId: string): Promise<void> {
        this.ensureStarted();

        // Defensive runtime validation (protects against JavaScript callers, any types, @ts-ignore)
        if (!sessionId || typeof sessionId !== 'string') {
            throw new Error('sessionId is required and must be a non-empty string');
        }

        try {
            // Use SessionManager's resetSession method for better consistency
            await this.sessionManager.resetSession(sessionId);

            this.logger.info(`DextoAgent conversation reset for session: ${sessionId}`);
            this.agentEventBus.emit('dexto:conversationReset', {
                sessionId: sessionId,
            });
        } catch (error) {
            this.logger.error(
                `Error during DextoAgent.resetConversation: ${error instanceof Error ? error.message : String(error)}`
            );
            throw error;
        }
    }

    // ============= LLM MANAGEMENT =============

    /**
     * Gets the current LLM configuration with all defaults applied.
     * @returns Current LLM configuration
     */
    public getCurrentLLMConfig(): ValidatedLLMConfig {
        this.ensureStarted();
        return structuredClone(this.stateManager.getLLMConfig());
    }

    /**
     * Switches the LLM service while preserving conversation history.
     * This is a comprehensive method that handles ALL validation, configuration building, and switching internally.
     *
     * Design:
     * - Input: Partial<LLMConfig> (allows optional fields like maxIterations?, router?)
     * - Output: LLMConfig (user-friendly type with all defaults applied)
     *
     * Key features:
     * - Accepts partial LLM configuration object
     * - Extracts and validates parameters internally
     * - Infers provider from model if not provided
     * - Automatically resolves API keys from environment variables
     * - Uses LLMConfigSchema for comprehensive validation
     * - Prevents inconsistent partial updates
     * - Smart defaults for missing configuration values
     *
     * @param llmUpdates Partial LLM configuration object containing the updates to apply
     * @param sessionId Session ID to switch LLM for. If not provided, switches for default session. Use '*' for all sessions
     * @returns Promise that resolves with the validated LLM configuration
     * @throws DextoLLMError if validation fails or switching fails
     *
     * @example
     * ```typescript
     * // Switch to a different model (provider will be inferred, API key auto-resolved)
     * await agent.switchLLM({ model: 'gpt-5' });
     *
     * // Switch to a different provider with explicit API key
     * await agent.switchLLM({ provider: 'anthropic', model: 'claude-4-sonnet-20250514', apiKey: 'sk-ant-...' });
     *
     * // Switch with router and session options
     * await agent.switchLLM({ provider: 'anthropic', model: 'claude-4-sonnet-20250514', router: 'in-built' }, 'user-123');
     *
     * // Switch for all sessions
     * await agent.switchLLM({ model: 'gpt-5' }, '*');
     * ```
     */
    public async switchLLM(
        llmUpdates: LLMUpdates,
        sessionId?: string
    ): Promise<ValidatedLLMConfig> {
        this.ensureStarted();

        // Validate input using schema (single source of truth)
        this.logger.debug(`DextoAgent.switchLLM: llmUpdates: ${safeStringify(llmUpdates)}`);
        const parseResult = LLMUpdatesSchema.safeParse(llmUpdates);
        if (!parseResult.success) {
            const validation = fail(zodToIssues(parseResult.error, 'error'));
            ensureOk(validation, this.logger); // This will throw DextoValidationError
            throw new Error('Unreachable'); // For TypeScript
        }
        const validatedUpdates = parseResult.data;

        // Get current config for the session
        const currentLLMConfig = sessionId
            ? this.stateManager.getRuntimeConfig(sessionId).llm
            : this.stateManager.getRuntimeConfig().llm;

        // Build and validate the new configuration using Result pattern internally
        const result = resolveAndValidateLLMConfig(currentLLMConfig, validatedUpdates, this.logger);
        const validatedConfig = ensureOk(result, this.logger);

        // Perform the actual LLM switch with validated config
        await this.performLLMSwitch(validatedConfig, sessionId);
        this.logger.info(
            `DextoAgent.switchLLM: LLM switched to: ${safeStringify(validatedConfig)}`
        );

        // Log warnings if present
        const warnings = result.issues.filter((issue) => issue.severity === 'warning');
        if (warnings.length > 0) {
            this.logger.warn(
                `LLM switch completed with warnings: ${warnings.map((w) => w.message).join(', ')}`
            );
        }

        // Return the validated config directly
        return validatedConfig;
    }

    /**
     * Performs the actual LLM switch with a validated configuration.
     * This is a helper method that handles state management and session switching.
     *
     * @param validatedConfig - The validated LLM configuration to apply
     * @param sessionScope - Session ID, '*' for all sessions, or undefined for default session
     */
    private async performLLMSwitch(
        validatedConfig: ValidatedLLMConfig,
        sessionScope?: string
    ): Promise<void> {
        // Update state manager (no validation needed - already validated)
        this.stateManager.updateLLM(validatedConfig, sessionScope);

        // Switch LLM in session(s)
        if (sessionScope === '*') {
            await this.sessionManager.switchLLMForAllSessions(validatedConfig);
        } else if (sessionScope) {
            await this.sessionManager.switchLLMForSpecificSession(validatedConfig, sessionScope);
        } else {
            // No sessionScope provided - this is a configuration-level switch only
            // State manager has been updated, individual sessions will pick up changes when created
            this.logger.debug('LLM config updated at agent level (no active session switches)');
        }
    }

    /**
     * Gets all supported LLM providers.
     * Returns a strongly-typed array of valid provider names that can be used with the agent.
     *
     * @returns Array of supported provider names
     *
     * @example
     * ```typescript
     * const providers = agent.getSupportedProviders();
     * console.log(providers); // ['openai', 'anthropic', 'google', 'groq']
     * ```
     */
    public getSupportedProviders(): LLMProvider[] {
        return getSupportedProviders() as LLMProvider[];
    }

    /**
     * Gets all supported models grouped by provider with detailed information.
     * Returns a strongly-typed object mapping each provider to its available models,
     * including model metadata such as token limits and default status.
     *
     * @returns Object mapping provider names to their model information
     *
     * @example
     * ```typescript
     * const models = agent.getSupportedModels();
     * console.log(models.openai); // Array of OpenAI models with metadata
     * console.log(models.anthropic[0].maxInputTokens); // Token limit for first Anthropic model
     *
     * // Check if a model is the default for its provider
     * const hasDefault = models.google.some(model => model.isDefault);
     * ```
     */
    public getSupportedModels(): Record<LLMProvider, Array<ModelInfo & { isDefault: boolean }>> {
        const result = {} as Record<LLMProvider, Array<ModelInfo & { isDefault: boolean }>>;

        const providers = getSupportedProviders() as LLMProvider[];
        for (const provider of providers) {
            const defaultModel = getDefaultModelForProvider(provider);
            const providerInfo = LLM_REGISTRY[provider];

            result[provider] = providerInfo.models.map((model) => ({
                ...model,
                isDefault: model.name === defaultModel,
            }));
        }

        return result;
    }

    /**
     * Gets supported models for a specific provider.
     * Returns model information including metadata for the specified provider only.
     *
     * @param provider The provider to get models for
     * @returns Array of model information for the specified provider
     * @throws Error if provider is not supported
     *
     * @example
     * ```typescript
     * try {
     *   const openaiModels = agent.getSupportedModelsForProvider('openai');
     *   const defaultModel = openaiModels.find(model => model.isDefault);
     *   console.log(`Default OpenAI model: ${defaultModel?.name}`);
     * } catch (error) {
     *   console.error('Unsupported provider');
     * }
     * ```
     */
    public getSupportedModelsForProvider(
        provider: LLMProvider
    ): Array<ModelInfo & { isDefault: boolean }> {
        const defaultModel = getDefaultModelForProvider(provider);
        const providerInfo = LLM_REGISTRY[provider];

        return providerInfo.models.map((model) => ({
            ...model,
            isDefault: model.name === defaultModel,
        }));
    }

    /**
     * Infers the provider from a model name.
     * Searches through all supported providers to find which one supports the given model.
     *
     * @param modelName The model name to search for
     * @returns The provider name if found, null if the model is not supported
     *
     * @example
     * ```typescript
     * const provider = agent.inferProviderFromModel('gpt-5');
     * console.log(provider); // 'openai'
     *
     * const provider2 = agent.inferProviderFromModel('claude-4-sonnet-20250514');
     * console.log(provider2); // 'anthropic'
     *
     * const provider3 = agent.inferProviderFromModel('unknown-model');
     * console.log(provider3); // null
     * ```
     */
    public inferProviderFromModel(modelName: string): LLMProvider | null {
        try {
            return getProviderFromModel(modelName) as LLMProvider;
        } catch {
            return null;
        }
    }

    // ============= MCP SERVER MANAGEMENT =============

    /**
     * Connects a new MCP server and adds it to the runtime configuration.
     * This method handles validation, state management, and establishing the connection.
     *
     * @param name The name of the server to connect.
     * @param config The configuration object for the server.
     * @throws DextoError if validation fails or connection fails
     */
    public async connectMcpServer(name: string, config: McpServerConfig): Promise<void> {
        this.ensureStarted();

        // Validate the server configuration
        const existingServerNames = Object.keys(this.stateManager.getRuntimeConfig().mcpServers);
        const validation = resolveAndValidateMcpServerConfig(name, config, existingServerNames);
        const validatedConfig = ensureOk(validation, this.logger);

        // Add to runtime state (no validation needed - already validated)
        this.stateManager.addMcpServer(name, validatedConfig);

        try {
            // Connect the server
            await this.mcpManager.connectServer(name, validatedConfig);

            // Ensure tool cache reflects the newly connected server before notifying listeners
            await this.toolManager.refresh();

            this.agentEventBus.emit('dexto:mcpServerConnected', {
                name,
                success: true,
            });
            this.agentEventBus.emit('dexto:availableToolsUpdated', {
                tools: Object.keys(await this.toolManager.getAllTools()),
                source: 'mcp',
            });

            this.logger.info(
                `DextoAgent: Successfully added and connected to MCP server '${name}'.`
            );

            // Log warnings if present
            const warnings = validation.issues.filter((i) => i.severity === 'warning');
            if (warnings.length > 0) {
                this.logger.warn(
                    `MCP server connected with warnings: ${warnings.map((w) => w.message).join(', ')}`
                );
            }

            // Connection successful - method completes without returning data
        } catch (error) {
            const errorMessage = error instanceof Error ? error.message : String(error);
            this.logger.error(
                `DextoAgent: Failed to connect to MCP server '${name}': ${errorMessage}`
            );

            // Clean up state if connection failed
            this.stateManager.removeMcpServer(name);

            this.agentEventBus.emit('dexto:mcpServerConnected', {
                name,
                success: false,
                error: errorMessage,
            });

            throw MCPError.connectionFailed(name, errorMessage);
        }
    }

    /**
     * Removes and disconnects an MCP server.
     * @param name The name of the server to remove.
     */
    public async removeMcpServer(name: string): Promise<void> {
        this.ensureStarted();
        // Disconnect the client first
        await this.mcpManager.removeClient(name);

        // Then remove from runtime state
        this.stateManager.removeMcpServer(name);

        // Refresh tool cache after server removal so the LLM sees updated set
        await this.toolManager.refresh();
    }

    /**
     * Restarts an MCP server by disconnecting and reconnecting with its original configuration.
     * This is useful for recovering from server errors or applying configuration changes.
     * @param name The name of the server to restart.
     * @throws MCPError if server is not found or restart fails
     */
    public async restartMcpServer(name: string): Promise<void> {
        this.ensureStarted();

        try {
            this.logger.info(`DextoAgent: Restarting MCP server '${name}'...`);

            // Restart the server using MCPManager
            await this.mcpManager.restartServer(name);

            // Refresh tool cache after restart so the LLM sees updated toolset
            await this.toolManager.refresh();

            this.agentEventBus.emit('dexto:mcpServerRestarted', {
                serverName: name,
            });
            this.agentEventBus.emit('dexto:availableToolsUpdated', {
                tools: Object.keys(await this.toolManager.getAllTools()),
                source: 'mcp',
            });

            this.logger.info(`DextoAgent: Successfully restarted MCP server '${name}'.`);
        } catch (error) {
            const errorMessage = error instanceof Error ? error.message : String(error);
            this.logger.error(
                `DextoAgent: Failed to restart MCP server '${name}': ${errorMessage}`
            );

            // Note: No event emitted on failure since the error is thrown
            // The calling layer (API) will handle error reporting

            throw error;
        }
    }

    /**
     * Executes a tool from any source (MCP servers, custom tools, or internal tools).
     * This is the unified interface for tool execution that can handle all tool types.
     * @param toolName The name of the tool to execute
     * @param args The arguments to pass to the tool
     * @returns The result of the tool execution
     */
    public async executeTool(toolName: string, args: any): Promise<any> {
        this.ensureStarted();
        return await this.toolManager.executeTool(toolName, args);
    }

    /**
     * Gets all available tools from all connected MCP servers.
     * Useful for users to discover what tools are available.
     * @returns Promise resolving to a map of tool names to tool definitions
     */
    public async getAllMcpTools(): Promise<ToolSet> {
        this.ensureStarted();
        return await this.mcpManager.getAllTools();
    }

    /**
     * Gets all available tools from all sources (MCP servers and custom tools).
     * This is the unified interface for tool discovery that includes both MCP and custom tools.
     * @returns Promise resolving to a map of tool names to tool definitions
     */
    public async getAllTools(): Promise<ToolSet> {
        this.ensureStarted();
        return await this.toolManager.getAllTools();
    }

    /**
     * Gets all connected MCP clients.
     * Used by the API layer to inspect client status.
     * @returns Map of client names to client instances
     */
    public getMcpClients(): Map<string, IMCPClient> {
        this.ensureStarted();
        return this.mcpManager.getClients();
    }

    /**
     * Gets all failed MCP connections.
     * Used by the API layer to report connection errors.
     * @returns Record of failed connection names to error messages
     */
    public getMcpFailedConnections(): Record<string, string> {
        this.ensureStarted();
        return this.mcpManager.getFailedConnections();
    }

    // ============= RESOURCE MANAGEMENT =============

    /**
     * Lists all available resources with their info.
     * This includes resources from MCP servers and any custom resource providers.
     */
    public async listResources(): Promise<import('../resources/index.js').ResourceSet> {
        this.ensureStarted();
        return await this.resourceManager.list();
    }

    /**
     * Checks if a resource exists by URI.
     */
    public async hasResource(uri: string): Promise<boolean> {
        this.ensureStarted();
        return await this.resourceManager.has(uri);
    }

    /**
     * Reads the content of a specific resource by URI.
     */
    public async readResource(
        uri: string
    ): Promise<import('@modelcontextprotocol/sdk/types.js').ReadResourceResult> {
        this.ensureStarted();
        return await this.resourceManager.read(uri);
    }

    /**
     * Lists resources for a specific MCP server.
     */
    public async listResourcesForServer(serverId: string): Promise<
        Array<{
            uri: string;
            name: string;
            originalUri: string;
            serverName: string;
        }>
    > {
        this.ensureStarted();
        const allResources = await this.resourceManager.list();
        const serverResources = Object.values(allResources)
            .filter((resource) => resource.serverName === serverId)
            .map((resource) => {
                const original = (resource.metadata?.originalUri as string) ?? resource.uri;
                const name = resource.name ?? resource.uri.split('/').pop() ?? resource.uri;
                const serverName = resource.serverName ?? serverId;
                return { uri: original, name, originalUri: original, serverName };
            });
        return serverResources;
    }

    // ============= PROMPT MANAGEMENT =============

    /**
     * Gets the current system prompt with all dynamic content resolved.
     * This method builds the complete prompt by invoking all configured prompt contributors
     * (static content, dynamic placeholders, MCP resources, etc.) and returns the final
     * prompt string that will be sent to the LLM.
     *
     * Useful for debugging prompt issues, inspecting what context the AI receives,
     * and understanding how dynamic content is being incorporated.
     *
     * @returns Promise resolving to the complete system prompt string
     *
     * @example
     * ```typescript
     * // Get the current system prompt for inspection
     * const prompt = await agent.getSystemPrompt();
     * console.log('Current system prompt:', prompt);
     *
     * // Useful for debugging prompt-related issues
     * if (response.quality === 'poor') {
     *   const prompt = await agent.getSystemPrompt();
     *   console.log('Check if prompt includes expected context:', prompt);
     * }
     * ```
     */
    public async getSystemPrompt(): Promise<string> {
        this.ensureStarted();
        const context = {
            mcpManager: this.mcpManager,
        };
        return await this.systemPromptManager.build(context);
    }

    /**
     * Lists all available prompts from all providers (MCP, internal, starter, custom).
     * @returns Promise resolving to a PromptSet with all available prompts
     */
    public async listPrompts(): Promise<import('../prompts/index.js').PromptSet> {
        this.ensureStarted();
        return await this.promptManager.list();
    }

    /**
     * Gets the definition of a specific prompt by name.
     * @param name The name of the prompt
     * @returns Promise resolving to the prompt definition or null if not found
     */
    public async getPromptDefinition(
        name: string
    ): Promise<import('../prompts/index.js').PromptDefinition | null> {
        this.ensureStarted();
        return await this.promptManager.getPromptDefinition(name);
    }

    /**
     * Checks if a prompt exists.
     * @param name The name of the prompt to check
     * @returns Promise resolving to true if the prompt exists, false otherwise
     */
    public async hasPrompt(name: string): Promise<boolean> {
        this.ensureStarted();
        return await this.promptManager.has(name);
    }

    /**
     * Gets a prompt with its messages.
     * @param name The name of the prompt
     * @param args Optional arguments to pass to the prompt
     * @returns Promise resolving to the prompt result with messages
     */
    public async getPrompt(
        name: string,
        args?: Record<string, unknown>
    ): Promise<import('@modelcontextprotocol/sdk/types.js').GetPromptResult> {
        this.ensureStarted();
        return await this.promptManager.getPrompt(name, args);
    }

    /**
     * Creates a new custom prompt.
     * @param input The prompt creation input
     * @returns Promise resolving to the created prompt info
     */
    public async createCustomPrompt(
        input: import('../prompts/index.js').CreateCustomPromptInput
    ): Promise<import('../prompts/index.js').PromptInfo> {
        this.ensureStarted();
        return await this.promptManager.createCustomPrompt(input);
    }

    /**
     * Deletes a custom prompt by name.
     * @param name The name of the custom prompt to delete
     */
    public async deleteCustomPrompt(name: string): Promise<void> {
        this.ensureStarted();
        return await this.promptManager.deleteCustomPrompt(name);
    }

    /**
     * Resolves a prompt to its text content with all arguments applied.
     * This is a high-level method that handles:
     * - Prompt key resolution (resolving aliases)
     * - Argument normalization (including special _context field)
     * - Prompt execution and flattening
     *
     * @param name The prompt name or alias
     * @param options Optional configuration for prompt resolution
     * @returns Promise resolving to the resolved text and resource URIs
     */
    public async resolvePrompt(
        name: string,
        options: {
            context?: string;
            args?: Record<string, unknown>;
        } = {}
    ): Promise<{ text: string; resources: string[] }> {
        this.ensureStarted();
        return await this.promptManager.resolvePrompt(name, options);
    }

    // ============= CONFIGURATION ACCESS =============

    /**
     * Gets the effective configuration for a session or the default configuration.
     * @param sessionId Optional session ID. If not provided, returns default config.
     * @returns The effective configuration object
     */
    public getEffectiveConfig(sessionId?: string): Readonly<AgentConfig> {
        this.ensureStarted();
        return sessionId
            ? this.stateManager.getRuntimeConfig(sessionId)
            : this.stateManager.getRuntimeConfig();
    }

    /**
     * Gets the file path of the agent configuration currently in use.
     * This returns the source agent file path, not session-specific overrides.
     * @returns The path to the agent configuration file
     * @throws AgentError if no config path is available
     */
    public getAgentFilePath(): string {
        if (!this.configPath) {
            throw AgentError.noConfigPath();
        }
        return this.configPath;
    }

    /**
     * Reloads the agent configuration with a new config object.
     * Validates the new config, detects what changed, and automatically
     * restarts the agent if necessary to apply the changes.
     *
     * @param newConfig The new agent configuration to apply
     * @returns Object containing whether agent was restarted and list of changes applied
     * @throws Error if config is invalid or restart fails
     *
     * TODO: improve hot reload capabilites so that we don't always require a restart
     */
    public async reload(newConfig: AgentConfig): Promise<{
        restarted: boolean;
        changesApplied: string[];
    }> {
        this.logger.info('Reloading agent configuration');

        const oldConfig = this.config;
        const validated = AgentConfigSchema.parse(newConfig);

        // Detect what changed
        const changesApplied = this.detectConfigChanges(oldConfig, validated);

        // Update the config reference
        this.config = validated;

        let restarted = false;
        if (changesApplied.length > 0) {
            this.logger.info(
                `Configuration changed. Restarting agent to apply: ${changesApplied.join(', ')}`
            );
            await this.restart();
            restarted = true;
            this.logger.info('Agent restarted successfully with new configuration');
        } else {
            this.logger.info('Agent configuration reloaded successfully (no changes detected)');
        }

        return {
            restarted,
            changesApplied,
        };
    }

    /**
     * Detects configuration changes that require a full agent restart.
     * Pure comparison logic - no file I/O.
     * Returns an array of change descriptions.
     *
     * @param oldConfig Previous validated configuration
     * @param newConfig New validated configuration
     * @returns Array of restart-required change descriptions
     */
    public detectConfigChanges(
        oldConfig: ValidatedAgentConfig,
        newConfig: ValidatedAgentConfig
    ): string[] {
        const changes: string[] = [];

        // Storage backend changes require restart
        if (JSON.stringify(oldConfig.storage) !== JSON.stringify(newConfig.storage)) {
            changes.push('Storage backend');
        }

        // Session config changes require restart (maxSessions, sessionTTL are readonly)
        if (JSON.stringify(oldConfig.sessions) !== JSON.stringify(newConfig.sessions)) {
            changes.push('Session configuration');
        }

        // System prompt changes require restart (PromptManager caches contributors)
        if (JSON.stringify(oldConfig.systemPrompt) !== JSON.stringify(newConfig.systemPrompt)) {
            changes.push('System prompt');
        }

        // Tool confirmation changes require restart (ConfirmationProvider caches config)
        if (
            JSON.stringify(oldConfig.toolConfirmation) !==
            JSON.stringify(newConfig.toolConfirmation)
        ) {
            changes.push('Tool confirmation');
        }

        // Internal tools changes require restart (InternalToolsProvider caches config)
        if (JSON.stringify(oldConfig.internalTools) !== JSON.stringify(newConfig.internalTools)) {
            changes.push('Internal tools');
        }

        // MCP server changes require restart
        if (JSON.stringify(oldConfig.mcpServers) !== JSON.stringify(newConfig.mcpServers)) {
            changes.push('MCP servers');
        }

        // LLM configuration changes require restart
        if (
            oldConfig.llm.provider !== newConfig.llm.provider ||
            oldConfig.llm.model !== newConfig.llm.model ||
            oldConfig.llm.apiKey !== newConfig.llm.apiKey
        ) {
            changes.push('LLM configuration');
        }

        return changes;
    }

    // ============= AGENT MANAGEMENT =============
    // Note: Agent management methods have been moved to the Dexto orchestrator class.
    // See: /packages/core/src/Dexto.ts
    //
    // For agent lifecycle operations (list, install, uninstall, create), use:
    // ```typescript
    // await Dexto.listAgents();                 // Static
    // await Dexto.installAgent(name);           // Static
    // await Dexto.installCustomAgent(name, path, metadata); // Static
    // await Dexto.uninstallAgent(name);         // Static
    //
    // const dexto = new Dexto();
    // await dexto.createAgent(name);            // Instance method
    // ```

    // Future methods could encapsulate more complex agent behaviors:
    // - Multi-step task execution with progress tracking
    // - Memory and context management across sessions
    // - Tool chaining and workflow automation
    // - Agent collaboration and delegation
}<|MERGE_RESOLUTION|>--- conflicted
+++ resolved
@@ -22,7 +22,6 @@
 import { MCPError } from '../mcp/errors.js';
 import { ensureOk } from '@core/errors/result-bridge.js';
 import { fail, zodToIssues } from '@core/utils/result.js';
-import { DextoValidationError } from '@core/errors/DextoValidationError.js';
 import { resolveAndValidateMcpServerConfig } from '../mcp/resolver.js';
 import type { McpServerConfig } from '@core/mcp/schemas.js';
 import {
@@ -43,7 +42,6 @@
 import type { SearchOptions, SearchResponse, SessionSearchResponse } from '../search/index.js';
 import { safeStringify } from '@core/utils/safe-stringify.js';
 import { deriveHeuristicTitle, generateSessionTitle } from '../session/title-generator.js';
-import { SubAgentCoordinator } from './sub-agent-coordinator.js';
 
 const requiredServices: (keyof AgentServices)[] = [
     'mcpManager',
@@ -145,18 +143,6 @@
     // Search service for conversation search
     private searchService!: SearchService;
 
-<<<<<<< HEAD
-    // Sub-agent coordinator for task handoff
-    private subAgentCoordinator!: SubAgentCoordinator;
-
-    // Default session for backward compatibility
-    private defaultSession: ChatSession | null = null;
-
-    // Current default session ID for loadSession functionality
-    private currentDefaultSessionId: string = 'default';
-
-=======
->>>>>>> cc49f067
     // Track initialization state
     private _isStarted: boolean = false;
     private _isStopped: boolean = false;
@@ -236,14 +222,6 @@
             // Initialize search service from services
             this.searchService = services.searchService;
 
-            // Initialize sub-agent coordinator for task handoff
-            this.subAgentCoordinator = new SubAgentCoordinator(
-                this.sessionManager,
-                this.stateManager,
-                this.agentEventBus,
-                this.logger
-            );
-
             // Initialize prompts manager (aggregates MCP, internal, starter prompts)
             // File prompts automatically resolve custom slash commands
             const promptManager = new PromptManager(
@@ -256,9 +234,6 @@
             );
             await promptManager.initialize();
             Object.assign(this, { promptManager });
-
-            // Configure agent reference for internal tools (e.g., spawn_agent)
-            this.toolManager.setAgent(this);
 
             // Note: Telemetry is initialized in createAgentServices() before services are created
             // This ensures decorators work correctly on all services
@@ -627,151 +602,7 @@
     }
 
     /**
-<<<<<<< HEAD
-     * Hand off a task to a sub-agent with specialized capabilities.
-     *
-     * This method encapsulates all complexity around sub-agent spawning:
-     * - Resolves agent configs (built-in names or file paths)
-     * - Validates depth limits
-     * - Sets up event forwarding automatically
-     * - Handles lifecycle management (ephemeral vs persistent)
-     * - Cleans up resources reliably
-     *
-     * @param task - The task description for the sub-agent
-     * @param options - Configuration for the handoff
-     * @returns Result containing the sub-agent's response and metadata
-     *
-     * @example
-     * ```typescript
-     * // Use a built-in agent
-     * const result = await agent.handoff(
-     *     "Review the authentication code in src/auth/",
-     *     { agent: "code-reviewer" }
-     * );
-     *
-     * // Use a custom agent config file
-     * const result = await agent.handoff(
-     *     "Analyze the API endpoints",
-     *     { agent: "./agents/api-analyzer.yml" }
-     * );
-     * ```
-     */
-    public async handoff(
-        task: string,
-        options?: {
-            /** Agent to use (built-in name like "general-purpose" or file path) */
-            agent?: string | AgentConfig;
-
-            /** Task description for logging/tracking */
-            description?: string;
-
-            /** Lifecycle policy (defaults to config) */
-            lifecycle?: 'ephemeral' | 'persistent';
-
-            /** Timeout in milliseconds */
-            timeout?: number;
-
-            /** Parent session ID (auto-detected if called during session.run()) */
-            parentSessionId?: string;
-
-            /** Working directory for resolving relative agent paths */
-            workingDir?: string;
-        }
-    ): Promise<{
-        result: string;
-        sessionId: string;
-        duration: number;
-        tokenUsage?: {
-            inputTokens?: number;
-            outputTokens?: number;
-            reasoningTokens?: number;
-            totalTokens?: number;
-        };
-        error?: string;
-    }> {
-        this.ensureStarted();
-
-        const startTime = Date.now();
-
-        // Determine parent session
-        const parentSessionId = options?.parentSessionId || this.currentDefaultSessionId;
-
-        this.logger.info(
-            `Handing off task to sub-agent: "${options?.description || task.substring(0, 50)}..." ` +
-                `(agent: ${typeof options?.agent === 'string' ? options.agent : 'custom config'})`
-        );
-
-        try {
-            // Spawn sub-agent
-            const handle = await this.subAgentCoordinator.spawn({
-                parentSessionId,
-                ...(typeof options?.agent === 'string' && { agentReference: options.agent }),
-                ...(typeof options?.agent === 'object' && { agentConfig: options.agent }),
-                ...(options?.lifecycle && { lifecycle: options.lifecycle }),
-                ...(options?.workingDir && { workingDir: options.workingDir }),
-            });
-
-            // Run task (with optional timeout)
-            let result: string;
-            if (options?.timeout) {
-                result = await this.runWithTimeout(handle, task, options.timeout);
-            } else {
-                result = await handle.run(task);
-            }
-
-            // Get metrics
-            const duration = Date.now() - startTime;
-
-            this.logger.info(
-                `Handoff completed successfully in ${duration}ms (session: ${handle.sessionId})`
-            );
-
-            return {
-                result,
-                sessionId: handle.sessionId,
-                duration,
-                // TODO: Add token usage tracking for sub-agents
-            };
-        } catch (error) {
-            const duration = Date.now() - startTime;
-            this.logger.error(
-                `Handoff failed after ${duration}ms: ${error instanceof Error ? error.message : String(error)}`
-            );
-
-            return {
-                result: '',
-                sessionId: '',
-                duration,
-                error: error instanceof Error ? error.message : String(error),
-            };
-        }
-    }
-
-    /**
-     * Run a task with timeout.
-     * @private
-     */
-    private async runWithTimeout(
-        handle: import('./sub-agent-coordinator.js').SubAgentHandle,
-        task: string,
-        timeout: number
-    ): Promise<string> {
-        return Promise.race([
-            handle.run(task),
-            new Promise<string>((_, reject) =>
-                setTimeout(() => {
-                    handle.cancel();
-                    reject(new Error(`Sub-agent timeout after ${timeout}ms`));
-                }, timeout)
-            ),
-        ]);
-    }
-
-    /**
-     * Cancels the currently running turn for a session (or the default session).
-=======
      * Cancels the currently running turn for a session.
->>>>>>> cc49f067
      * Safe to call even if no run is in progress.
      * @param sessionId Session id (required)
      * @returns true if a run was in progress and was signaled to abort; false otherwise
@@ -797,60 +628,12 @@
 
     /**
      * Creates a new chat session or returns an existing one.
-     *
      * @param sessionId Optional session ID. If not provided, a UUID will be generated.
-     * @param options Optional session creation options including type, sub-agent metadata, and custom metadata
      * @returns The created or existing ChatSession
-     *
-     * @example
-     * // Create a primary session
-     * await agent.createSession();
-     *
-     * // Create a sub-agent session
-     * await agent.createSession(undefined, {
-     *   type: 'sub-agent',
-     *   subAgent: {
-     *     parentSessionId: 'parent-id',
-     *     depth: 1,
-     *     lifecycle: 'ephemeral'
-     *   }
-     * });
-     *
-     * // Create a custom session type
-     * await agent.createSession('analysis-task', {
-     *   type: 'background-task',
-     *   metadata: { priority: 'high', category: 'analysis' }
-     * });
-     */
-    public async createSession(
-        sessionId?: string,
-        options?: {
-            type?: string;
-            subAgent?: Partial<import('../session/session-manager.js').SubAgentMetadata>;
-            metadata?: Record<string, any>;
-            agentConfig?: import('../agent/schemas.js').AgentConfig;
-            agentIdentifier?: string;
-        }
-    ): Promise<ChatSession> {
-        this.ensureStarted();
-
-        // Validate agentConfig at DextoAgent boundary per CLAUDE.md architecture guidelines
-        let normalizedOptions = options;
-
-        if (options?.agentConfig) {
-            const parsed = AgentConfigSchema.safeParse(options.agentConfig);
-            if (!parsed.success) {
-                const result = fail(zodToIssues(parsed.error, 'error'));
-                throw new DextoValidationError(result.issues);
-            }
-
-            normalizedOptions = {
-                ...options,
-                agentConfig: parsed.data,
-            };
-        }
-
-        return await this.sessionManager.createSession(sessionId, normalizedOptions);
+     */
+    public async createSession(sessionId?: string): Promise<ChatSession> {
+        this.ensureStarted();
+        return await this.sessionManager.createSession(sessionId);
     }
 
     /**
@@ -864,24 +647,12 @@
     }
 
     /**
-     * Lists active session IDs, optionally filtered by scope criteria.
-     *
-     * @param filters Optional scope-based filters
-     * @returns Array of session IDs matching the filters
-     *
-     * @example
-     * // Get all primary sessions
-     * await agent.listSessions({ type: 'primary' });
-     *
-     * // Get all sub-agents
-     * await agent.listSessions({ type: 'sub-agent' });
-     */
-    public async listSessions(filters?: {
-        type?: string;
-        parentSessionId?: string;
-    }): Promise<string[]> {
-        this.ensureStarted();
-        return await this.sessionManager.listSessions(filters);
+     * Lists all active session IDs.
+     * @returns Array of session IDs
+     */
+    public async listSessions(): Promise<string[]> {
+        this.ensureStarted();
+        return await this.sessionManager.listSessions();
     }
 
     /**
@@ -1204,6 +975,11 @@
         if (sessionScope === '*') {
             await this.sessionManager.switchLLMForAllSessions(validatedConfig);
         } else if (sessionScope) {
+            // Verify session exists before switching LLM
+            const session = await this.sessionManager.getSession(sessionScope);
+            if (!session) {
+                throw SessionError.notFound(sessionScope);
+            }
             await this.sessionManager.switchLLMForSpecificSession(validatedConfig, sessionScope);
         } else {
             // No sessionScope provided - this is a configuration-level switch only
