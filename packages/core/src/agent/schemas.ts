--- conflicted
+++ resolved
@@ -378,14 +378,10 @@
             'Tool confirmation and approval configuration'
         ).default({}),
 
-<<<<<<< HEAD
-=======
         elicitation: ElicitationConfigSchema.default({}).describe(
             'Elicitation configuration for user input requests (ask_user tool and MCP server elicitations). Independent from toolConfirmation mode.'
         ),
 
-        // Internal resources configuration (filesystem, etc.)
->>>>>>> 7bca27d0
         internalResources: InternalResourcesSchema.describe(
             'Configuration for internal resources (filesystem, etc.)'
         ).default([]),
