import { MessageParam } from '@anthropic-ai/sdk/resources';
import type {
    ContentBlockParam,
    TextBlockParam,
    ImageBlockParam,
    ToolResultBlockParam,
} from '@anthropic-ai/sdk/resources/messages';
import { IMessageFormatter } from './types.js';
import { LLMContext } from '../types.js';
import { InternalMessage } from '@core/context/types.js';
import type { IDextoLogger } from '@core/logger/v2/types.js';
import { DextoLogComponent } from '@core/logger/v2/types.js';
import {
    getImageData,
    getFileData,
    filterMessagesByLLMCapabilities,
    toTextForToolMessage,
} from '@core/context/utils.js';

/**
 * Message formatter for Anthropic's Claude API.
 *
 * Converts the internal message format to Anthropic's specific structure, which has
 * notable differences in handling tool calls and tool results:
 * - Anthropic uses a content array with different types (text, tool_use, tool_result)
 * - Tool results are sent as user messages with special content structure
 * - System prompts are not included in the messages array but sent separately
 */
export class AnthropicMessageFormatter implements IMessageFormatter {
    private logger: IDextoLogger;

    constructor(logger: IDextoLogger) {
        this.logger = logger.createChild(DextoLogComponent.LLM);
    }
    /**
     * Formats internal messages into Anthropic's Claude API format
     *
     * Handles the complex logic of:
     * 1. Ensuring tool calls are paired with their results
     * 2. Creating the correct nested content structure
     * 3. Converting tool results to Anthropic's expected format
     *
     * @param history Array of internal messages to format
     * @returns Array of messages formatted for Anthropic's API
     */
    format(
        history: Readonly<InternalMessage[]>,
        context: LLMContext,
        _systemPrompt?: string | null
    ): MessageParam[] {
        // Returns Anthropic-specific type
        const formatted: MessageParam[] = [];

        // Apply model-aware capability filtering
        let filteredHistory: InternalMessage[];
        try {
            filteredHistory = filterMessagesByLLMCapabilities([...history], context, this.logger);
        } catch (error) {
            this.logger.warn('Failed to apply capability filtering, using original history:', {
                error: error instanceof Error ? error.message : String(error),
            });
            filteredHistory = [...history];
        }

        // We need to track tool calls and their associated results
        const pendingToolCalls = new Map<
            string,
            {
                assistantMsg: MessageParam | null;
                index: number;
                toolName: string;
            }
        >();

        // Process messages in chronological order
        for (let i = 0; i < filteredHistory.length; i++) {
            const msg = filteredHistory[i];

            // Skip null/undefined messages
            if (!msg) {
                continue;
            }

            // Skip system messages
            if (msg.role === 'system') continue;

            // 1. Regular user message (not a tool result)
            if (msg.role === 'user' && !msg.toolCallId) {
                formatted.push({
                    role: 'user',
                    content: this.formatUserContent(msg.content),
                });
                continue;
            }

            // 2. Tool result - find its corresponding tool call and add both
            if (msg.role === 'tool' && msg.toolCallId) {
                const pendingCall = pendingToolCalls.get(msg.toolCallId);

                if (pendingCall) {
                    // Found matching tool call - add it first (if not already added)
                    if (pendingCall.assistantMsg) {
                        formatted.push(pendingCall.assistantMsg);
                        pendingCall.assistantMsg = null; // Mark as processed
                    }

                    // Then add the tool result as a user message
                    const safeContent: string = toTextForToolMessage(msg.content);
                    const toolResultMsg: MessageParam = {
                        role: 'user',
                        content: [
                            {
                                type: 'tool_result',
                                tool_use_id: msg.toolCallId,
                                content: safeContent,
                            } as ToolResultBlockParam,
                        ],
                    };
                    formatted.push(toolResultMsg);

                    // Remove from pending calls
                    pendingToolCalls.delete(msg.toolCallId);
                } else {
<<<<<<< HEAD
                    // This shouldn't normally happen
                    this.logger.warn(
                        `Tool result found without matching tool call: ${msg.toolCallId}`
                    );
                    const orphanSafe: string = toTextForToolMessage(msg.content);
                    const orphanToolResult: MessageParam = {
                        role: 'user',
                        content: [
                            {
                                type: 'tool_result',
                                tool_use_id: msg.toolCallId!,
                                content: orphanSafe,
                            } as ToolResultBlockParam,
                        ],
                    };
                    formatted.push(orphanToolResult);
=======
                    // Orphaned tool result (result without matching call)
                    // This can happen when:
                    // - Tool call was removed during history compression
                    // - Session state is corrupted
                    // We MUST skip this result as Anthropic requires every tool_result
                    // to have a corresponding tool_use in the previous message
                    logger.warn(
                        `Skipping orphaned tool result ${msg.toolCallId} (no matching tool call found) - cannot send to Anthropic without corresponding tool_use`
                    );
>>>>>>> 7bca27d0
                }
                continue;
            }

            // 3. Assistant message with tool calls
            if (msg.role === 'assistant' && msg.toolCalls && msg.toolCalls.length > 0) {
                // For each tool call in this message
                for (const toolCall of msg.toolCalls) {
                    // Prepare content array for this tool call
                    const contentArray = [];

                    // Add text content if present
                    if (msg.content) {
                        contentArray.push({
                            type: 'text',
                            text: msg.content,
                        });
                    }

                    // Add this specific tool call
                    contentArray.push({
                        type: 'tool_use',
                        id: toolCall.id,
                        name: toolCall.function.name,
                        input: JSON.parse(toolCall.function.arguments),
                    });

                    // Create assistant message with just this one tool call
                    const assistantMsg: MessageParam = {
                        role: 'assistant',
                        content: contentArray as ContentBlockParam[],
                    };

                    // Store as pending - we'll add it when we find its result
                    pendingToolCalls.set(toolCall.id, {
                        assistantMsg,
                        index: i,
                        toolName: toolCall.function.name,
                    });
                }
                continue;
            }

            // 4. Regular assistant message (no tool calls)
            if (msg.role === 'assistant' && (!msg.toolCalls || msg.toolCalls.length === 0)) {
                const assistantMsg: MessageParam = {
                    role: 'assistant',
                    content: String(msg.content || ''),
                };
                formatted.push(assistantMsg);
                continue;
            }
        }

        // Add any remaining tool calls that never got their results
        // This can happen when CLI crashes/interrupts before tool execution completes
        const remainingToolCalls = Array.from(pendingToolCalls.entries()).sort(
            (a, b) => a[1].index - b[1].index
        );

        for (const [id, { assistantMsg, toolName }] of remainingToolCalls) {
            if (assistantMsg) {
                // Add the assistant message with the tool call
                formatted.push(assistantMsg);
<<<<<<< HEAD
                this.logger.warn(`Tool call ${id} had no matching tool result`);
=======

                // Add a synthetic error tool result to prevent 400 errors
                // Anthropic requires every tool_use to have a corresponding tool_result
                const syntheticResult: MessageParam = {
                    role: 'user',
                    content: [
                        {
                            type: 'tool_result',
                            tool_use_id: id,
                            content:
                                'Error: Tool execution was interrupted (session crashed or cancelled before completion)',
                            is_error: true,
                        } as ToolResultBlockParam,
                    ],
                };
                formatted.push(syntheticResult);

                logger.warn(
                    `Tool call ${id} (${toolName}) had no matching tool result - added synthetic error result to prevent API errors`
                );
>>>>>>> 7bca27d0
            }
        }

        return formatted;
    }

    /**
     * Returns the system prompt for Anthropic's API
     *
     * Anthropic doesn't include the system prompt in messages array
     * but passes it as a separate parameter
     *
     * @param systemPrompt The system prompt to format
     * @returns The system prompt without any modification
     */
    formatSystemPrompt(systemPrompt: string | null): string | null {
        // Anthropic uses system prompt as a separate parameter, no need for any formatting
        return systemPrompt;
    }

    /**
     * Parses Anthropic API response into internal message objects.
     */
    parseResponse(response: unknown): InternalMessage[] {
        const internal: InternalMessage[] = [];
        // Ensure response has content blocks
        const typedResponse = response as { content?: unknown[] };
        if (!typedResponse || !Array.isArray(typedResponse.content)) {
            return internal;
        }
        // Accumulate text and tool calls
        let combinedText: string | null = null;
        const calls: InternalMessage['toolCalls'] = [];
        for (const block of typedResponse.content) {
            const typedBlock = block as any; // Type assertion for complex API response structure
            if (typedBlock.type === 'text') {
                combinedText = (combinedText ?? '') + typedBlock.text;
            } else if (typedBlock.type === 'tool_use') {
                calls.push({
                    id: typedBlock.id,
                    type: 'function',
                    function: {
                        name: typedBlock.name,
                        arguments: JSON.stringify(typedBlock.input),
                    },
                });
            }
        }
        // Push assistant message with optional tool calls
        const assistantMessage: InternalMessage = {
            role: 'assistant',
            content: combinedText,
        };
        if (calls.length > 0) {
            assistantMessage.toolCalls = calls;
        }
        internal.push(assistantMessage);
        return internal;
    }

    // Helper to format user message parts (text + image + file) into Anthropic multimodal API format
    private formatUserContent(content: InternalMessage['content']): string | ContentBlockParam[] {
        if (!Array.isArray(content)) {
            return String(content || '');
        }

        const blocks: ContentBlockParam[] = content
            .map((part): ContentBlockParam | null => {
                if (part.type === 'text') {
                    return { type: 'text', text: part.text } as TextBlockParam;
                }
                if (part.type === 'image') {
                    const raw = getImageData(part, this.logger);
                    let source: any;
                    if (raw.startsWith('http://') || raw.startsWith('https://')) {
                        source = { type: 'url', url: raw };
                    } else if (raw.startsWith('data:')) {
                        // Data URI: split metadata and base64 data
                        const [meta, b64] = raw.split(',', 2);
                        const mediaTypeMatch = meta?.match(/data:(.*);base64/);
                        const media_type =
                            (mediaTypeMatch && mediaTypeMatch[1]) ||
                            part.mimeType ||
                            'application/octet-stream';
                        source = { type: 'base64', media_type, data: b64 };
                    } else {
                        // Plain base64 string
                        source = { type: 'base64', media_type: part.mimeType, data: raw };
                    }
                    return { type: 'image', source } as ImageBlockParam;
                }
                if (part.type === 'file') {
                    // Anthropic doesn't support file uploads directly, so we convert files to text
                    const raw = getFileData(part, this.logger);
                    const fileName = (part as any).filename || 'file';

                    // If it's a text-based file, try to decode it
                    let content = '';
                    try {
                        if (raw.startsWith('data:')) {
                            const [, base64Data] = raw.split(',', 2);
                            content = Buffer.from(base64Data || '', 'base64').toString('utf-8');
                        } else if (raw.match(/^[A-Za-z0-9+/]*={0,2}$/)) {
                            // Looks like base64
                            content = Buffer.from(raw, 'base64').toString('utf-8');
                        } else {
                            content = raw;
                        }
                    } catch {
                        // If we can't decode, just indicate it's a binary file
                        content = `[Binary file: ${fileName}]`;
                    }

                    return {
                        type: 'text',
                        text: `File "${fileName}":\n${content}`,
                    } as TextBlockParam;
                }
                return null;
            })
            .filter((block): block is ContentBlockParam => block !== null);

        return blocks;
    }
}<|MERGE_RESOLUTION|>--- conflicted
+++ resolved
@@ -121,34 +121,15 @@
                     // Remove from pending calls
                     pendingToolCalls.delete(msg.toolCallId);
                 } else {
-<<<<<<< HEAD
-                    // This shouldn't normally happen
-                    this.logger.warn(
-                        `Tool result found without matching tool call: ${msg.toolCallId}`
-                    );
-                    const orphanSafe: string = toTextForToolMessage(msg.content);
-                    const orphanToolResult: MessageParam = {
-                        role: 'user',
-                        content: [
-                            {
-                                type: 'tool_result',
-                                tool_use_id: msg.toolCallId!,
-                                content: orphanSafe,
-                            } as ToolResultBlockParam,
-                        ],
-                    };
-                    formatted.push(orphanToolResult);
-=======
                     // Orphaned tool result (result without matching call)
                     // This can happen when:
                     // - Tool call was removed during history compression
                     // - Session state is corrupted
                     // We MUST skip this result as Anthropic requires every tool_result
                     // to have a corresponding tool_use in the previous message
-                    logger.warn(
+                    this.logger.warn(
                         `Skipping orphaned tool result ${msg.toolCallId} (no matching tool call found) - cannot send to Anthropic without corresponding tool_use`
                     );
->>>>>>> 7bca27d0
                 }
                 continue;
             }
@@ -213,9 +194,6 @@
             if (assistantMsg) {
                 // Add the assistant message with the tool call
                 formatted.push(assistantMsg);
-<<<<<<< HEAD
-                this.logger.warn(`Tool call ${id} had no matching tool result`);
-=======
 
                 // Add a synthetic error tool result to prevent 400 errors
                 // Anthropic requires every tool_use to have a corresponding tool_result
@@ -233,10 +211,9 @@
                 };
                 formatted.push(syntheticResult);
 
-                logger.warn(
+                this.logger.warn(
                     `Tool call ${id} (${toolName}) had no matching tool result - added synthetic error result to prevent API errors`
                 );
->>>>>>> 7bca27d0
             }
         }
 
