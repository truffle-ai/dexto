--- conflicted
+++ resolved
@@ -17,12 +17,8 @@
 import OpenAI from 'openai';
 import Anthropic from '@anthropic-ai/sdk';
 import type { IConversationHistoryProvider } from '../../session/history/types.js';
-<<<<<<< HEAD
-import type { PromptManager } from '../../systemPrompt/manager.js';
+import type { SystemPromptManager } from '../../systemPrompt/manager.js';
 import { logger } from '@core/logger/index.js';
-=======
-import type { SystemPromptManager } from '../../systemPrompt/manager.js';
->>>>>>> 35d48c5c
 
 /**
  * Create an instance of one of our in-built LLM services
@@ -85,11 +81,12 @@
             return new OpenAIService(
                 toolManager,
                 openai,
-                promptManager,
-                historyProvider,
-                sessionEventBus,
-                config,
-                sessionId
+                systemPromptManager,
+                historyProvider,
+                sessionEventBus,
+                config,
+                sessionId,
+                resourceManager
             );
         }
         case 'anthropic': {
