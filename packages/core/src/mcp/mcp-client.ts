--- conflicted
+++ resolved
@@ -295,13 +295,10 @@
         });
 
         try {
-<<<<<<< HEAD
-            this.logger.debug(`Calling tool '${name}' with args: ${JSON.stringify(args, null, 2)}`);
-=======
             // Add telemetry attributes
             if (span) {
                 const ctx = trace.setSpan(context.active(), span);
-                addBaggageAttributesToSpan(span, ctx);
+                addBaggageAttributesToSpan(span, ctx, this.logger);
                 span.setAttribute('tool.name', name);
                 span.setAttribute('tool.server', this.serverAlias || 'unknown');
                 span.setAttribute('tool.timeout', this.timeout);
@@ -309,8 +306,7 @@
                 span.setAttribute('tool.arguments', safeStringify(args, 4096));
             }
 
-            logger.debug(`Calling tool '${name}' with args: ${JSON.stringify(args, null, 2)}`);
->>>>>>> 7bca27d0
+            this.logger.debug(`Calling tool '${name}' with args: ${JSON.stringify(args, null, 2)}`);
 
             // Parse args if it's a string (handle JSON strings)
             let toolArgs = args;
@@ -357,10 +353,7 @@
             }
             return result;
         } catch (error) {
-<<<<<<< HEAD
             this.logger.error(`Tool call '${name}' failed: ${JSON.stringify(error, null, 2)}`);
-=======
-            logger.error(`Tool call '${name}' failed: ${JSON.stringify(error, null, 2)}`);
 
             // Record error in telemetry span
             if (span) {
@@ -371,7 +364,6 @@
                 });
             }
 
->>>>>>> 7bca27d0
             return `Error executing tool '${name}': ${error instanceof Error ? error.message : String(error)}`;
         } finally {
             // End telemetry span
