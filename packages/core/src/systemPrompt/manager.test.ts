import { describe, it, expect, beforeEach, vi } from 'vitest';
import { SystemPromptManager } from './manager.js';
import { SystemPromptConfigSchema } from './schemas.js';
import type { DynamicContributorContext } from './types.js';
import * as registry from './registry.js';
import { DextoRuntimeError } from '../errors/DextoRuntimeError.js';
import { SystemPromptErrorCode } from './error-codes.js';
import { ErrorScope, ErrorType } from '../errors/types.js';
import * as path from 'path';

// Mock the registry functions
vi.mock('./registry.js', () => ({
    getPromptGenerator: vi.fn(),
    PROMPT_GENERATOR_SOURCES: ['dateTime', 'memorySummary', 'resources'],
}));

const mockGetPromptGenerator = vi.mocked(registry.getPromptGenerator);

describe('SystemPromptManager', () => {
    let mockContext: DynamicContributorContext;

    beforeEach(() => {
        vi.clearAllMocks();

        // Set up default mock generators to prevent "No generator registered" errors
        mockGetPromptGenerator.mockImplementation((source) => {
            const mockGenerators: Record<string, any> = {
                dateTime: vi.fn().mockResolvedValue('Mock DateTime'),
                memorySummary: vi.fn().mockResolvedValue('Mock Memory'),
                resources: vi.fn().mockResolvedValue('Mock Resources'),
            };
            return mockGenerators[source];
        });

        mockContext = {
            mcpManager: {} as any, // Mock MCPManager
        };
    });

    describe('Initialization', () => {
        it('should initialize with string config and create static contributor', () => {
            const config = SystemPromptConfigSchema.parse('You are a helpful assistant');
            const manager = new SystemPromptManager(config);

            const contributors = manager.getContributors();
            expect(contributors).toHaveLength(1);
            expect(contributors[0]?.id).toBe('inline');
            expect(contributors[0]?.priority).toBe(0);
        });

        it('should initialize with empty object config and apply defaults', () => {
            const config = SystemPromptConfigSchema.parse({});
            const manager = new SystemPromptManager(config);

            const contributors = manager.getContributors();
            expect(contributors).toHaveLength(1); // Only dateTime is enabled by default

            // Should only have dateTime (resources is disabled by default)
            expect(contributors[0]?.id).toBe('dateTime'); // priority 10, enabled: true
        });

        it('should initialize with custom contributors config', () => {
            const config = SystemPromptConfigSchema.parse({
                contributors: [
                    {
                        id: 'main',
                        type: 'static',
                        priority: 0,
                        content: 'You are Dexto',
                        enabled: true,
                    },
                    {
                        id: 'dateTime',
                        type: 'dynamic',
                        priority: 10,
                        source: 'dateTime',
                        enabled: true,
                    },
                ],
            });

            const manager = new SystemPromptManager(config);
            const contributors = manager.getContributors();

            expect(contributors).toHaveLength(2);
            expect(contributors[0]?.id).toBe('main');
            expect(contributors[1]?.id).toBe('dateTime');
        });

        it('should filter out disabled contributors', () => {
            const config = SystemPromptConfigSchema.parse({
                contributors: [
                    {
                        id: 'enabled',
                        type: 'static',
                        priority: 0,
                        content: 'Enabled contributor',
                        enabled: true,
                    },
                    {
                        id: 'disabled',
                        type: 'static',
                        priority: 5,
                        content: 'Disabled contributor',
                        enabled: false,
                    },
                ],
            });

            const manager = new SystemPromptManager(config);
            const contributors = manager.getContributors();

            expect(contributors).toHaveLength(1);
            expect(contributors[0]?.id).toBe('enabled');
        });

        it('should sort contributors by priority (lower number = higher priority)', () => {
            const config = SystemPromptConfigSchema.parse({
                contributors: [
                    { id: 'low', type: 'static', priority: 20, content: 'Low priority' },
                    { id: 'high', type: 'static', priority: 0, content: 'High priority' },
                    { id: 'medium', type: 'static', priority: 10, content: 'Medium priority' },
                ],
            });

            const manager = new SystemPromptManager(config);
            const contributors = manager.getContributors();

            expect(contributors).toHaveLength(3);
            expect(contributors[0]?.id).toBe('high'); // priority 0
            expect(contributors[1]?.id).toBe('medium'); // priority 10
            expect(contributors[2]?.id).toBe('low'); // priority 20
        });
    });

    describe('Static Contributors', () => {
        it('should create static contributors with correct content', async () => {
            const config = SystemPromptConfigSchema.parse({
                contributors: [
                    {
                        id: 'greeting',
                        type: 'static',
                        priority: 0,
                        content: 'Hello, I am Dexto!',
                    },
                ],
            });

            const manager = new SystemPromptManager(config);
            const result = await manager.build(mockContext);

            expect(result).toBe('Hello, I am Dexto!');
        });

        it('should handle multiline static content', async () => {
            const multilineContent = `You are Dexto, an AI assistant.

You can help with:
- Coding tasks
- Analysis
- General questions`;

            const config = SystemPromptConfigSchema.parse({
                contributors: [
                    {
                        id: 'main',
                        type: 'static',
                        priority: 0,
                        content: multilineContent,
                    },
                ],
            });

            const manager = new SystemPromptManager(config);
            const result = await manager.build(mockContext);

            expect(result).toBe(multilineContent);
        });
    });

    describe('Dynamic Contributors', () => {
        it('should create dynamic contributors and call generators', async () => {
            const mockGenerator = vi.fn().mockResolvedValue('Current time: 2023-01-01');
            mockGetPromptGenerator.mockReturnValue(mockGenerator);

            const config = SystemPromptConfigSchema.parse({
                contributors: [
                    {
                        id: 'dateTime',
                        type: 'dynamic',
                        priority: 10,
                        source: 'dateTime',
                    },
                ],
            });

            const manager = new SystemPromptManager(config);
            const result = await manager.build(mockContext);

            expect(mockGetPromptGenerator).toHaveBeenCalledWith('dateTime');
            expect(mockGenerator).toHaveBeenCalledWith(mockContext);
            expect(result).toBe('Current time: 2023-01-01');
        });

        it('should throw error if generator is not found', () => {
            mockGetPromptGenerator.mockReturnValue(undefined);

            const config = SystemPromptConfigSchema.parse({
                contributors: [
                    {
                        id: 'unknownSource',
                        type: 'dynamic',
                        priority: 10,
                        source: 'memorySummary', // valid enum but mock returns undefined
                    },
                ],
            });

            const error = (() => {
                try {
                    new SystemPromptManager(config);
                    return null;
                } catch (e) {
                    return e;
                }
            })() as DextoRuntimeError;
            expect(error).toBeInstanceOf(DextoRuntimeError);
            expect(error.code).toBe(SystemPromptErrorCode.CONTRIBUTOR_SOURCE_UNKNOWN);
            expect(error.scope).toBe(ErrorScope.SYSTEM_PROMPT);
            expect(error.type).toBe(ErrorType.USER);
        });

        it('should handle multiple dynamic contributors', async () => {
            const dateTimeGenerator = vi.fn().mockResolvedValue('Time: 2023-01-01');
            const resourcesGenerator = vi.fn().mockResolvedValue('Resources: file1.md, file2.md');

            mockGetPromptGenerator.mockImplementation((source) => {
                if (source === 'dateTime') return dateTimeGenerator;
                if (source === 'resources') return resourcesGenerator;
                return undefined;
            });

            const config = SystemPromptConfigSchema.parse({
                contributors: [
                    { id: 'time', type: 'dynamic', priority: 10, source: 'dateTime' },
                    { id: 'files', type: 'dynamic', priority: 20, source: 'resources' },
                ],
            });

            const manager = new SystemPromptManager(config);
            const result = await manager.build(mockContext);

            expect(result).toBe('Time: 2023-01-01\nResources: file1.md, file2.md');
            expect(dateTimeGenerator).toHaveBeenCalledWith(mockContext);
            expect(resourcesGenerator).toHaveBeenCalledWith(mockContext);
        });
    });

    describe('File Contributors', () => {
        it('should create file contributors with correct configuration', () => {
            const config = SystemPromptConfigSchema.parse({
                contributors: [
                    {
                        id: 'docs',
                        type: 'file',
                        priority: 5,
                        files: [
                            path.join(process.cwd(), 'README.md'),
                            path.join(process.cwd(), 'GUIDELINES.md'),
                        ],
                        options: {
                            includeFilenames: true,
                            separator: '\n\n---\n\n',
                        },
                    },
                ],
            });

<<<<<<< HEAD
            const manager = new PromptManager(config);
=======
            const manager = new SystemPromptManager(config, '/custom/config/dir');
>>>>>>> 1a20506c
            const contributors = manager.getContributors();

            expect(contributors).toHaveLength(1);
            expect(contributors[0]?.id).toBe('docs');
            expect(contributors[0]?.priority).toBe(5);
        });

        it('should accept absolute paths without additional configuration', () => {
            const config = SystemPromptConfigSchema.parse({
                contributors: [
                    {
                        id: 'docs',
                        type: 'file',
                        priority: 5,
                        files: [path.join(process.cwd(), 'context.md')],
                    },
                ],
            });

<<<<<<< HEAD
            const manager = new PromptManager(config);
=======
            const customConfigDir = '/custom/project/path';
            const manager = new SystemPromptManager(config, customConfigDir);
>>>>>>> 1a20506c

            expect(manager.getContributors()).toHaveLength(1);
        });
    });

    describe('Mixed Contributors', () => {
        it('should handle mixed contributor types and build correctly', async () => {
            const mockGenerator = vi.fn().mockResolvedValue('Dynamic content');
            mockGetPromptGenerator.mockReturnValue(mockGenerator);

            const config = SystemPromptConfigSchema.parse({
                contributors: [
                    {
                        id: 'static',
                        type: 'static',
                        priority: 0,
                        content: 'Static content',
                    },
                    {
                        id: 'dynamic',
                        type: 'dynamic',
                        priority: 10,
                        source: 'dateTime',
                    },
                ],
            });

            const manager = new SystemPromptManager(config);
            const result = await manager.build(mockContext);

            expect(result).toBe('Static content\nDynamic content');
        });

        it('should respect priority ordering with mixed types', async () => {
            const mockGenerator = vi.fn().mockResolvedValue('Dynamic priority 5');
            mockGetPromptGenerator.mockReturnValue(mockGenerator);

            const config = SystemPromptConfigSchema.parse({
                contributors: [
                    {
                        id: 'static-low',
                        type: 'static',
                        priority: 20,
                        content: 'Static priority 20',
                    },
                    { id: 'dynamic-high', type: 'dynamic', priority: 5, source: 'dateTime' },
                    {
                        id: 'static-high',
                        type: 'static',
                        priority: 0,
                        content: 'Static priority 0',
                    },
                ],
            });

            const manager = new SystemPromptManager(config);
            const result = await manager.build(mockContext);

            // Should be ordered by priority: 0, 5, 20
            expect(result).toBe('Static priority 0\nDynamic priority 5\nStatic priority 20');
        });
    });

    describe('Build Process', () => {
        it('should join multiple contributors with newlines', async () => {
            const config = SystemPromptConfigSchema.parse({
                contributors: [
                    { id: 'first', type: 'static', priority: 0, content: 'First line' },
                    { id: 'second', type: 'static', priority: 10, content: 'Second line' },
                    { id: 'third', type: 'static', priority: 20, content: 'Third line' },
                ],
            });

            const manager = new SystemPromptManager(config);
            const result = await manager.build(mockContext);

            expect(result).toBe('First line\nSecond line\nThird line');
        });

        it('should handle empty contributor content', async () => {
            const config = SystemPromptConfigSchema.parse({
                contributors: [
                    { id: 'empty', type: 'static', priority: 0, content: '' },
                    { id: 'content', type: 'static', priority: 10, content: 'Has content' },
                ],
            });

            const manager = new SystemPromptManager(config);
            const result = await manager.build(mockContext);

            expect(result).toBe('\nHas content');
        });

        it('should pass context correctly to all contributors', async () => {
            const mockGenerator1 = vi.fn().mockResolvedValue('Gen1');
            const mockGenerator2 = vi.fn().mockResolvedValue('Gen2');

            mockGetPromptGenerator.mockImplementation((source) => {
                if (source === 'dateTime') return mockGenerator1;
                if (source === 'resources') return mockGenerator2;
                return undefined;
            });

            const config = SystemPromptConfigSchema.parse({
                contributors: [
                    { id: 'gen1', type: 'dynamic', priority: 0, source: 'dateTime' },
                    { id: 'gen2', type: 'dynamic', priority: 10, source: 'resources' },
                ],
            });

            const customContext = {
                mcpManager: {} as any, // Mock MCPManager
            };

            const manager = new SystemPromptManager(config);
            await manager.build(customContext);

            expect(mockGenerator1).toHaveBeenCalledWith(customContext);
            expect(mockGenerator2).toHaveBeenCalledWith(customContext);
        });
    });

    describe('Error Handling', () => {
        it('should handle async errors in contributors gracefully', async () => {
            const mockGenerator = vi.fn().mockRejectedValue(new Error('Generator failed'));
            mockGetPromptGenerator.mockReturnValue(mockGenerator);

            const config = SystemPromptConfigSchema.parse({
                contributors: [{ id: 'failing', type: 'dynamic', priority: 0, source: 'dateTime' }],
            });

            const manager = new SystemPromptManager(config);

            await expect(manager.build(mockContext)).rejects.toThrow('Generator failed');
        });

        it('should use correct config directory default', () => {
            const config = SystemPromptConfigSchema.parse('Simple prompt');

            // Mock process.cwd() to test default behavior
            const originalCwd = process.cwd;
            process.cwd = vi.fn().mockReturnValue('/mocked/cwd');

            const manager = new SystemPromptManager(config);
            expect(manager.getContributors()).toHaveLength(1);

            process.cwd = originalCwd;
        });
    });

    describe('Real-world Scenarios', () => {
        it('should handle default configuration (empty object)', async () => {
            const mockDateTimeGenerator = vi.fn().mockResolvedValue('2023-01-01 12:00:00');
            const mockResourcesGenerator = vi.fn().mockResolvedValue('Available files: config.yml');

            mockGetPromptGenerator.mockImplementation((source) => {
                if (source === 'dateTime') return mockDateTimeGenerator;
                if (source === 'resources') return mockResourcesGenerator;
                return undefined;
            });

            const config = SystemPromptConfigSchema.parse({});
            const manager = new SystemPromptManager(config);

            // Only dateTime should be enabled by default, resources is disabled
            const contributors = manager.getContributors();
            expect(contributors).toHaveLength(1);
            expect(contributors[0]?.id).toBe('dateTime');

            const result = await manager.build(mockContext);
            expect(result).toBe('2023-01-01 12:00:00');
            expect(mockDateTimeGenerator).toHaveBeenCalledWith(mockContext);
            expect(mockResourcesGenerator).not.toHaveBeenCalled();
        });

        it('should handle complex configuration with all contributor types', async () => {
            const mockGenerator = vi.fn().mockResolvedValue('2023-01-01');
            mockGetPromptGenerator.mockReturnValue(mockGenerator);

            const config = SystemPromptConfigSchema.parse({
                contributors: [
                    {
                        id: 'intro',
                        type: 'static',
                        priority: 0,
                        content: 'You are Dexto, an advanced AI assistant.',
                    },
                    {
                        id: 'context',
                        type: 'file',
                        priority: 5,
                        files: [path.join(process.cwd(), 'context.md')],
                        options: { includeFilenames: true },
                    },
                    {
                        id: 'datetime',
                        type: 'dynamic',
                        priority: 10,
                        source: 'dateTime',
                    },
                ],
            });

            const manager = new SystemPromptManager(config);
            const contributors = manager.getContributors();

            expect(contributors).toHaveLength(3);
            expect(contributors[0]?.id).toBe('intro');
            expect(contributors[1]?.id).toBe('context');
            expect(contributors[2]?.id).toBe('datetime');
        });
    });
});<|MERGE_RESOLUTION|>--- conflicted
+++ resolved
@@ -6,7 +6,6 @@
 import { DextoRuntimeError } from '../errors/DextoRuntimeError.js';
 import { SystemPromptErrorCode } from './error-codes.js';
 import { ErrorScope, ErrorType } from '../errors/types.js';
-import * as path from 'path';
 
 // Mock the registry functions
 vi.mock('./registry.js', () => ({
@@ -264,10 +263,7 @@
                         id: 'docs',
                         type: 'file',
                         priority: 5,
-                        files: [
-                            path.join(process.cwd(), 'README.md'),
-                            path.join(process.cwd(), 'GUIDELINES.md'),
-                        ],
+                        files: ['README.md', 'GUIDELINES.md'],
                         options: {
                             includeFilenames: true,
                             separator: '\n\n---\n\n',
@@ -276,11 +272,7 @@
                 ],
             });
 
-<<<<<<< HEAD
-            const manager = new PromptManager(config);
-=======
             const manager = new SystemPromptManager(config, '/custom/config/dir');
->>>>>>> 1a20506c
             const contributors = manager.getContributors();
 
             expect(contributors).toHaveLength(1);
@@ -288,25 +280,22 @@
             expect(contributors[0]?.priority).toBe(5);
         });
 
-        it('should accept absolute paths without additional configuration', () => {
+        it('should use custom config directory', () => {
             const config = SystemPromptConfigSchema.parse({
                 contributors: [
                     {
                         id: 'docs',
                         type: 'file',
                         priority: 5,
-                        files: [path.join(process.cwd(), 'context.md')],
-                    },
-                ],
-            });
-
-<<<<<<< HEAD
-            const manager = new PromptManager(config);
-=======
+                        files: ['context.md'],
+                    },
+                ],
+            });
+
             const customConfigDir = '/custom/project/path';
             const manager = new SystemPromptManager(config, customConfigDir);
->>>>>>> 1a20506c
-
+
+            // The FileContributor should receive the custom config directory
             expect(manager.getContributors()).toHaveLength(1);
         });
     });
@@ -497,7 +486,7 @@
                         id: 'context',
                         type: 'file',
                         priority: 5,
-                        files: [path.join(process.cwd(), 'context.md')],
+                        files: ['context.md'],
                         options: { includeFilenames: true },
                     },
                     {
