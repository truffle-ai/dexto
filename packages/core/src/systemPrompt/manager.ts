import type { ValidatedSystemPromptConfig, ValidatedContributorConfig } from './schemas.js';
import { StaticContributor, FileContributor, MemoryContributor } from './contributors.js';
import { getPromptGenerator } from './registry.js';
import type { MemoryManager } from '../memory/index.js';

import type { SystemPromptContributor, DynamicContributorContext } from './types.js';
import { DynamicContributor } from './contributors.js';
import { logger } from '../logger/index.js';
import { SystemPromptError } from './errors.js';

/**
 * SystemPromptManager orchestrates registration, loading, and composition
 * of both static and dynamic system-prompt contributors.
 */
export class SystemPromptManager {
    private contributors: SystemPromptContributor[];
<<<<<<< HEAD
    constructor(config: ValidatedSystemPromptConfig) {
        logger.debug('[PromptManager] Initializing');
=======
    private configDir: string;
    private memoryManager?: MemoryManager | undefined;

    // TODO: move config dir logic somewhere else
    constructor(
        config: ValidatedSystemPromptConfig,
        configDir: string = process.cwd(),
        memoryManager?: MemoryManager | undefined
    ) {
        this.configDir = configDir;
        this.memoryManager = memoryManager;
        logger.debug(`[SystemPromptManager] Initializing with configDir: ${configDir}`);
>>>>>>> 1a20506c

        // Filter enabled contributors and create contributor instances
        const enabledContributors = config.contributors.filter((c) => c.enabled !== false);

        this.contributors = enabledContributors
            .map((config) => this.createContributor(config))
            .sort((a, b) => a.priority - b.priority); // Lower priority number = higher priority
    }

    private createContributor(config: ValidatedContributorConfig): SystemPromptContributor {
        switch (config.type) {
            case 'static':
                return new StaticContributor(config.id, config.priority, config.content);

            case 'dynamic': {
                const promptGenerator = getPromptGenerator(config.source);
                if (!promptGenerator) {
                    throw SystemPromptError.unknownContributorSource(config.source);
                }
                return new DynamicContributor(config.id, config.priority, promptGenerator);
            }

            case 'file': {
                logger.debug(
                    `[SystemPromptManager] Creating FileContributor "${config.id}" with files: ${JSON.stringify(config.files)}`
                );
                return new FileContributor(
                    config.id,
                    config.priority,
                    config.files,
                    config.options
                );
            }

            case 'memory': {
                if (!this.memoryManager) {
                    throw SystemPromptError.unknownContributorSource(
                        'memory (MemoryManager not provided)'
                    );
                }
                logger.debug(
                    `[SystemPromptManager] Creating MemoryContributor "${config.id}" with options: ${JSON.stringify(config.options)}`
                );
                return new MemoryContributor(
                    config.id,
                    config.priority,
                    this.memoryManager,
                    config.options
                );
            }

            default: {
                // Exhaustive check - TypeScript will error if we miss a case
                const _exhaustive: never = config;
                throw SystemPromptError.invalidContributorConfig(_exhaustive);
            }
        }
    }

    /**
     * Build the full system prompt by invoking each contributor and concatenating.
     */
    async build(ctx: DynamicContributorContext): Promise<string> {
        const parts = await Promise.all(
            this.contributors.map(async (contributor) => {
                const content = await contributor.getContent(ctx);
                logger.debug(
                    `[SystemPrompt] Contributor "${contributor.id}" provided content: ${content.substring(0, 50)}${content.length > 50 ? '...' : ''}`
                );
                return content;
            })
        );
        return parts.join('\n');
    }

    /**
     * Expose current list of contributors (for inspection or testing).
     */
    getContributors(): SystemPromptContributor[] {
        return this.contributors;
    }
}<|MERGE_RESOLUTION|>--- conflicted
+++ resolved
@@ -14,10 +14,6 @@
  */
 export class SystemPromptManager {
     private contributors: SystemPromptContributor[];
-<<<<<<< HEAD
-    constructor(config: ValidatedSystemPromptConfig) {
-        logger.debug('[PromptManager] Initializing');
-=======
     private configDir: string;
     private memoryManager?: MemoryManager | undefined;
 
@@ -30,7 +26,6 @@
         this.configDir = configDir;
         this.memoryManager = memoryManager;
         logger.debug(`[SystemPromptManager] Initializing with configDir: ${configDir}`);
->>>>>>> 1a20506c
 
         // Filter enabled contributors and create contributor instances
         const enabledContributors = config.contributors.filter((c) => c.enabled !== false);
