# Dexto

<p align="center">
  <img src="https://img.shields.io/badge/Status-Beta-yellow">
  <img src="https://img.shields.io/badge/License-Elastic%202.0-blue.svg">
  <a href="https://discord.gg/GFzWFAAZcm"><img src="https://img.shields.io/badge/Discord-Join%20Chat-7289da?logo=discord&logoColor=white"></a>
  <a href="https://deepwiki.com/truffle-ai/dexto"><img src="https://deepwiki.com/badge.svg"></a>
</p>

**An all-in-one toolkit to build agentic applications that turn natural language into real-world actions.**

<div align="center">
  <img src="https://github.com/user-attachments/assets/97a09f5b-6f7d-4d4b-9b3f-3c87fd964cbe" alt="Dexto Demo" width="700" />
</div>

## What is Dexto?

Dexto is a universal agent interface for building agentic apps—software that understands natural language and takes real-world actions. It orchestrates LLMs, tools, and data into persistent, stateful systems with memory, so you can rapidly create AI assistants, copilots, and context-aware apps that think, act and feel alive.

#### With Dexto, you can build:

- **Autonomous Agents**  - Agents that plan, execute, and adapt to user goals.
- **Digital Companions** - AI assistants & copilots that remember context and anticipate needs.
- **Multi-Agent Systems**  - Architect agents that collaborate, delegate, and solve complex tasks together.
- **MCP Clients** - Connect multiple tools, files, APIs, and data via MCP Servers.
- **Agent-as-a-Service** – Transform your existing SaaS products and APIs into dynamic, conversational experiences.
- **Agentic Applications** – Integrate Dexto as a reasoning engine to power interactive, multimodal, AI-native applications.

<!-- Dexto unifies a configuration-driven framework, robust runtime, and seamless developer experience—so you can build, deploy, and iterate with ease.

- **Framework** – Define agent behavior in YAML. Instantly swap models and tools without touching code.
- **Runtime** – Execution with session management, conversation memory, and multimodal support.
- **Interfaces & Tooling** – Native support for CLI, Web, APIs, and a TypeScript SDK. Develop, debug, and interact with your agent across any platforms from day one. -->

### What You Get

- **Batteries Included** – Session management, tool orchestration, multimodal support.
- **20+ LLMs** – Instantly switch between OpenAI, Anthropic, Google, Groq, local models or bring your own.
- **Run Anywhere** – Local for privacy, cloud for reach, or hybrid. *Same agent, any deployment.*
- **Native Multimodal** – Text, images, files, and tools in a single conversation. *Upload screenshots, ask questions, take actions.*
- **Persistent Sessions** – Conversations, context, and memory are saved and can be exported, imported, or shared across environments.
- **Flexible Interfaces** – One agent, endless ways to interact: Ready to-use CLI, WebUI, APIs, or integrate with your own UI.
- **Production Ready** – Observability and error handling built-in.
- **Tooling & MCP** – Integrate 100+ tools and connect to external servers via the Model Context Protocol (MCP).
- **Customizable Agents** – Define agent behavior, tools, and prompts in YAML or TypeScript.
- **Pluggable Storage** – Use Redis, PostgreSQL, SQLite, in-memory, and more for cache and database backends.

---

## Installation

```bash
# NPM global
npm install -g dexto

# —or— build from source
# this sets up dexto CLI from the cloned code
git clone https://github.com/truffle-ai/dexto.git
cd dexto && pnpm install && pnpm install-cli

```

## Quick Start

```bash
# 1. Set your API key
export OPENAI_API_KEY=your_openai_api_key_here

<<<<<<< HEAD
| Mode | Command | Best for |
|------|---------|----------|
| **Interactive CLI** | `dexto` | Everyday automation & quick tasks |
| **Web UI** | `dexto --mode web` | Friendly chat interface w/ image support |
| **Headless Server** | `dexto --mode server` | REST & WebSocket APIs for agent interaction |
| **MCP Server (Agent)** | `dexto --mode mcp` | Exposing your agent as a tool for others via stdio |
| **MCP Server (Aggregator)** | `dexto mcp --group-servers` | Re-exposing tools from multiple MCP servers via stdio |
| **Discord Bot** | `dexto --mode discord` | Community servers & channels ([Requires Setup](packages/cli/src/discord/README.md)) |
| **Telegram Bot** | `dexto --mode telegram` | Mobile chat ([Requires Setup](packages/cli/src/telegram/README.md)) |
=======
# 2. Try a multi-step task
dexto "create a snake game in HTML/CSS/JS, then open it in the browser"
>>>>>>> b34101a6

# Optional: Launch the Web UI
dexto --mode web
```

Dexto will use filesystem tools to write code and browser tools to open it—all from a single prompt. The Web UI allows you to navigate previous conversations and experiment with different models, tools and more.

## Examples & Demos

### 🛒 Browser Agent: Amazon Shopping Assistant
**Task:** `Can you go to amazon and add some snacks to my cart? I like trail mix, cheetos and maybe surprise me with something else?`
```bash
# Default agent has browser tools
dexto
```
<a href="https://youtu.be/C-Z0aVbl4Ik">
  <img src="https://github.com/user-attachments/assets/3f5be5e2-7a55-4093-a071-8c52f1a83ba3" alt="Dexto: Amazon shopping agent demo" width="600"/>
</a>

### 👁️ Computer Vision: Face Detection & Annotation
**Task:** `Detect all faces in this image and draw bounding boxes around them.`
```bash
dexto --agent image-editor-agent
```

<img src="https://github.com/user-attachments/assets/7e4b2043-c39a-47c7-a403-a9665ee762ce" alt="Face Detection Demo" width="600">

### 🎙️ Podcast Agent: Generate AI Podcast Intros
**Task:** `Generate an intro for a podcast about the latest in AI.`
```bash
dexto --agent podcast-agent
```

<img src="https://github.com/user-attachments/assets/cfd59751-3daa-4ccd-97b2-1b2862c96af1" alt="Podcast Agent Demo" width="600"/>

### 🖼️ Hugging Face: Image Generation
**Task:** `Generate a photo of a baby panda.`

<img src="https://github.com/user-attachments/assets/570cbd3a-6990-43c5-b355-2b549a4ee6b3" alt="Hugging Face Image Generation Demo" width="600"/>

### 🛠️ Adding Custom MCP Servers

You can add your own Model Context Protocol (MCP) servers to extend Dexto's capabilities with new tools or data sources. Just edit your agent YAML or add it directly in the WebUI.

<img src="https://github.com/user-attachments/assets/1a3ca1fd-31a0-4e1d-ba93-23e1772b1e79" alt="Add MCP Server Example" width="600"/>

### 🎮 Web App Development: Snake Game
**Task:** `Create a snake game in HTML/CSS/JS, then open it in the browser`
```bash
dexto "create a snake game in HTML/CSS/JS, then open it in the browser"
```

<<<<<<< HEAD
await agent.resetConversation();
=======
<img src="https://github.com/user-attachments/assets/6901ba82-3c2a-4177-baf0-7d44d04a5f27" alt="Snake Game Development Demo" width="600"/>
>>>>>>> b34101a6

### 📧 Send Email Summaries to Slack
**Task:** `Summarize emails and send highlights to Slack`
```bash
dexto --agent ./agents/examples/email_slack.yml
```
<img src="assets/email_slack_demo.gif" alt="Email to Slack Demo" width="600">

---

## Run Modes

| Mode | Command | Best for |
|------|---------|----------|
| **Interactive CLI** | `dexto` | Everyday automation & quick tasks |
| **Web UI** | `dexto --mode web` | Friendly chat interface w/ image support |
| **Headless Server** | `dexto --mode server` | REST & WebSocket APIs for agent interaction |
| **MCP Server (Agent)** | `dexto --mode mcp` | Exposing your agent as a tool for others via stdio |
| **MCP Server (Aggregator)** | `dexto mcp --group-servers` | Re-exposing tools from multiple MCP servers via stdio |
| **Discord Bot** | `dexto --mode discord` | Community servers & channels ([Requires Setup](src/app/discord/README.md)) |
| **Telegram Bot** | `dexto --mode telegram` | Mobile chat ([Requires Setup](src/app/telegram/README.md)) |

Run `dexto --help` for **all flags, sub-commands, and environment variables**.

## Configuration

### Agent Configuration

Dexto treats each configuration as a unique agent allowing you to define and save combinations of LLMs, servers, storage options, etc. based on your needs for easy portability. Define agents in version-controlled YAML. Change the file, reload, and chat—state, memory, and tools update automatically.

```yaml
# agents/my-agent.yml
llm:
  provider: openai
  model: gpt-4.1-mini
  apiKey: $OPENAI_API_KEY

mcpServers:
  filesystem:
    type: stdio
    command: npx
    args: ['-y', '@modelcontextprotocol/server-filesystem', '.']
  web:
    type: stdio
    command: npx
    args: ['-y', '@modelcontextprotocol/server-brave-search']

systemPrompt: |
  You are a helpful AI assistant with access to files and web search.
```

### LLM Providers

Switch between providers instantly—no code changes required.

| Provider | Models | Setup |
|----------|--------|-------|
| **OpenAI** | `gpt-5`, `gpt-5-mini`, `gpt-5-nano`, `gpt-4.1`, `gpt-4.1-mini`, `gpt-4.1-nano`, `gpt-4o`, `gpt-4o-mini`, `gpt-4o-audio-preview`, `o4-mini`, `o3`, `o3-mini`, `o1` | `export OPENAI_API_KEY=...` |
| **Anthropic** | `claude-opus-4-1-20250805`, `claude-4-opus-20250514`, `claude-4-sonnet-20250514`, `claude-3-7-sonnet-20250219`, `claude-3-5-sonnet-20240620`, `claude-3-5-haiku-20241022` | `export ANTHROPIC_API_KEY=...` |
| **Google** | `gemini-2.5-pro`, `gemini-2.5-flash`, `gemini-2.5-flash-lite`, `gemini-2.0-flash`, `gemini-2.0-flash-lite` | `export GOOGLE_GENERATIVE_AI_API_KEY=...` |
| **Groq** | `llama-3.3-70b-versatile`, `meta-llama/llama-4-scout-17b-16e-instruct`, `meta-llama/llama-4-maverick-17b-128e-instruct`, `qwen/qwen3-32b`, `gemma-2-9b-it`, `openai/gpt-oss-20b`, `openai/gpt-oss-120b`, `moonshotai/kimi-k2-instruct`, `deepseek-r1-distill-llama-70b` | `export GROQ_API_KEY=...` |
| **xAI** | `grok-4`, `grok-3`, `grok-3-mini`, `grok-code-fast-1` | `export XAI_API_KEY=...` |
| **Cohere** | `command-a-03-2025`, `command-r-plus`, `command-r`, `command-r7b` | `export COHERE_API_KEY=...` |

```bash
# Switch models via CLI
dexto -m claude-4-sonnet-20250514
dexto -m gemini-2.5-pro
```

See our [Configuration Guide](https://docs.dexto.ai/docs/category/guides/) for complete setup instructions.

## Agent Recipes

Dexto comes with pre-built agent recipes for common use cases. Install and use them instantly:

```bash
# List available agents
dexto list-agents

# Install specific agents
dexto install nano-banana-agent podcast-agent

# Use an agent
dexto --agent nano-banana-agent "create a futuristic cityscape with flying cars"
dexto --agent podcast-agent "generate a podcast intro with two hosts discussing AI"
```

**Available Agents:**
- **Nano Banana Agent** – Advanced image generation and editing using Google's Nano Banana (Gemini 2.5 Flash Image)
- **Podcast Agent** – Advanced podcast generation using Google Gemini TTS for multi-speaker audio content
- **Database Agent** – Demo agent for SQL queries and database operations
- **Image Editor Agent** – Image editing and manipulation  
- **Music Agent** – Music creation and audio processing
- **PDF Agent** – Document analysis and conversation
- **Product Researcher** – Product naming and branding research
- **Triage Agent** – Demo multi-agent customer support routing system

Each agent is pre-configured with the right tools, prompts, and LLM settings for its domain. No setup required—just install and start building.

More ready-to-run recipes live in [`agents/`](agents/) and the [docs site](https://docs.dexto.ai/).


## Programmatic API

Build applications with the `DextoAgent` class. Everything the CLI can do, your code can too.

```ts
import { DextoAgent } from 'dexto';

// Create and start agent
const agent = new DextoAgent({
  llm: {
    provider: 'openai',
    model: 'gpt-4.1-mini',
    apiKey: process.env.OPENAI_API_KEY
  }
});
await agent.start();

// Run tasks
const response = await agent.run('List the 5 largest files in this repo');
console.log(response);

// Hold conversations
await agent.run('Write a haiku about TypeScript');
await agent.run('Make it funnier');

await agent.stop();
```

See our [TypeScript SDK docs](https://docs.dexto.ai/api/category/typescript-sdk/) for complete examples with MCP tools, sessions, and advanced features.

---

## Advanced Usage

### Session Management

Create and manage multiple conversation sessions with persistent storage.

```typescript
const agent = new DextoAgent(config);
await agent.start();

// Create and manage sessions
const session = await agent.createSession('user-123');
await agent.run('Hello, how can you help me?', undefined, 'user-123');

// List and manage sessions
const sessions = await agent.listSessions();
const sessionHistory = await agent.getSessionHistory('user-123');
await agent.deleteSession('user-123');

// Search across conversations
const results = await agent.searchMessages('bug fix', { limit: 10 });
```

### LLM Management

Switch between models and providers dynamically.

```typescript
// Get current configuration
const currentLLM = agent.getCurrentLLMConfig();

// Switch models (provider inferred automatically)
await agent.switchLLM({ model: 'gpt-4.1-mini' });
await agent.switchLLM({ model: 'claude-4-sonnet-20250514' });

// Get supported providers and models
const providers = agent.getSupportedProviders();
const models = agent.getSupportedModels();
const openaiModels = agent.getSupportedModelsForProvider('openai');
```

### MCP Manager

For advanced MCP server management, use the MCPManager directly.

```typescript
import { MCPManager } from 'dexto';

const manager = new MCPManager();

// Connect to MCP servers
await manager.connectServer('filesystem', {
  type: 'stdio',
  command: 'npx',
  args: ['-y', '@modelcontextprotocol/server-filesystem', '.']
});

// Access tools, prompts, and resources
const tools = await manager.getAllTools();
const prompts = await manager.getAllPrompts();
const resources = await manager.getAllResources();

// Execute tools
const result = await manager.executeTool('readFile', { path: './README.md' });

await manager.disconnectAll();
```

### Storage & Persistence

Configure storage backends for production-ready persistence and caching.

```yaml
# agents/production-agent.yml
storage:
  cache:
    type: redis
    url: $REDIS_URL
    maxConnections: 100
  database:
    type: postgres
    connectionString: $POSTGRES_CONNECTION_STRING
    maxConnections: 25

sessions:
  maxSessions: 1000
  sessionTTL: 86400000 # 24 hours
```

**Supported Backends:**
- **Cache**: Redis, In-Memory (fast, ephemeral)
- **Database**: PostgreSQL, SQLite, In-Memory (persistent, reliable)

**Use Cases:**
- **Development**: In-memory for quick testing
- **Production**: Redis + PostgreSQL for scale
- **Simple**: SQLite for single-instance persistence

See the [DextoAgent API Documentation](https://docs.dexto.ai/api/dexto-agent/) for complete method references.

---

## CLI Reference

<details>
<summary>Click to expand for full CLI reference (`dexto --help`)</summary>

```
Usage: dexto [options] [command] [prompt...]

Dexto CLI allows you to talk to Dexto, build custom AI Agents, build complex AI applications like Cursor, and more.

Run dexto interactive CLI with `dexto` or run a one-shot prompt with `dexto -p "<prompt>"` or `dexto "<prompt>"`
Start with a new session using `dexto --new-session [sessionId]`
Run dexto web UI with `dexto --mode web`
Run dexto as a server (REST APIs + WebSockets) with `dexto --mode server`
Run dexto as a discord bot with `dexto --mode discord`
Run dexto as a telegram bot with `dexto --mode telegram`
Run dexto agent as an MCP server with `dexto --mode mcp`
Run dexto as an MCP server aggregator with `dexto mcp --group-servers`

Check subcommands for more features. Check https://github.com/truffle-ai/dexto for documentation on how to customize dexto and other examples

Arguments:
  prompt                           Natural-language prompt to run once. If not passed, dexto will start as an interactive CLI

Options:
  -v, --version                    output the current version
  -a, --agent <name|path>          Agent name or path to agent config file
  -p, --prompt <text>              One-shot prompt text. Alternatively provide a single quoted string as positional argument.
  -s, --strict                     Require all server connections to succeed
  --no-verbose                     Disable verbose output
  --no-interactive                 Disable interactive prompts and API key setup
  -m, --model <model>              Specify the LLM model to use
  -r, --router <router>            Specify the LLM router to use (vercel or in-built)
  --new-session [sessionId]        Start with a new session (optionally specify session ID)
  --mode <mode>                    The application in which dexto should talk to you - cli | web | server | discord | telegram | mcp (default: "cli")
  --web-port <port>                optional port for the web UI (default: "3000")
  --no-auto-install                Disable automatic installation of missing agents from registry
  -h, --help                       display help for command

Commands:
  create-app                       Scaffold a new Dexto Typescript app
  init-app                         Initialize an existing Typescript app with Dexto
  setup [options]                  Configure global Dexto preferences
  install [options] [agents...]    Install agents from the registry
  uninstall [options] [agents...]  Uninstall agents from the local installation
  list-agents [options]            List available and installed agents
  which <agent>                    Show the path to an agent
  mcp [options]                    Start Dexto as an MCP server. Use --group-servers to aggregate and re-expose tools from configured MCP servers.
```
</details>

---

## Next Steps

* **[Quick Start](https://docs.dexto.ai/docs/getting-started/intro/)** – Get up and running in minutes.
* **[Configuration Guide](https://docs.dexto.ai/docs/category/guides/)** – Configure agents, LLMs, and tools.
* **[Building with Dexto](https://docs.dexto.ai/docs/category/tutorials/)** – Developer guides and patterns.
* **[API Reference](https://docs.dexto.ai/api/)** – REST APIs, WebSocket, and SDKs.

---

## Contributing

We welcome contributions! Refer to our [Contributing Guide](./CONTRIBUTING.md) for more details.

## Community & Support

Dexto is built by the team at [Truffle AI](https://www.trytruffle.ai).  
Join our Discord to share projects, ask questions, or just say hi!

[![Discord](https://img.shields.io/badge/Discord-Join%20Chat-7289da?logo=discord&logoColor=white)](https://discord.gg/GFzWFAAZcm)

If you enjoy Dexto, please give us a ⭐ on GitHub—it helps a lot!

 <div align="left"/>

[![Twitter Follow](https://img.shields.io/twitter/follow/Rahul?style=social)](https://x.com/intent/user?screen_name=Road_Kill11)
[![Twitter Follow](https://img.shields.io/twitter/follow/Shaunak?style=social)](https://x.com/intent/user?screen_name=shaun5k_)

</div>

---

## Contributors

Thanks to all these amazing people for contributing to Dexto!

[![Contributors](https://contrib.rocks/image?repo=truffle-ai/dexto)](https://github.com/truffle-ai/dexto/graphs/contributors)

---

## License

Elastic License 2.0.  See [LICENSE](LICENSE) for full terms.<|MERGE_RESOLUTION|>--- conflicted
+++ resolved
@@ -63,10 +63,76 @@
 ## Quick Start
 
 ```bash
-# 1. Set your API key
-export OPENAI_API_KEY=your_openai_api_key_here
-
-<<<<<<< HEAD
+# 1. Run setup workflow - this prompts for your preferred LLM and API keys and starts the CLI
+dexto
+
+# 2. Try a multi-step task
+dexto "create a snake game in HTML/CSS/JS, then open it in the browser"
+
+# 3. Launch the Dexto Web UI
+dexto --mode web
+```
+
+Dexto will use filesystem tools to write code and browser tools to open it — all from a single prompt. The Web UI allows you to navigate previous conversations and experiment with different models, tools and more.
+
+## Examples & Demos
+
+### 🛒 Browser Agent: Amazon Shopping Assistant
+**Task:** `Can you go to amazon and add some snacks to my cart? I like trail mix, cheetos and maybe surprise me with something else?`
+```bash
+# Default agent has browser tools
+dexto
+```
+<a href="https://youtu.be/C-Z0aVbl4Ik">
+  <img src="https://github.com/user-attachments/assets/3f5be5e2-7a55-4093-a071-8c52f1a83ba3" alt="Dexto: Amazon shopping agent demo" width="600"/>
+</a>
+
+### 👁️ Computer Vision: Face Detection & Annotation
+**Task:** `Detect all faces in this image and draw bounding boxes around them.`
+```bash
+dexto --agent image-editor-agent
+```
+
+<img src="https://github.com/user-attachments/assets/7e4b2043-c39a-47c7-a403-a9665ee762ce" alt="Face Detection Demo" width="600">
+
+### 🎙️ Podcast Agent: Generate AI Podcast Intros
+**Task:** `Generate an intro for a podcast about the latest in AI.`
+```bash
+dexto --agent podcast-agent
+```
+
+<img src="https://github.com/user-attachments/assets/cfd59751-3daa-4ccd-97b2-1b2862c96af1" alt="Podcast Agent Demo" width="600"/>
+
+### 🖼️ Hugging Face: Image Generation
+**Task:** `Generate a photo of a baby panda.`
+
+<img src="https://github.com/user-attachments/assets/570cbd3a-6990-43c5-b355-2b549a4ee6b3" alt="Hugging Face Image Generation Demo" width="600"/>
+
+### 🛠️ Adding Custom MCP Servers
+
+You can add your own Model Context Protocol (MCP) servers to extend Dexto's capabilities with new tools or data sources. Just edit your agent YAML or add it directly in the WebUI.
+
+<img src="https://github.com/user-attachments/assets/1a3ca1fd-31a0-4e1d-ba93-23e1772b1e79" alt="Add MCP Server Example" width="600"/>
+
+### 🎮 Web App Development: Snake Game
+**Task:** `Create a snake game in HTML/CSS/JS, then open it in the browser`
+```bash
+dexto "create a snake game in HTML/CSS/JS, then open it in the browser"
+```
+
+<img src="https://github.com/user-attachments/assets/6901ba82-3c2a-4177-baf0-7d44d04a5f27" alt="Snake Game Development Demo" width="600"/>
+
+### 📧 Send Email Summaries to Slack
+**Task:** `Summarize emails and send highlights to Slack`
+```bash
+dexto --agent ./agents/examples/email_slack.yml
+```
+<img src="assets/email_slack_demo.gif" alt="Email to Slack Demo" width="600">
+
+---
+
+## Run Modes
+
 | Mode | Command | Best for |
 |------|---------|----------|
 | **Interactive CLI** | `dexto` | Everyday automation & quick tasks |
@@ -76,88 +142,6 @@
 | **MCP Server (Aggregator)** | `dexto mcp --group-servers` | Re-exposing tools from multiple MCP servers via stdio |
 | **Discord Bot** | `dexto --mode discord` | Community servers & channels ([Requires Setup](packages/cli/src/discord/README.md)) |
 | **Telegram Bot** | `dexto --mode telegram` | Mobile chat ([Requires Setup](packages/cli/src/telegram/README.md)) |
-=======
-# 2. Try a multi-step task
-dexto "create a snake game in HTML/CSS/JS, then open it in the browser"
->>>>>>> b34101a6
-
-# Optional: Launch the Web UI
-dexto --mode web
-```
-
-Dexto will use filesystem tools to write code and browser tools to open it—all from a single prompt. The Web UI allows you to navigate previous conversations and experiment with different models, tools and more.
-
-## Examples & Demos
-
-### 🛒 Browser Agent: Amazon Shopping Assistant
-**Task:** `Can you go to amazon and add some snacks to my cart? I like trail mix, cheetos and maybe surprise me with something else?`
-```bash
-# Default agent has browser tools
-dexto
-```
-<a href="https://youtu.be/C-Z0aVbl4Ik">
-  <img src="https://github.com/user-attachments/assets/3f5be5e2-7a55-4093-a071-8c52f1a83ba3" alt="Dexto: Amazon shopping agent demo" width="600"/>
-</a>
-
-### 👁️ Computer Vision: Face Detection & Annotation
-**Task:** `Detect all faces in this image and draw bounding boxes around them.`
-```bash
-dexto --agent image-editor-agent
-```
-
-<img src="https://github.com/user-attachments/assets/7e4b2043-c39a-47c7-a403-a9665ee762ce" alt="Face Detection Demo" width="600">
-
-### 🎙️ Podcast Agent: Generate AI Podcast Intros
-**Task:** `Generate an intro for a podcast about the latest in AI.`
-```bash
-dexto --agent podcast-agent
-```
-
-<img src="https://github.com/user-attachments/assets/cfd59751-3daa-4ccd-97b2-1b2862c96af1" alt="Podcast Agent Demo" width="600"/>
-
-### 🖼️ Hugging Face: Image Generation
-**Task:** `Generate a photo of a baby panda.`
-
-<img src="https://github.com/user-attachments/assets/570cbd3a-6990-43c5-b355-2b549a4ee6b3" alt="Hugging Face Image Generation Demo" width="600"/>
-
-### 🛠️ Adding Custom MCP Servers
-
-You can add your own Model Context Protocol (MCP) servers to extend Dexto's capabilities with new tools or data sources. Just edit your agent YAML or add it directly in the WebUI.
-
-<img src="https://github.com/user-attachments/assets/1a3ca1fd-31a0-4e1d-ba93-23e1772b1e79" alt="Add MCP Server Example" width="600"/>
-
-### 🎮 Web App Development: Snake Game
-**Task:** `Create a snake game in HTML/CSS/JS, then open it in the browser`
-```bash
-dexto "create a snake game in HTML/CSS/JS, then open it in the browser"
-```
-
-<<<<<<< HEAD
-await agent.resetConversation();
-=======
-<img src="https://github.com/user-attachments/assets/6901ba82-3c2a-4177-baf0-7d44d04a5f27" alt="Snake Game Development Demo" width="600"/>
->>>>>>> b34101a6
-
-### 📧 Send Email Summaries to Slack
-**Task:** `Summarize emails and send highlights to Slack`
-```bash
-dexto --agent ./agents/examples/email_slack.yml
-```
-<img src="assets/email_slack_demo.gif" alt="Email to Slack Demo" width="600">
-
----
-
-## Run Modes
-
-| Mode | Command | Best for |
-|------|---------|----------|
-| **Interactive CLI** | `dexto` | Everyday automation & quick tasks |
-| **Web UI** | `dexto --mode web` | Friendly chat interface w/ image support |
-| **Headless Server** | `dexto --mode server` | REST & WebSocket APIs for agent interaction |
-| **MCP Server (Agent)** | `dexto --mode mcp` | Exposing your agent as a tool for others via stdio |
-| **MCP Server (Aggregator)** | `dexto mcp --group-servers` | Re-exposing tools from multiple MCP servers via stdio |
-| **Discord Bot** | `dexto --mode discord` | Community servers & channels ([Requires Setup](src/app/discord/README.md)) |
-| **Telegram Bot** | `dexto --mode telegram` | Mobile chat ([Requires Setup](src/app/telegram/README.md)) |
 
 Run `dexto --help` for **all flags, sub-commands, and environment variables**.
 
