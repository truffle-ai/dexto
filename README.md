<a href="https://dexto.ai">
  <img src="https://raw.githubusercontent.com/truffle-ai/dexto/main/.github/assets/dexto-logo.svg" alt="Dexto" width="100%" style="max-width: 1000px" />
</a>

<p align="center">
  <img src="https://img.shields.io/badge/Status-Beta-yellow">
  <img src="https://img.shields.io/badge/License-Elastic%202.0-blue.svg">
  <a href="https://discord.gg/GFzWFAAZcm"><img src="https://img.shields.io/badge/Discord-Join%20Chat-7289da?logo=discord&logoColor=white"></a>
  <a href="https://deepwiki.com/truffle-ai/dexto"><img src="https://deepwiki.com/badge.svg"></a>
</p>

**An all-in-one toolkit to build agentic applications that turn natural language into real-world actions.**

<div align="center">
  <img src="https://github.com/user-attachments/assets/89d30349-0cb1-4160-85db-d99a80a71d7a" alt="Dexto Demo" width="700" />
</div>

## What is Dexto?

Dexto is a universal agent interface for building collaborative, context-aware AI Agents & agentic apps. It orchestrates LLMs, tools, and data into persistent, stateful systems with memory, so you can rapidly create AI assistants, digital companions & copilots that think, act and feel alive.

Dexto combines a configuration-driven framework, robust runtime, and seamless developer experience so you can build, deploy, and iterate on your agents easily.

- **Framework** – Define agent behavior in YAML. Instantly swap models and tools without touching code.
- **Runtime** – Execution with orchestration, session management, conversation memory, and multimodal support.
- **Interfaces & Tooling** – Native support for CLI, Web, APIs, and a TypeScript SDK.

#### With Dexto, you can build:

- **Autonomous Agents**  - Agents that plan, execute, and adapt to user goals.
- **Digital Companions** - AI assistants & copilots that remember context and anticipate needs.
- **MCP Clients** - Connect multiple tools, files, APIs, and data via MCP Servers.
- **Multi-Agent Systems**  - Architect agents that collaborate, delegate, and solve complex tasks together.
- **Agent-as-a-Service** – Transform your existing SaaS products and APIs into dynamic, conversational experiences.
- **Agentic Applications** – Integrate Dexto as a reasoning engine to power interactive, multimodal, AI-native applications.

#### What You Get

- **Batteries Included** – Session management, tool orchestration, multimodal support, and production-ready observability.
- **20+ LLMs** – Instantly switch between OpenAI, Anthropic, Google, Groq, local models or bring your own.
- **Run Anywhere** – Local for privacy, cloud for reach, or hybrid. *Same agent, any deployment.*
- **Native Multimodal** – Text, images, files, and tools in a single conversation. *Upload screenshots, ask questions, take actions.*
- **Persistent Sessions** – Conversations, context, and memory are saved and can be exported, imported, or shared across environments.
<<<<<<< HEAD
- **Flexible Interfaces** – One agent, endless ways to interact: Ready to-use CLI, WebUI, APIs, or integrate with your own UI.
- **Production Ready** – Built-in OpenTelemetry distributed tracing, token usage monitoring, and error handling.
- **Tooling & MCP** – Integrate 100+ tools and connect to external servers via the Model Context Protocol (MCP).
- **Customizable Agents** – Define agent behavior, tools, and prompts in YAML or TypeScript.
- **Pluggable Storage** – Use Redis, PostgreSQL, SQLite, in-memory, and more for cache and database backends.
=======
- **Flexible Interfaces** – One agent, endless ways to interact: Ready-to-use CLI, WebUI, APIs, or integrate with your own UI.
- **30+ Tools & MCP** – Integrate tools and connect to external servers via the Model Context Protocol (MCP).
- **Pluggable Storage** – Use Redis, PostgreSQL, SQLite, in-memory, S3 and more for cache, database & blob backends.
>>>>>>> 2940fbfb

---

## Installation

```bash
# NPM global
npm install -g dexto

# —or— build from source
# this sets up dexto CLI from the cloned code
git clone https://github.com/truffle-ai/dexto.git
cd dexto && pnpm install && pnpm install-cli

```

## Quick Start

```bash
# 1. Run setup workflow - this prompts for your preferred LLM and API keys and starts the interactive CLI
dexto

# 2. Try a multi-step task
dexto "create a snake game in HTML/CSS/JS, then open it in the browser"

# 3. Launch the Dexto Web UI
dexto --mode web
```

In 2 -> Dexto will use filesystem tools to write code and browser tools to open it — all from a single prompt. The Web UI allows you to navigate previous conversations and experiment with different models, tools and more.

### Skip Tool Prompts While Prototyping

```bash
dexto --auto-approve "refactor my project using the filesystem and browser tools"
```

Use the `--auto-approve` flag to bypass confirmation prompts when you trust the tools being invoked—perfect for fast local iteration. Remove the flag when you want explicit approval again.

## Agent Recipes

Dexto comes with pre-built agent recipes for common use cases. Install and use them instantly:

```bash
# List available agents
dexto list-agents

# Install specific agents
dexto install nano-banana-agent podcast-agent coding-agent

# Use an agent
dexto --agent nano-banana-agent "create a futuristic cityscape with flying cars"
dexto --agent podcast-agent "generate a podcast intro with two hosts discussing AI"
dexto --agent coding-agent "create a landing page for a coffee brand inspired by star wars"
```

**Available Agents:**
- **Coding Agent** – Code generation, refactoring, debugging
- **Nano Banana Agent** – Advanced image generation and editing using Google's Nano Banana (Gemini 2.5 Flash Image)
- **Podcast Agent** – Advanced podcast generation using Google Gemini TTS for multi-speaker audio content
- **Sora Video Agent** – AI video generation using OpenAI's Sora with custom settings, remixing, and reference support
- **Database Agent** – Demo agent for SQL queries and database operations
- **Image Editor Agent** – Image editing and manipulation
- **Music Agent** – Music creation and audio processing
- **PDF Agent** – Document analysis and conversation
- **Product Researcher** – Product naming and branding research
- **Triage Agent** – Demo multi-agent customer support routing system

Each agent is pre-configured with the right tools, prompts, and LLM settings for its domain. No setup required—just install and start building.

More ready-to-run recipes live in [`agents/`](agents/) and the [docs site](https://docs.dexto.ai/).

## Examples & Demos

### 🎙️ Podcast Agent: Generate AI Podcasts
**Task:** `Generate an intro for a podcast about the latest in AI.`
```bash
dexto --agent podcast-agent
```

<img src="https://github.com/user-attachments/assets/cfd59751-3daa-4ccd-97b2-1b2862c96af1" alt="Podcast Agent Demo" width="600"/>

### 👁️ Computer Vision Agent: Face Detection & Annotation Using OpenCV
**Task:** `Detect all faces in this image and draw bounding boxes around them.`
```bash
dexto --agent image-editor-agent
```

<img src="https://github.com/user-attachments/assets/7e4b2043-c39a-47c7-a403-a9665ee762ce" alt="Face Detection Demo" width="600">

### 🎮 Coding Agents: Create apps on demand

Build full-stack applications, websites, and interactive games with AI-powered coding agents. Customize them to create your own coding agents.

**Task:** `Can you create a snake game in a new folder and open it when done?`
```bash
dexto --agent coding-agent "Can you create a snake game in a new folder and open it when done?"
```

<img src=".github/assets/coding_agent_demo.gif" alt="Snake Game Development Demo" width="600"/>


### 📧 Portable Agents: Use your agents from Cursor

Dexto agents are designed to be modular, composable and portable, allowing you to run them from anywhere. In this example, we connect to dexto as an MCP server via Cursor to use our podcast agent from above.

<img src="https://github.com/user-attachments/assets/fd75a63f-4d29-447a-be24-6943e34c387f" alt="Email to Slack Demo" width="600">



### 🎯 Triage Agent: Multi-Agent Customer Support

Create multi-agent systems that can intelligently coordinate and delegate tasks among themselves based on the user query.

```bash
dexto --agent triage-agent
```
<img src=".github/assets/triage_agent_demo.gif" alt="Triage Agent Demo" width="600">

### 🛠️ Adding Custom MCP Servers

You can add your own Model Context Protocol (MCP) servers to extend Dexto's capabilities with new tools or data sources. Just edit your agent YAML or add it directly in the WebUI.

<img src="https://github.com/user-attachments/assets/1a3ca1fd-31a0-4e1d-ba93-23e1772b1e79" alt="Add MCP Server Example" width="600"/>

### 🧠 Memory: Persistent Context & Learning

Create and save memories. Your agent automatically uses it to create personalized experiences.

<img src=".github/assets/memory_demo.gif" alt="Memory Demo" width="600">

### 🛒 MCP Store: Tool Discovery & Integration

Equip your agents from 20+ MCP Servers and start using them via chat - instantly.
- Bring your own keys
- Can't find an MCP? [Contribute here!](https://github.com/truffle-ai/dexto/blob/main/CONTRIBUTING.md)  

<img src=".github/assets/mcp_store_demo.gif" alt="MCP Store Demo" width="600">

### 📝 Human In The Loop: Dynamic Form Generation

Agents can generate structured forms when they need additional data to make it easier to collect extra info & approvals from users.

<img src=".github/assets/user_form_demo.gif" alt="User Form Demo" width="600">



#### More Examples:

<details>
<summary><strong>🛒 Browser Agent: Amazon Shopping Assistant</strong></summary>

**Task:** `Can you go to amazon and add some snacks to my cart? I like trail mix, cheetos and maybe surprise me with something else?`
```bash
# Default agent has browser tools
dexto
```
<a href="https://youtu.be/C-Z0aVbl4Ik">
  <img src="https://github.com/user-attachments/assets/3f5be5e2-7a55-4093-a071-8c52f1a83ba3" alt="Dexto: Amazon shopping agent demo" width="600"/>
</a>

</details>

<details>
<summary><strong>🎮 Playground: Interactive Development Environment</strong></summary>

A testing playground to view the tools in your MCP servers before connecting them to LLMs to see the detailed response structures.

<img src=".github/assets/playground_demo.gif" alt="Playground Demo" width="600">

</details>

<details>
<summary><strong>📧 Email to Slack: Automated Email Summaries</strong></summary>

**Task:** `Summarize emails and send highlights to Slack`
```bash
dexto --agent ./agents/examples/email_slack.yml
```
<img src="assets/email_slack_demo.gif" alt="Email to Slack Demo" width="600">

</details>

<details>
<summary><strong>🖼️ Hugging Face: Image Generation</strong></summary>

**Task:** `Generate a photo of a baby panda.`

<img src="https://github.com/user-attachments/assets/570cbd3a-6990-43c5-b355-2b549a4ee6b3" alt="Hugging Face Image Generation Demo" width="600"/>

</details>

---

## Run Modes

| Mode | Command | Best for |
|------|---------|----------|
| **Interactive CLI** | `dexto` | Everyday automation & quick tasks |
| **Web UI** | `dexto --mode web` | Friendly chat interface w/ image support |
| **Headless Server** | `dexto --mode server` | REST & WebSocket APIs for agent interaction |
| **MCP Server (Agent)** | `dexto --mode mcp` | Exposing your agent as a tool for others via stdio |
| **MCP Server (Aggregator)** | `dexto mcp --group-servers` | Re-exposing tools from multiple MCP servers via stdio |
| **Discord Bot** | `dexto --mode discord` | Community servers & channels ([Requires Setup](packages/cli/src/discord/README.md)) |
| **Telegram Bot** | `dexto --mode telegram` | Mobile chat ([Requires Setup](packages/cli/src/telegram/README.md)) |

Run `dexto --help` for **all flags, sub-commands, and environment variables**.

## Configuration

### Agent Configuration

Dexto treats each configuration as a unique agent allowing you to define and save combinations of LLMs, servers, storage options, etc. based on your needs for easy portability. Define agents in version-controlled YAML. Change the file, reload, and chat—state, memory, and tools update automatically.

```yaml
# agents/my-agent.yml
llm:
  provider: openai
  model: gpt-5-mini
  apiKey: $OPENAI_API_KEY

mcpServers:
  filesystem:
    type: stdio
    command: npx
    args: ['-y', '@modelcontextprotocol/server-filesystem', '.']
  web:
    type: stdio
    command: npx
    args: ['-y', '@modelcontextprotocol/server-brave-search']

systemPrompt: |
  You are a helpful AI assistant with access to files and web search.
```

### LLM Providers

Switch between providers instantly—no code changes required.

| Provider | Models | Setup |
|----------|--------|-------|
| **OpenAI** | `gpt-5`, `gpt-5-mini`, `gpt-5-nano`, `gpt-4.1`, `gpt-4.1-mini`, `gpt-4.1-nano`, `gpt-4o`, `gpt-4o-mini`, `gpt-4o-audio-preview`, `o4-mini`, `o3`, `o3-mini`, `o1` | `export OPENAI_API_KEY=...` |
| **Anthropic** | `claude-haiku-4-5-20251001`, `claude-sonnet-4-5-20250929`, `claude-opus-4-1-20250805`, `claude-4-opus-20250514`, `claude-4-sonnet-20250514`, `claude-3-7-sonnet-20250219`, `claude-3-5-sonnet-20240620`, `claude-3-5-haiku-20241022` | `export ANTHROPIC_API_KEY=...` |
| **Google** | `gemini-2.5-pro`, `gemini-2.5-flash`, `gemini-2.5-flash-lite`, `gemini-2.0-flash`, `gemini-2.0-flash-lite` | `export GOOGLE_GENERATIVE_AI_API_KEY=...` |
| **Groq** | `llama-3.3-70b-versatile`, `meta-llama/llama-4-scout-17b-16e-instruct`, `meta-llama/llama-4-maverick-17b-128e-instruct`, `qwen/qwen3-32b`, `gemma-2-9b-it`, `openai/gpt-oss-20b`, `openai/gpt-oss-120b`, `moonshotai/kimi-k2-instruct`, `deepseek-r1-distill-llama-70b` | `export GROQ_API_KEY=...` |
| **xAI** | `grok-4`, `grok-3`, `grok-3-mini`, `grok-code-fast-1` | `export XAI_API_KEY=...` |
| **Cohere** | `command-a-03-2025`, `command-r-plus`, `command-r`, `command-r7b` | `export COHERE_API_KEY=...` |

```bash
# Switch models via CLI
dexto -m claude-sonnet-4-5-20250929
dexto -m gemini-2.5-pro
```

See our [Configuration Guide](https://docs.dexto.ai/docs/category/guides/) for complete setup instructions.


## Programmatic API

Install the `@dexto/core` library, and build applications with the `DextoAgent` class. Everything the CLI can do, your code can too.

```bash
npm install @dexto/core
```

```ts
import { DextoAgent } from '@dexto/core';

// Create and start agent
const agent = new DextoAgent({
  llm: {
    provider: 'openai',
    model: 'gpt-5-mini',
    apiKey: process.env.OPENAI_API_KEY
  }
});
await agent.start();

// Run tasks
const response = await agent.run('List the 5 largest files in this repo');
console.log(response);

// Hold conversations
await agent.run('Write a haiku about TypeScript');
await agent.run('Make it funnier');

await agent.stop();
```

See our [TypeScript SDK docs](https://docs.dexto.ai/api/category/typescript-sdk/) for complete examples with MCP tools, sessions, and advanced features.

---

## Advanced Usage

### Session Management

Create and manage multiple conversation sessions with persistent storage.

```typescript
const agent = new DextoAgent(config);
await agent.start();

// Create and manage sessions
const session = await agent.createSession('user-123');
await agent.run('Hello, how can you help me?', undefined, 'user-123');

// List and manage sessions
const sessions = await agent.listSessions();
const sessionHistory = await agent.getSessionHistory('user-123');
await agent.deleteSession('user-123');

// Search across conversations
const results = await agent.searchMessages('bug fix', { limit: 10 });
```

### LLM Management

Switch between models and providers dynamically.

```typescript
// Get current configuration
const currentLLM = agent.getCurrentLLMConfig();

// Switch models (provider inferred automatically)
await agent.switchLLM({ model: 'gpt-5-mini' });
await agent.switchLLM({ model: 'claude-sonnet-4-5-20250929' });

// Switch model for a specific session id 1234
await agent.switchLLM({ model: 'gpt-5-mini' }, '1234')

// Get supported providers and models
const providers = agent.getSupportedProviders();
const models = agent.getSupportedModels();
const openaiModels = agent.getSupportedModelsForProvider('openai');
```

### MCP Manager

For advanced MCP server management, use the MCPManager directly.

```typescript
import { MCPManager } from '@dexto/core';

const manager = new MCPManager();

// Connect to MCP servers
await manager.connectServer('filesystem', {
  type: 'stdio',
  command: 'npx',
  args: ['-y', '@modelcontextprotocol/server-filesystem', '.']
});

// Access tools, prompts, and resources
const tools = await manager.getAllTools();
const prompts = await manager.getAllPrompts();
const resources = await manager.getAllResources();

// Execute tools
const result = await manager.executeTool('readFile', { path: './README.md' });

await manager.disconnectAll();
```

### Storage & Persistence

Configure storage backends for production-ready persistence and caching.

```yaml
# agents/production-agent.yml
storage:
  cache:
    type: redis
    url: $REDIS_URL
    maxConnections: 100
  database:
    type: postgres
    connectionString: $POSTGRES_CONNECTION_STRING
    maxConnections: 25

sessions:
  maxSessions: 1000
  sessionTTL: 86400000 # 24 hours
```

**Supported Backends:**
- **Cache**: Redis, In-Memory (fast, ephemeral)
- **Database**: PostgreSQL, SQLite, In-Memory (persistent, reliable)

**Use Cases:**
- **Development**: In-memory for quick testing
- **Production**: Redis + PostgreSQL for scale
- **Simple**: SQLite for single-instance persistence

See the [DextoAgent API Documentation](https://docs.dexto.ai/api/dexto-agent/) for complete method references.

---

## CLI Reference

<details>
<summary>Click to expand for full CLI reference (`dexto --help`)</summary>

```
Usage: dexto [options] [command] [prompt...]

Dexto CLI allows you to talk to Dexto, build custom AI Agents, build complex AI applications like Cursor, and more.

Run dexto interactive CLI with `dexto` or run a one-shot prompt with `dexto -p "<prompt>"` or `dexto "<prompt>"`
Start with a new session using `dexto --new-session [sessionId]`
Run dexto web UI with `dexto --mode web`
Run dexto as a server (REST APIs + WebSockets) with `dexto --mode server`
Run dexto as a discord bot with `dexto --mode discord`
Run dexto as a telegram bot with `dexto --mode telegram`
Run dexto agent as an MCP server with `dexto --mode mcp`
Run dexto as an MCP server aggregator with `dexto mcp --group-servers`

Check subcommands for more features. Check https://github.com/truffle-ai/dexto for documentation on how to customize dexto and other examples

Arguments:
  prompt                           Natural-language prompt to run once. If not passed, dexto will start as an interactive CLI

Options:
  -v, --version                    output the current version
  -a, --agent <name|path>          Agent name or path to agent config file
  -p, --prompt <text>              One-shot prompt text. Alternatively provide a single quoted string as positional argument.
  -s, --strict                     Require all server connections to succeed
  --no-verbose                     Disable verbose output
  --no-interactive                 Disable interactive prompts and API key setup
  -m, --model <model>              Specify the LLM model to use
  -r, --router <router>            Specify the LLM router to use (vercel or in-built)
  --new-session [sessionId]        Start with a new session (optionally specify session ID)
  --mode <mode>                    The application in which dexto should talk to you - cli | web | server | discord | telegram | mcp (default: "cli")
  --web-port <port>                optional port for the web UI (default: "3000")
  --no-auto-install                Disable automatic installation of missing agents from registry
  -h, --help                       display help for command

Commands:
  create-app                       Scaffold a new Dexto Typescript app
  init-app                         Initialize an existing Typescript app with Dexto
  setup [options]                  Configure global Dexto preferences
  install [options] [agents...]    Install agents from the registry
  uninstall [options] [agents...]  Uninstall agents from the local installation
  list-agents [options]            List available and installed agents
  which <agent>                    Show the path to an agent
  mcp [options]                    Start Dexto as an MCP server. Use --group-servers to aggregate and re-expose tools from configured MCP servers.
```
</details>

---

## Next Steps

* **[Quick Start](https://docs.dexto.ai/docs/getting-started/intro/)** – Get up and running in minutes.
* **[Configuration Guide](https://docs.dexto.ai/docs/category/guides/)** – Configure agents, LLMs, and tools.
* **[Building with Dexto](https://docs.dexto.ai/docs/category/tutorials/)** – Developer guides and patterns.
* **[API Reference](https://docs.dexto.ai/api/)** – REST APIs, WebSocket, and SDKs.

---

## Telemetry

We collect anonymous usage data (no personal/sensitive info) to help improve Dexto. This includes:

- Commands used
- Command execution time
- Error occurrences
- System information (OS, Node version)
- LLM Models used

To opt-out:

Set env variable `DEXTO_ANALYTICS_DISABLED=1` 

## Contributing

We welcome contributions! Refer to our [Contributing Guide](./CONTRIBUTING.md) for more details.

## Community & Support

Dexto is built by the team at [Truffle AI](https://www.trytruffle.ai).  
Join our Discord to share projects, ask questions, or just say hi!

[![Discord](https://img.shields.io/badge/Discord-Join%20Chat-7289da?logo=discord&logoColor=white)](https://discord.gg/GFzWFAAZcm)

If you enjoy Dexto, please give us a ⭐ on GitHub—it helps a lot!

 <div align="left"/>

[![Twitter Follow](https://img.shields.io/twitter/follow/Rahul?style=social)](https://x.com/intent/user?screen_name=Road_Kill11)
[![Twitter Follow](https://img.shields.io/twitter/follow/Shaunak?style=social)](https://x.com/intent/user?screen_name=shaun5k_)

</div>

---

## Contributors

Thanks to all these amazing people for contributing to Dexto!

[![Contributors](https://contrib.rocks/image?repo=truffle-ai/dexto)](https://github.com/truffle-ai/dexto/graphs/contributors)

---

## License

Elastic License 2.0.  See [LICENSE](LICENSE) for full terms.<|MERGE_RESOLUTION|>--- conflicted
+++ resolved
@@ -37,21 +37,14 @@
 #### What You Get
 
 - **Batteries Included** – Session management, tool orchestration, multimodal support, and production-ready observability.
-- **20+ LLMs** – Instantly switch between OpenAI, Anthropic, Google, Groq, local models or bring your own.
+- **50+ LLMs** – Instantly switch between OpenAI, Anthropic, Google, Groq, local models or bring your own.
 - **Run Anywhere** – Local for privacy, cloud for reach, or hybrid. *Same agent, any deployment.*
 - **Native Multimodal** – Text, images, files, and tools in a single conversation. *Upload screenshots, ask questions, take actions.*
 - **Persistent Sessions** – Conversations, context, and memory are saved and can be exported, imported, or shared across environments.
-<<<<<<< HEAD
-- **Flexible Interfaces** – One agent, endless ways to interact: Ready to-use CLI, WebUI, APIs, or integrate with your own UI.
-- **Production Ready** – Built-in OpenTelemetry distributed tracing, token usage monitoring, and error handling.
-- **Tooling & MCP** – Integrate 100+ tools and connect to external servers via the Model Context Protocol (MCP).
-- **Customizable Agents** – Define agent behavior, tools, and prompts in YAML or TypeScript.
-- **Pluggable Storage** – Use Redis, PostgreSQL, SQLite, in-memory, and more for cache and database backends.
-=======
 - **Flexible Interfaces** – One agent, endless ways to interact: Ready-to-use CLI, WebUI, APIs, or integrate with your own UI.
-- **30+ Tools & MCP** – Integrate tools and connect to external servers via the Model Context Protocol (MCP).
+- **30+ Tools & MCP** – Integrate tools and connect to external servers via the Model Context Protocol (MCP) or use our internal tools.
 - **Pluggable Storage** – Use Redis, PostgreSQL, SQLite, in-memory, S3 and more for cache, database & blob backends.
->>>>>>> 2940fbfb
+- **Observability** – Built-in OpenTelemetry distributed tracing, token usage monitoring, and error handling.
 
 ---
 
