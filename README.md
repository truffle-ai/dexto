--- conflicted
+++ resolved
@@ -95,10 +95,20 @@
 saiki --mode discord
 ```
 Make sure you have `DISCORD_BOT_TOKEN` set in your environment. See [here](src/app/discord/README.md) for more details.
+Make sure you have `DISCORD_BOT_TOKEN` set in your environment. See [here](src/app/discord/README.md) for more details.
 
 **Telegram Bot:**
 ```bash
 saiki --mode telegram
+```
+Make sure you have `TELEGRAM_BOT_TOKEN` set in your environment. See [here](src/app/telegram/README.md) for more details.
+
+### MCP Server Mode
+
+Spin up an agent that acts as an MCP server
+
+```bash
+saiki --mode mcp
 ```
 Make sure you have `TELEGRAM_BOT_TOKEN` set in your environment. See [here](src/app/telegram/README.md) for more details.
 
@@ -171,17 +181,39 @@
 Run saiki as an MCP server with `saiki --mode mcp`
 
 Check subcommands for more features. Check https://github.com/truffle-ai/saiki for documentation on how to customize saiki and other examples
+Usage: saiki [options] [command] [prompt...]
+
+Saiki CLI allows you to talk to Saiki, build custom AI Agents, build complex AI applications like Cursor, and more.
+
+Run saiki interactive CLI with `saiki` or run a one-shot prompt with `saiki <prompt>`
+Run saiki web UI with `saiki --mode web`
+Run saiki as a server (REST APIs + WebSockets) with `saiki --mode server`
+Run saiki as a discord bot with `saiki --mode discord`
+Run saiki as a telegram bot with `saiki --mode telegram`
+Run saiki as an MCP server with `saiki --mode mcp`
+
+Check subcommands for more features. Check https://github.com/truffle-ai/saiki for documentation on how to customize saiki and other examples
 
 Arguments:
   prompt                    Natural-language prompt to run once. If not passed, saiki will start as an interactive CLI
+  prompt                    Natural-language prompt to run once. If not passed, saiki will start as an interactive CLI
 
 Options:
+  -v, --version             output the current version
   -v, --version             output the current version
   -c, --config-file <path>  Path to config file (default: "configuration/saiki.yml")
   -s, --strict              Require all server connections to succeed
   --no-verbose              Disable verbose output
   -m, --model <model>       Specify the LLM model to use.
+  -m, --model <model>       Specify the LLM model to use.
   -r, --router <router>     Specify the LLM router to use (vercel or in-built)
+  --mode <mode>             The application in which saiki should talk to you - cli | web | server | discord | telegram | mcp (default: "cli")
+  --web-port <port>         optional port for the web UI (default: "3000")
+  -h, --help                display help for command
+
+Commands:
+  create-app                Scaffold a new Saiki Typescript app
+  init-app                  Initialize an existing Typescript app with Saiki
   --mode <mode>             The application in which saiki should talk to you - cli | web | server | discord | telegram | mcp (default: "cli")
   --web-port <port>         optional port for the web UI (default: "3000")
   -h, --help                display help for command
@@ -246,6 +278,22 @@
 ### Quick Setup
 
 Set your API key and run:
+## LLM Providers & Setup
+
+Saiki supports multiple LLM providers out of the box, plus any OpenAI SDK-compatible provider.
+
+### Built-in Providers
+
+- **OpenAI**: `gpt-4.1-mini`, `gpt-4o`, `o3`, `o1` and more
+- **Anthropic**: `claude-3-7-sonnet-20250219`, `claude-3-5-sonnet-20240620` and more  
+- **Google**: `gemini-2.5-pro-exp-03-25`, `gemini-2.0-flash` and more
+- **Groq**: `llama-3.3-70b-versatile`, `gemma-2-9b-it`
+
+You will need to set your provider specific API keys accordingly.
+
+### Quick Setup
+
+Set your API key and run:
 ```bash
 # OpenAI (default)
 export OPENAI_API_KEY=your_key
@@ -256,11 +304,7 @@
 saiki -m gemini-2.0-flash
 ```
 
-<<<<<<< HEAD
 For comprehensive setup instructions, all supported models, advanced configuration, and troubleshooting, see our **[LLM Providers Guide](https://truffle-ai.github.io/saiki/docs/configuring-saiki/llm/providers)**.
-=======
-For comprehensive setup instructions, all supported models, advanced configuration, and troubleshooting, see our **[LLM Providers Guide](https://truffle-ai.github.io/saiki/docs/configuring-saiki/llm/providers.md)**.
->>>>>>> f6793d58
 
 
 ## Building with Saiki
@@ -289,11 +333,7 @@
 agent.resetConversation();
 ```
 
-<<<<<<< HEAD
 For detailed information on the available API endpoints and WebSocket communication protocol, please see the [Saiki API and WebSocket Interface documentation](https://truffle-ai.github.io/saiki/docs/api).
-=======
-For detailed information on the available API endpoints and WebSocket communication protocol, please see the [Saiki API and WebSocket Interface documentation](https://truffle-ai.github.io/saiki/docs/api/index.md).
->>>>>>> f6793d58
 
 ### Learn More
 
@@ -303,11 +343,7 @@
 - **Advanced patterns and best practices**
 - **Multi-agent systems**
 
-<<<<<<< HEAD
 See our **[Building with Saiki Developer Guide](https://truffle-ai.github.io/saiki/docs/building-with-saiki)**.
-=======
-See our **[Building with Saiki Developer Guide](https://truffle-ai.github.io/saiki/docs/building-with-saiki/index.md)**.
->>>>>>> f6793d58
 
 ## MCP Server Management
 
@@ -355,7 +391,6 @@
 
 ## Documentation & Learning Resources
 
-<<<<<<< HEAD
 Find detailed guides, architecture, and API reference in our comprehensive [documentation](https://truffle-ai.github.io/saiki/docs/getting-started):
 
 - **[Quick Start](https://truffle-ai.github.io/saiki/docs/getting-started/quick-start)** - Get up and running in minutes
@@ -363,15 +398,6 @@
 - **[Building with Saiki](https://truffle-ai.github.io/saiki/docs/building-with-saiki)** - Developer guide with examples and patterns
 - **[Multi-Agent Systems](https://truffle-ai.github.io/saiki/docs/building-with-saiki/multi-agent-systems)** - Agent collaboration patterns
 - **[API Reference](https://truffle-ai.github.io/saiki/docs/api)** - REST APIs, WebSocket, and SDKs
-=======
-Find detailed guides, architecture, and API reference in our comprehensive [documentation](https://truffle-ai.github.io/saiki/docs/category/getting-started):
-
-- **[Quick Start](https://truffle-ai.github.io/saiki/docs/getting-started/quick-start)** - Get up and running in minutes
-- **[Configuration Guide](https://truffle-ai.github.io/saiki/docs/configuring-saiki/configuration)** - Configure agents, LLMs, and tools
-- **[Building with Saiki](https://truffle-ai.github.io/saiki/docs/building-with-saiki/)** - Developer guide with examples and patterns
-- **[Multi-Agent Systems](https://truffle-ai.github.io/saiki/docs/building-with-saiki/multi-agent-systems)** - Agent collaboration patterns
-- **[API Reference](https://truffle-ai.github.io/saiki/docs/api/)** - REST APIs, WebSocket, and SDKs
->>>>>>> f6793d58
 - **[MCP Manager](https://truffle-ai.github.io/saiki/docs/mcp-manager)** - Standalone MCP server management
 - **[Architecture](https://truffle-ai.github.io/saiki/docs/architecture/overview)** - System design and concepts
 
@@ -382,15 +408,12 @@
 - **[Examples & Demos](https://truffle-ai.github.io/saiki/docs/getting-started/examples-demos)** - See Saiki in action
 
 ## Contributing
-<<<<<<< HEAD
 We welcome contributions! Refer to our [Contributing Guide](https://truffle-ai.github.io/saiki/docs/contribution-guide/overview) for more details.
-=======
-We welcome contributions! Refer to our [Contributing Guide](docs/docs/contribution-guide/overview.md) for more details.
->>>>>>> f6793d58
 
 ## Community & Support
 
 Saiki was built by the team at [Truffle AI](https://www.trytruffle.ai).
+Saiki was built by the team at [Truffle AI](https://www.trytruffle.ai).
 
 Saiki is better with you! Join our Discord whether you want to say hello, share your projects, ask questions, or get help setting things up:
 
