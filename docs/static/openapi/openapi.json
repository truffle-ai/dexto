{
  "openapi": "3.0.0",
  "info": {
    "title": "Dexto API",
    "version": "1.2.4",
    "description": "OpenAPI spec for the Dexto REST API server"
  },
  "servers": [
    {
      "url": "http://localhost:3001",
      "description": "Local development server (default port)"
    },
    {
      "url": "http://localhost:{port}",
      "description": "Local development server (custom port)",
      "variables": {
        "port": {
          "default": "3001",
          "description": "API server port"
        }
      }
    }
  ],
  "tags": [
    {
      "name": "system",
      "description": "System health and status endpoints"
    },
    {
      "name": "config",
      "description": "Agent configuration and greeting management"
    },
    {
      "name": "messages",
      "description": "Send messages to the agent and manage conversations"
    },
    {
      "name": "sessions",
      "description": "Create and manage conversation sessions"
    },
    {
      "name": "llm",
      "description": "Configure and switch between LLM providers and models"
    },
    {
      "name": "mcp",
      "description": "Manage Model Context Protocol (MCP) servers and tools"
    },
    {
      "name": "webhooks",
      "description": "Register and manage webhook endpoints for agent events"
    },
    {
      "name": "search",
      "description": "Search through messages and sessions"
    },
    {
      "name": "memory",
      "description": "Store and retrieve agent memories for context"
    },
    {
      "name": "prompts",
      "description": "Manage custom prompts and templates"
    },
    {
      "name": "resources",
      "description": "Access and manage resources from MCP servers and internal providers"
    },
    {
      "name": "agent",
      "description": "Current agent configuration and file operations"
    },
    {
      "name": "agents",
      "description": "Install, switch, and manage agent configurations"
    }
  ],
  "components": {
    "schemas": {
      "SessionScopes": {
        "type": "object",
        "properties": {
          "type": {
            "type": "string",
            "description": "Session type (primary, sub-agent, scheduled, task, or custom)"
          },
          "parentSessionId": {
            "type": "string",
            "description": "Parent session ID for hierarchical sessions"
          },
          "depth": {
            "type": "integer",
            "minimum": 0,
            "description": "Depth in session hierarchy"
          },
          "lifecycle": {
            "type": "string",
            "enum": [
              "ephemeral",
              "persistent"
            ],
            "description": "Lifecycle policy for the session"
          }
        },
        "required": [
          "type"
        ],
        "additionalProperties": false,
        "description": "Session scopes for filtering and organization"
      }
    },
    "parameters": {}
  },
  "paths": {
    "/health": {
      "get": {
        "summary": "Health Check",
        "description": "Returns server health status",
        "tags": [
          "system"
        ],
        "responses": {
          "200": {
            "description": "Server health",
            "content": {
              "text/plain": {
                "schema": {
                  "type": "string",
                  "example": "OK"
                }
              }
            }
          }
        }
      }
    },
    "/v1/message:send": {
      "post": {
        "summary": "Send Message",
        "description": "Send a message to the agent (A2A message/send)",
        "tags": [
          "a2a"
        ],
        "requestBody": {
          "content": {
            "application/json": {
              "schema": {
                "type": "object",
                "properties": {
                  "message": {
                    "type": "object",
                    "properties": {
                      "role": {
                        "type": "string",
                        "enum": [
                          "user",
                          "agent"
                        ],
                        "description": "Message role"
                      },
                      "parts": {
                        "type": "array",
                        "items": {
                          "oneOf": [
                            {
                              "type": "object",
                              "properties": {
                                "kind": {
                                  "type": "string",
                                  "enum": [
                                    "text"
                                  ],
                                  "description": "Part type discriminator"
                                },
                                "text": {
                                  "type": "string",
                                  "description": "Text content"
                                },
                                "metadata": {
                                  "type": "object",
                                  "additionalProperties": {
                                    "nullable": true
                                  },
                                  "description": "Extension metadata"
                                }
                              },
                              "required": [
                                "kind",
                                "text"
                              ]
                            },
                            {
                              "type": "object",
                              "properties": {
                                "kind": {
                                  "type": "string",
                                  "enum": [
                                    "file"
                                  ],
                                  "description": "Part type discriminator"
                                },
                                "file": {
                                  "anyOf": [
                                    {
                                      "type": "object",
                                      "properties": {
                                        "bytes": {
                                          "type": "string",
                                          "description": "Base64-encoded file data"
                                        },
                                        "name": {
                                          "type": "string",
                                          "description": "File name"
                                        },
                                        "mimeType": {
                                          "type": "string",
                                          "description": "MIME type"
                                        }
                                      },
                                      "required": [
                                        "bytes"
                                      ]
                                    },
                                    {
                                      "type": "object",
                                      "properties": {
                                        "uri": {
                                          "type": "string",
                                          "description": "File URI"
                                        },
                                        "name": {
                                          "type": "string",
                                          "description": "File name"
                                        },
                                        "mimeType": {
                                          "type": "string",
                                          "description": "MIME type"
                                        }
                                      },
                                      "required": [
                                        "uri"
                                      ]
                                    }
                                  ],
                                  "description": "File data (bytes or URI)"
                                },
                                "metadata": {
                                  "type": "object",
                                  "additionalProperties": {
                                    "nullable": true
                                  },
                                  "description": "Extension metadata"
                                }
                              },
                              "required": [
                                "kind",
                                "file"
                              ]
                            },
                            {
                              "type": "object",
                              "properties": {
                                "kind": {
                                  "type": "string",
                                  "enum": [
                                    "data"
                                  ],
                                  "description": "Part type discriminator"
                                },
                                "data": {
                                  "type": "object",
                                  "additionalProperties": {
                                    "nullable": true
                                  },
                                  "description": "Structured JSON data"
                                },
                                "metadata": {
                                  "type": "object",
                                  "additionalProperties": {
                                    "nullable": true
                                  },
                                  "description": "Extension metadata"
                                }
                              },
                              "required": [
                                "kind",
                                "data"
                              ]
                            }
                          ],
                          "description": "Message part (text, file, or data)"
                        },
                        "description": "Message parts"
                      },
                      "messageId": {
                        "type": "string",
                        "description": "Unique message identifier"
                      },
                      "taskId": {
                        "type": "string",
                        "description": "Associated task ID"
                      },
                      "contextId": {
                        "type": "string",
                        "description": "Context identifier"
                      },
                      "metadata": {
                        "type": "object",
                        "additionalProperties": {
                          "nullable": true
                        },
                        "description": "Extension metadata"
                      },
                      "extensions": {
                        "type": "array",
                        "items": {
                          "type": "string"
                        },
                        "description": "Extension identifiers"
                      },
                      "referenceTaskIds": {
                        "type": "array",
                        "items": {
                          "type": "string"
                        },
                        "description": "Referenced task IDs"
                      },
                      "kind": {
                        "type": "string",
                        "enum": [
                          "message"
                        ],
                        "description": "Object type discriminator"
                      }
                    },
                    "required": [
                      "role",
                      "parts",
                      "messageId",
                      "kind"
                    ],
                    "description": "Message to send to the agent"
                  },
                  "configuration": {
                    "type": "object",
                    "properties": {
                      "acceptedOutputModes": {
                        "type": "array",
                        "items": {
                          "type": "string"
                        },
                        "description": "Accepted output MIME types"
                      },
                      "historyLength": {
                        "type": "number",
                        "description": "Limit conversation history length"
                      },
                      "pushNotificationConfig": {
                        "type": "object",
                        "properties": {
                          "url": {
                            "type": "string",
                            "description": "Push notification webhook URL"
                          },
                          "headers": {
                            "type": "object",
                            "additionalProperties": {
                              "type": "string"
                            },
                            "description": "HTTP headers for webhook"
                          }
                        },
                        "required": [
                          "url"
                        ],
                        "description": "Push notification configuration"
                      },
                      "blocking": {
                        "type": "boolean",
                        "description": "Wait for task completion"
                      }
                    },
                    "description": "Optional configuration"
                  },
                  "metadata": {
                    "type": "object",
                    "additionalProperties": {
                      "nullable": true
                    },
                    "description": "Optional metadata"
                  }
                },
                "required": [
                  "message"
                ],
                "description": "Request body for message/send"
              }
            }
          }
        },
        "responses": {
          "200": {
            "description": "Task with agent response",
            "content": {
              "application/json": {
                "schema": {
                  "type": "object",
                  "properties": {
                    "id": {
                      "type": "string",
                      "description": "Unique task identifier"
                    },
                    "contextId": {
                      "type": "string",
                      "description": "Context identifier across related tasks"
                    },
                    "status": {
                      "type": "object",
                      "properties": {
                        "state": {
                          "type": "string",
                          "enum": [
                            "submitted",
                            "working",
                            "input-required",
                            "completed",
                            "canceled",
                            "failed",
                            "rejected",
                            "auth-required",
                            "unknown"
                          ],
                          "description": "Current task state"
                        },
                        "message": {
                          "type": "object",
                          "properties": {
                            "role": {
                              "type": "string",
                              "enum": [
                                "user",
                                "agent"
                              ],
                              "description": "Message role"
                            },
                            "parts": {
                              "type": "array",
                              "items": {
                                "oneOf": [
                                  {
                                    "type": "object",
                                    "properties": {
                                      "kind": {
                                        "type": "string",
                                        "enum": [
                                          "text"
                                        ],
                                        "description": "Part type discriminator"
                                      },
                                      "text": {
                                        "type": "string",
                                        "description": "Text content"
                                      },
                                      "metadata": {
                                        "type": "object",
                                        "additionalProperties": {
                                          "nullable": true
                                        },
                                        "description": "Extension metadata"
                                      }
                                    },
                                    "required": [
                                      "kind",
                                      "text"
                                    ]
                                  },
                                  {
                                    "type": "object",
                                    "properties": {
                                      "kind": {
                                        "type": "string",
                                        "enum": [
                                          "file"
                                        ],
                                        "description": "Part type discriminator"
                                      },
                                      "file": {
                                        "anyOf": [
                                          {
                                            "type": "object",
                                            "properties": {
                                              "bytes": {
                                                "type": "string",
                                                "description": "Base64-encoded file data"
                                              },
                                              "name": {
                                                "type": "string",
                                                "description": "File name"
                                              },
                                              "mimeType": {
                                                "type": "string",
                                                "description": "MIME type"
                                              }
                                            },
                                            "required": [
                                              "bytes"
                                            ]
                                          },
                                          {
                                            "type": "object",
                                            "properties": {
                                              "uri": {
                                                "type": "string",
                                                "description": "File URI"
                                              },
                                              "name": {
                                                "type": "string",
                                                "description": "File name"
                                              },
                                              "mimeType": {
                                                "type": "string",
                                                "description": "MIME type"
                                              }
                                            },
                                            "required": [
                                              "uri"
                                            ]
                                          }
                                        ],
                                        "description": "File data (bytes or URI)"
                                      },
                                      "metadata": {
                                        "type": "object",
                                        "additionalProperties": {
                                          "nullable": true
                                        },
                                        "description": "Extension metadata"
                                      }
                                    },
                                    "required": [
                                      "kind",
                                      "file"
                                    ]
                                  },
                                  {
                                    "type": "object",
                                    "properties": {
                                      "kind": {
                                        "type": "string",
                                        "enum": [
                                          "data"
                                        ],
                                        "description": "Part type discriminator"
                                      },
                                      "data": {
                                        "type": "object",
                                        "additionalProperties": {
                                          "nullable": true
                                        },
                                        "description": "Structured JSON data"
                                      },
                                      "metadata": {
                                        "type": "object",
                                        "additionalProperties": {
                                          "nullable": true
                                        },
                                        "description": "Extension metadata"
                                      }
                                    },
                                    "required": [
                                      "kind",
                                      "data"
                                    ]
                                  }
                                ],
                                "description": "Message part (text, file, or data)"
                              },
                              "description": "Message parts"
                            },
                            "messageId": {
                              "type": "string",
                              "description": "Unique message identifier"
                            },
                            "taskId": {
                              "type": "string",
                              "description": "Associated task ID"
                            },
                            "contextId": {
                              "type": "string",
                              "description": "Context identifier"
                            },
                            "metadata": {
                              "type": "object",
                              "additionalProperties": {
                                "nullable": true
                              },
                              "description": "Extension metadata"
                            },
                            "extensions": {
                              "type": "array",
                              "items": {
                                "type": "string"
                              },
                              "description": "Extension identifiers"
                            },
                            "referenceTaskIds": {
                              "type": "array",
                              "items": {
                                "type": "string"
                              },
                              "description": "Referenced task IDs"
                            },
                            "kind": {
                              "type": "string",
                              "enum": [
                                "message"
                              ],
                              "description": "Object type discriminator"
                            }
                          },
                          "required": [
                            "role",
                            "parts",
                            "messageId",
                            "kind"
                          ],
                          "description": "Status message"
                        },
                        "timestamp": {
                          "type": "string",
                          "description": "ISO 8601 timestamp"
                        }
                      },
                      "required": [
                        "state"
                      ],
                      "description": "Current task status"
                    },
                    "history": {
                      "type": "array",
                      "items": {
                        "type": "object",
                        "properties": {
                          "role": {
                            "type": "string",
                            "enum": [
                              "user",
                              "agent"
                            ],
                            "description": "Message role"
                          },
                          "parts": {
                            "type": "array",
                            "items": {
                              "oneOf": [
                                {
                                  "type": "object",
                                  "properties": {
                                    "kind": {
                                      "type": "string",
                                      "enum": [
                                        "text"
                                      ],
                                      "description": "Part type discriminator"
                                    },
                                    "text": {
                                      "type": "string",
                                      "description": "Text content"
                                    },
                                    "metadata": {
                                      "type": "object",
                                      "additionalProperties": {
                                        "nullable": true
                                      },
                                      "description": "Extension metadata"
                                    }
                                  },
                                  "required": [
                                    "kind",
                                    "text"
                                  ]
                                },
                                {
                                  "type": "object",
                                  "properties": {
                                    "kind": {
                                      "type": "string",
                                      "enum": [
                                        "file"
                                      ],
                                      "description": "Part type discriminator"
                                    },
                                    "file": {
                                      "anyOf": [
                                        {
                                          "type": "object",
                                          "properties": {
                                            "bytes": {
                                              "type": "string",
                                              "description": "Base64-encoded file data"
                                            },
                                            "name": {
                                              "type": "string",
                                              "description": "File name"
                                            },
                                            "mimeType": {
                                              "type": "string",
                                              "description": "MIME type"
                                            }
                                          },
                                          "required": [
                                            "bytes"
                                          ]
                                        },
                                        {
                                          "type": "object",
                                          "properties": {
                                            "uri": {
                                              "type": "string",
                                              "description": "File URI"
                                            },
                                            "name": {
                                              "type": "string",
                                              "description": "File name"
                                            },
                                            "mimeType": {
                                              "type": "string",
                                              "description": "MIME type"
                                            }
                                          },
                                          "required": [
                                            "uri"
                                          ]
                                        }
                                      ],
                                      "description": "File data (bytes or URI)"
                                    },
                                    "metadata": {
                                      "type": "object",
                                      "additionalProperties": {
                                        "nullable": true
                                      },
                                      "description": "Extension metadata"
                                    }
                                  },
                                  "required": [
                                    "kind",
                                    "file"
                                  ]
                                },
                                {
                                  "type": "object",
                                  "properties": {
                                    "kind": {
                                      "type": "string",
                                      "enum": [
                                        "data"
                                      ],
                                      "description": "Part type discriminator"
                                    },
                                    "data": {
                                      "type": "object",
                                      "additionalProperties": {
                                        "nullable": true
                                      },
                                      "description": "Structured JSON data"
                                    },
                                    "metadata": {
                                      "type": "object",
                                      "additionalProperties": {
                                        "nullable": true
                                      },
                                      "description": "Extension metadata"
                                    }
                                  },
                                  "required": [
                                    "kind",
                                    "data"
                                  ]
                                }
                              ],
                              "description": "Message part (text, file, or data)"
                            },
                            "description": "Message parts"
                          },
                          "messageId": {
                            "type": "string",
                            "description": "Unique message identifier"
                          },
                          "taskId": {
                            "type": "string",
                            "description": "Associated task ID"
                          },
                          "contextId": {
                            "type": "string",
                            "description": "Context identifier"
                          },
                          "metadata": {
                            "type": "object",
                            "additionalProperties": {
                              "nullable": true
                            },
                            "description": "Extension metadata"
                          },
                          "extensions": {
                            "type": "array",
                            "items": {
                              "type": "string"
                            },
                            "description": "Extension identifiers"
                          },
                          "referenceTaskIds": {
                            "type": "array",
                            "items": {
                              "type": "string"
                            },
                            "description": "Referenced task IDs"
                          },
                          "kind": {
                            "type": "string",
                            "enum": [
                              "message"
                            ],
                            "description": "Object type discriminator"
                          }
                        },
                        "required": [
                          "role",
                          "parts",
                          "messageId",
                          "kind"
                        ],
                        "description": "A2A Protocol message"
                      },
                      "description": "Conversation history"
                    },
                    "artifacts": {
                      "type": "array",
                      "items": {
                        "nullable": true
                      },
                      "description": "Task artifacts"
                    },
                    "metadata": {
                      "type": "object",
                      "additionalProperties": {
                        "nullable": true
                      },
                      "description": "Extension metadata"
                    },
                    "kind": {
                      "type": "string",
                      "enum": [
                        "task"
                      ],
                      "description": "Object type discriminator"
                    }
                  },
                  "required": [
                    "id",
                    "contextId",
                    "status",
                    "kind"
                  ],
                  "description": "A2A Protocol task"
                }
              }
            }
          }
        }
      }
    },
    "/v1/tasks": {
      "get": {
        "summary": "List Tasks",
        "description": "List all A2A tasks with optional filtering (A2A tasks/list)",
        "tags": [
          "a2a"
        ],
        "parameters": [
          {
            "schema": {
              "type": "string",
              "description": "Filter by context ID"
            },
            "required": false,
            "description": "Filter by context ID",
            "name": "contextId",
            "in": "query"
          },
          {
            "schema": {
              "type": "string",
              "enum": [
                "submitted",
                "working",
                "input-required",
                "completed",
                "canceled",
                "failed",
                "rejected",
                "auth-required",
                "unknown"
              ],
              "description": "Filter by task state"
            },
            "required": false,
            "description": "Filter by task state",
            "name": "status",
            "in": "query"
          },
          {
            "schema": {
              "type": "string",
              "description": "Number of results (1-100, default 50)"
            },
            "required": false,
            "description": "Number of results (1-100, default 50)",
            "name": "pageSize",
            "in": "query"
          },
          {
            "schema": {
              "type": "string",
              "description": "Pagination token (not yet implemented - reserved for future use)"
            },
            "required": false,
            "description": "Pagination token (not yet implemented - reserved for future use)",
            "name": "pageToken",
            "in": "query"
          },
          {
            "schema": {
              "type": "string",
              "description": "Limit history items (not yet implemented - reserved for future use)"
            },
            "required": false,
            "description": "Limit history items (not yet implemented - reserved for future use)",
            "name": "historyLength",
            "in": "query"
          },
          {
            "schema": {
              "type": "string",
              "description": "Unix timestamp filter (not yet implemented - reserved for future use)"
            },
            "required": false,
            "description": "Unix timestamp filter (not yet implemented - reserved for future use)",
            "name": "lastUpdatedAfter",
            "in": "query"
          },
          {
            "schema": {
              "type": "string",
              "description": "Include artifacts in response (not yet implemented - reserved for future use)"
            },
            "required": false,
            "description": "Include artifacts in response (not yet implemented - reserved for future use)",
            "name": "includeArtifacts",
            "in": "query"
          }
        ],
        "responses": {
          "200": {
            "description": "Task list",
            "content": {
              "application/json": {
                "schema": {
                  "type": "object",
                  "properties": {
                    "tasks": {
                      "type": "array",
                      "items": {
                        "type": "object",
                        "properties": {
                          "id": {
                            "type": "string",
                            "description": "Unique task identifier"
                          },
                          "contextId": {
                            "type": "string",
                            "description": "Context identifier across related tasks"
                          },
                          "status": {
                            "type": "object",
                            "properties": {
                              "state": {
                                "type": "string",
                                "enum": [
                                  "submitted",
                                  "working",
                                  "input-required",
                                  "completed",
                                  "canceled",
                                  "failed",
                                  "rejected",
                                  "auth-required",
                                  "unknown"
                                ],
                                "description": "Current task state"
                              },
                              "message": {
                                "type": "object",
                                "properties": {
                                  "role": {
                                    "type": "string",
                                    "enum": [
                                      "user",
                                      "agent"
                                    ],
                                    "description": "Message role"
                                  },
                                  "parts": {
                                    "type": "array",
                                    "items": {
                                      "oneOf": [
                                        {
                                          "type": "object",
                                          "properties": {
                                            "kind": {
                                              "type": "string",
                                              "enum": [
                                                "text"
                                              ],
                                              "description": "Part type discriminator"
                                            },
                                            "text": {
                                              "type": "string",
                                              "description": "Text content"
                                            },
                                            "metadata": {
                                              "type": "object",
                                              "additionalProperties": {
                                                "nullable": true
                                              },
                                              "description": "Extension metadata"
                                            }
                                          },
                                          "required": [
                                            "kind",
                                            "text"
                                          ]
                                        },
                                        {
                                          "type": "object",
                                          "properties": {
                                            "kind": {
                                              "type": "string",
                                              "enum": [
                                                "file"
                                              ],
                                              "description": "Part type discriminator"
                                            },
                                            "file": {
                                              "anyOf": [
                                                {
                                                  "type": "object",
                                                  "properties": {
                                                    "bytes": {
                                                      "type": "string",
                                                      "description": "Base64-encoded file data"
                                                    },
                                                    "name": {
                                                      "type": "string",
                                                      "description": "File name"
                                                    },
                                                    "mimeType": {
                                                      "type": "string",
                                                      "description": "MIME type"
                                                    }
                                                  },
                                                  "required": [
                                                    "bytes"
                                                  ]
                                                },
                                                {
                                                  "type": "object",
                                                  "properties": {
                                                    "uri": {
                                                      "type": "string",
                                                      "description": "File URI"
                                                    },
                                                    "name": {
                                                      "type": "string",
                                                      "description": "File name"
                                                    },
                                                    "mimeType": {
                                                      "type": "string",
                                                      "description": "MIME type"
                                                    }
                                                  },
                                                  "required": [
                                                    "uri"
                                                  ]
                                                }
                                              ],
                                              "description": "File data (bytes or URI)"
                                            },
                                            "metadata": {
                                              "type": "object",
                                              "additionalProperties": {
                                                "nullable": true
                                              },
                                              "description": "Extension metadata"
                                            }
                                          },
                                          "required": [
                                            "kind",
                                            "file"
                                          ]
                                        },
                                        {
                                          "type": "object",
                                          "properties": {
                                            "kind": {
                                              "type": "string",
                                              "enum": [
                                                "data"
                                              ],
                                              "description": "Part type discriminator"
                                            },
                                            "data": {
                                              "type": "object",
                                              "additionalProperties": {
                                                "nullable": true
                                              },
                                              "description": "Structured JSON data"
                                            },
                                            "metadata": {
                                              "type": "object",
                                              "additionalProperties": {
                                                "nullable": true
                                              },
                                              "description": "Extension metadata"
                                            }
                                          },
                                          "required": [
                                            "kind",
                                            "data"
                                          ]
                                        }
                                      ],
                                      "description": "Message part (text, file, or data)"
                                    },
                                    "description": "Message parts"
                                  },
                                  "messageId": {
                                    "type": "string",
                                    "description": "Unique message identifier"
                                  },
                                  "taskId": {
                                    "type": "string",
                                    "description": "Associated task ID"
                                  },
                                  "contextId": {
                                    "type": "string",
                                    "description": "Context identifier"
                                  },
                                  "metadata": {
                                    "type": "object",
                                    "additionalProperties": {
                                      "nullable": true
                                    },
                                    "description": "Extension metadata"
                                  },
                                  "extensions": {
                                    "type": "array",
                                    "items": {
                                      "type": "string"
                                    },
                                    "description": "Extension identifiers"
                                  },
                                  "referenceTaskIds": {
                                    "type": "array",
                                    "items": {
                                      "type": "string"
                                    },
                                    "description": "Referenced task IDs"
                                  },
                                  "kind": {
                                    "type": "string",
                                    "enum": [
                                      "message"
                                    ],
                                    "description": "Object type discriminator"
                                  }
                                },
                                "required": [
                                  "role",
                                  "parts",
                                  "messageId",
                                  "kind"
                                ],
                                "description": "Status message"
                              },
                              "timestamp": {
                                "type": "string",
                                "description": "ISO 8601 timestamp"
                              }
                            },
                            "required": [
                              "state"
                            ],
                            "description": "Current task status"
                          },
                          "history": {
                            "type": "array",
                            "items": {
                              "type": "object",
                              "properties": {
                                "role": {
                                  "type": "string",
                                  "enum": [
                                    "user",
                                    "agent"
                                  ],
                                  "description": "Message role"
                                },
                                "parts": {
                                  "type": "array",
                                  "items": {
                                    "oneOf": [
                                      {
                                        "type": "object",
                                        "properties": {
                                          "kind": {
                                            "type": "string",
                                            "enum": [
                                              "text"
                                            ],
                                            "description": "Part type discriminator"
                                          },
                                          "text": {
                                            "type": "string",
                                            "description": "Text content"
                                          },
                                          "metadata": {
                                            "type": "object",
                                            "additionalProperties": {
                                              "nullable": true
                                            },
                                            "description": "Extension metadata"
                                          }
                                        },
                                        "required": [
                                          "kind",
                                          "text"
                                        ]
                                      },
                                      {
                                        "type": "object",
                                        "properties": {
                                          "kind": {
                                            "type": "string",
                                            "enum": [
                                              "file"
                                            ],
                                            "description": "Part type discriminator"
                                          },
                                          "file": {
                                            "anyOf": [
                                              {
                                                "type": "object",
                                                "properties": {
                                                  "bytes": {
                                                    "type": "string",
                                                    "description": "Base64-encoded file data"
                                                  },
                                                  "name": {
                                                    "type": "string",
                                                    "description": "File name"
                                                  },
                                                  "mimeType": {
                                                    "type": "string",
                                                    "description": "MIME type"
                                                  }
                                                },
                                                "required": [
                                                  "bytes"
                                                ]
                                              },
                                              {
                                                "type": "object",
                                                "properties": {
                                                  "uri": {
                                                    "type": "string",
                                                    "description": "File URI"
                                                  },
                                                  "name": {
                                                    "type": "string",
                                                    "description": "File name"
                                                  },
                                                  "mimeType": {
                                                    "type": "string",
                                                    "description": "MIME type"
                                                  }
                                                },
                                                "required": [
                                                  "uri"
                                                ]
                                              }
                                            ],
                                            "description": "File data (bytes or URI)"
                                          },
                                          "metadata": {
                                            "type": "object",
                                            "additionalProperties": {
                                              "nullable": true
                                            },
                                            "description": "Extension metadata"
                                          }
                                        },
                                        "required": [
                                          "kind",
                                          "file"
                                        ]
                                      },
                                      {
                                        "type": "object",
                                        "properties": {
                                          "kind": {
                                            "type": "string",
                                            "enum": [
                                              "data"
                                            ],
                                            "description": "Part type discriminator"
                                          },
                                          "data": {
                                            "type": "object",
                                            "additionalProperties": {
                                              "nullable": true
                                            },
                                            "description": "Structured JSON data"
                                          },
                                          "metadata": {
                                            "type": "object",
                                            "additionalProperties": {
                                              "nullable": true
                                            },
                                            "description": "Extension metadata"
                                          }
                                        },
                                        "required": [
                                          "kind",
                                          "data"
                                        ]
                                      }
                                    ],
                                    "description": "Message part (text, file, or data)"
                                  },
                                  "description": "Message parts"
                                },
                                "messageId": {
                                  "type": "string",
                                  "description": "Unique message identifier"
                                },
                                "taskId": {
                                  "type": "string",
                                  "description": "Associated task ID"
                                },
                                "contextId": {
                                  "type": "string",
                                  "description": "Context identifier"
                                },
                                "metadata": {
                                  "type": "object",
                                  "additionalProperties": {
                                    "nullable": true
                                  },
                                  "description": "Extension metadata"
                                },
                                "extensions": {
                                  "type": "array",
                                  "items": {
                                    "type": "string"
                                  },
                                  "description": "Extension identifiers"
                                },
                                "referenceTaskIds": {
                                  "type": "array",
                                  "items": {
                                    "type": "string"
                                  },
                                  "description": "Referenced task IDs"
                                },
                                "kind": {
                                  "type": "string",
                                  "enum": [
                                    "message"
                                  ],
                                  "description": "Object type discriminator"
                                }
                              },
                              "required": [
                                "role",
                                "parts",
                                "messageId",
                                "kind"
                              ],
                              "description": "A2A Protocol message"
                            },
                            "description": "Conversation history"
                          },
                          "artifacts": {
                            "type": "array",
                            "items": {
                              "nullable": true
                            },
                            "description": "Task artifacts"
                          },
                          "metadata": {
                            "type": "object",
                            "additionalProperties": {
                              "nullable": true
                            },
                            "description": "Extension metadata"
                          },
                          "kind": {
                            "type": "string",
                            "enum": [
                              "task"
                            ],
                            "description": "Object type discriminator"
                          }
                        },
                        "required": [
                          "id",
                          "contextId",
                          "status",
                          "kind"
                        ],
                        "description": "A2A Protocol task"
                      },
                      "description": "Array of tasks"
                    },
                    "totalSize": {
                      "type": "number",
                      "description": "Total number of tasks"
                    },
                    "pageSize": {
                      "type": "number",
                      "description": "Number of tasks in this page"
                    },
                    "nextPageToken": {
                      "type": "string",
                      "description": "Token for next page"
                    }
                  },
                  "required": [
                    "tasks",
                    "totalSize",
                    "pageSize",
                    "nextPageToken"
                  ],
                  "description": "Response body for tasks/list"
                }
              }
            }
          }
        }
      }
    },
    "/v1/tasks/{id}": {
      "get": {
        "summary": "Get Task",
        "description": "Retrieve a specific task by ID (A2A tasks/get)",
        "tags": [
          "a2a"
        ],
        "parameters": [
          {
            "schema": {
              "type": "string",
              "description": "Task ID"
            },
            "required": true,
            "description": "Task ID",
            "name": "id",
            "in": "path"
          }
        ],
        "responses": {
          "200": {
            "description": "Task details",
            "content": {
              "application/json": {
                "schema": {
                  "type": "object",
                  "properties": {
                    "id": {
                      "type": "string",
                      "description": "Unique task identifier"
                    },
                    "contextId": {
                      "type": "string",
                      "description": "Context identifier across related tasks"
                    },
                    "status": {
                      "type": "object",
                      "properties": {
                        "state": {
                          "type": "string",
                          "enum": [
                            "submitted",
                            "working",
                            "input-required",
                            "completed",
                            "canceled",
                            "failed",
                            "rejected",
                            "auth-required",
                            "unknown"
                          ],
                          "description": "Current task state"
                        },
                        "message": {
                          "type": "object",
                          "properties": {
                            "role": {
                              "type": "string",
                              "enum": [
                                "user",
                                "agent"
                              ],
                              "description": "Message role"
                            },
                            "parts": {
                              "type": "array",
                              "items": {
                                "oneOf": [
                                  {
                                    "type": "object",
                                    "properties": {
                                      "kind": {
                                        "type": "string",
                                        "enum": [
                                          "text"
                                        ],
                                        "description": "Part type discriminator"
                                      },
                                      "text": {
                                        "type": "string",
                                        "description": "Text content"
                                      },
                                      "metadata": {
                                        "type": "object",
                                        "additionalProperties": {
                                          "nullable": true
                                        },
                                        "description": "Extension metadata"
                                      }
                                    },
                                    "required": [
                                      "kind",
                                      "text"
                                    ]
                                  },
                                  {
                                    "type": "object",
                                    "properties": {
                                      "kind": {
                                        "type": "string",
                                        "enum": [
                                          "file"
                                        ],
                                        "description": "Part type discriminator"
                                      },
                                      "file": {
                                        "anyOf": [
                                          {
                                            "type": "object",
                                            "properties": {
                                              "bytes": {
                                                "type": "string",
                                                "description": "Base64-encoded file data"
                                              },
                                              "name": {
                                                "type": "string",
                                                "description": "File name"
                                              },
                                              "mimeType": {
                                                "type": "string",
                                                "description": "MIME type"
                                              }
                                            },
                                            "required": [
                                              "bytes"
                                            ]
                                          },
                                          {
                                            "type": "object",
                                            "properties": {
                                              "uri": {
                                                "type": "string",
                                                "description": "File URI"
                                              },
                                              "name": {
                                                "type": "string",
                                                "description": "File name"
                                              },
                                              "mimeType": {
                                                "type": "string",
                                                "description": "MIME type"
                                              }
                                            },
                                            "required": [
                                              "uri"
                                            ]
                                          }
                                        ],
                                        "description": "File data (bytes or URI)"
                                      },
                                      "metadata": {
                                        "type": "object",
                                        "additionalProperties": {
                                          "nullable": true
                                        },
                                        "description": "Extension metadata"
                                      }
                                    },
                                    "required": [
                                      "kind",
                                      "file"
                                    ]
                                  },
                                  {
                                    "type": "object",
                                    "properties": {
                                      "kind": {
                                        "type": "string",
                                        "enum": [
                                          "data"
                                        ],
                                        "description": "Part type discriminator"
                                      },
                                      "data": {
                                        "type": "object",
                                        "additionalProperties": {
                                          "nullable": true
                                        },
                                        "description": "Structured JSON data"
                                      },
                                      "metadata": {
                                        "type": "object",
                                        "additionalProperties": {
                                          "nullable": true
                                        },
                                        "description": "Extension metadata"
                                      }
                                    },
                                    "required": [
                                      "kind",
                                      "data"
                                    ]
                                  }
                                ],
                                "description": "Message part (text, file, or data)"
                              },
                              "description": "Message parts"
                            },
                            "messageId": {
                              "type": "string",
                              "description": "Unique message identifier"
                            },
                            "taskId": {
                              "type": "string",
                              "description": "Associated task ID"
                            },
                            "contextId": {
                              "type": "string",
                              "description": "Context identifier"
                            },
                            "metadata": {
                              "type": "object",
                              "additionalProperties": {
                                "nullable": true
                              },
                              "description": "Extension metadata"
                            },
                            "extensions": {
                              "type": "array",
                              "items": {
                                "type": "string"
                              },
                              "description": "Extension identifiers"
                            },
                            "referenceTaskIds": {
                              "type": "array",
                              "items": {
                                "type": "string"
                              },
                              "description": "Referenced task IDs"
                            },
                            "kind": {
                              "type": "string",
                              "enum": [
                                "message"
                              ],
                              "description": "Object type discriminator"
                            }
                          },
                          "required": [
                            "role",
                            "parts",
                            "messageId",
                            "kind"
                          ],
                          "description": "Status message"
                        },
                        "timestamp": {
                          "type": "string",
                          "description": "ISO 8601 timestamp"
                        }
                      },
                      "required": [
                        "state"
                      ],
                      "description": "Current task status"
                    },
                    "history": {
                      "type": "array",
                      "items": {
                        "type": "object",
                        "properties": {
                          "role": {
                            "type": "string",
                            "enum": [
                              "user",
                              "agent"
                            ],
                            "description": "Message role"
                          },
                          "parts": {
                            "type": "array",
                            "items": {
                              "oneOf": [
                                {
                                  "type": "object",
                                  "properties": {
                                    "kind": {
                                      "type": "string",
                                      "enum": [
                                        "text"
                                      ],
                                      "description": "Part type discriminator"
                                    },
                                    "text": {
                                      "type": "string",
                                      "description": "Text content"
                                    },
                                    "metadata": {
                                      "type": "object",
                                      "additionalProperties": {
                                        "nullable": true
                                      },
                                      "description": "Extension metadata"
                                    }
                                  },
                                  "required": [
                                    "kind",
                                    "text"
                                  ]
                                },
                                {
                                  "type": "object",
                                  "properties": {
                                    "kind": {
                                      "type": "string",
                                      "enum": [
                                        "file"
                                      ],
                                      "description": "Part type discriminator"
                                    },
                                    "file": {
                                      "anyOf": [
                                        {
                                          "type": "object",
                                          "properties": {
                                            "bytes": {
                                              "type": "string",
                                              "description": "Base64-encoded file data"
                                            },
                                            "name": {
                                              "type": "string",
                                              "description": "File name"
                                            },
                                            "mimeType": {
                                              "type": "string",
                                              "description": "MIME type"
                                            }
                                          },
                                          "required": [
                                            "bytes"
                                          ]
                                        },
                                        {
                                          "type": "object",
                                          "properties": {
                                            "uri": {
                                              "type": "string",
                                              "description": "File URI"
                                            },
                                            "name": {
                                              "type": "string",
                                              "description": "File name"
                                            },
                                            "mimeType": {
                                              "type": "string",
                                              "description": "MIME type"
                                            }
                                          },
                                          "required": [
                                            "uri"
                                          ]
                                        }
                                      ],
                                      "description": "File data (bytes or URI)"
                                    },
                                    "metadata": {
                                      "type": "object",
                                      "additionalProperties": {
                                        "nullable": true
                                      },
                                      "description": "Extension metadata"
                                    }
                                  },
                                  "required": [
                                    "kind",
                                    "file"
                                  ]
                                },
                                {
                                  "type": "object",
                                  "properties": {
                                    "kind": {
                                      "type": "string",
                                      "enum": [
                                        "data"
                                      ],
                                      "description": "Part type discriminator"
                                    },
                                    "data": {
                                      "type": "object",
                                      "additionalProperties": {
                                        "nullable": true
                                      },
                                      "description": "Structured JSON data"
                                    },
                                    "metadata": {
                                      "type": "object",
                                      "additionalProperties": {
                                        "nullable": true
                                      },
                                      "description": "Extension metadata"
                                    }
                                  },
                                  "required": [
                                    "kind",
                                    "data"
                                  ]
                                }
                              ],
                              "description": "Message part (text, file, or data)"
                            },
                            "description": "Message parts"
                          },
                          "messageId": {
                            "type": "string",
                            "description": "Unique message identifier"
                          },
                          "taskId": {
                            "type": "string",
                            "description": "Associated task ID"
                          },
                          "contextId": {
                            "type": "string",
                            "description": "Context identifier"
                          },
                          "metadata": {
                            "type": "object",
                            "additionalProperties": {
                              "nullable": true
                            },
                            "description": "Extension metadata"
                          },
                          "extensions": {
                            "type": "array",
                            "items": {
                              "type": "string"
                            },
                            "description": "Extension identifiers"
                          },
                          "referenceTaskIds": {
                            "type": "array",
                            "items": {
                              "type": "string"
                            },
                            "description": "Referenced task IDs"
                          },
                          "kind": {
                            "type": "string",
                            "enum": [
                              "message"
                            ],
                            "description": "Object type discriminator"
                          }
                        },
                        "required": [
                          "role",
                          "parts",
                          "messageId",
                          "kind"
                        ],
                        "description": "A2A Protocol message"
                      },
                      "description": "Conversation history"
                    },
                    "artifacts": {
                      "type": "array",
                      "items": {
                        "nullable": true
                      },
                      "description": "Task artifacts"
                    },
                    "metadata": {
                      "type": "object",
                      "additionalProperties": {
                        "nullable": true
                      },
                      "description": "Extension metadata"
                    },
                    "kind": {
                      "type": "string",
                      "enum": [
                        "task"
                      ],
                      "description": "Object type discriminator"
                    }
                  },
                  "required": [
                    "id",
                    "contextId",
                    "status",
                    "kind"
                  ],
                  "description": "A2A Protocol task"
                }
              }
            }
          },
          "404": {
            "description": "Task not found"
          }
        }
      }
    },
    "/v1/tasks/{id}:cancel": {
      "post": {
        "summary": "Cancel Task",
        "description": "Cancel a running task (A2A tasks/cancel)",
        "tags": [
          "a2a"
        ],
        "parameters": [
          {
            "schema": {
              "type": "string",
              "description": "Task ID"
            },
            "required": true,
            "description": "Task ID",
            "name": "id",
            "in": "path"
          }
        ],
        "responses": {
          "200": {
            "description": "Task cancelled",
            "content": {
              "application/json": {
                "schema": {
                  "type": "object",
                  "properties": {
                    "id": {
                      "type": "string",
                      "description": "Unique task identifier"
                    },
                    "contextId": {
                      "type": "string",
                      "description": "Context identifier across related tasks"
                    },
                    "status": {
                      "type": "object",
                      "properties": {
                        "state": {
                          "type": "string",
                          "enum": [
                            "submitted",
                            "working",
                            "input-required",
                            "completed",
                            "canceled",
                            "failed",
                            "rejected",
                            "auth-required",
                            "unknown"
                          ],
                          "description": "Current task state"
                        },
                        "message": {
                          "type": "object",
                          "properties": {
                            "role": {
                              "type": "string",
                              "enum": [
                                "user",
                                "agent"
                              ],
                              "description": "Message role"
                            },
                            "parts": {
                              "type": "array",
                              "items": {
                                "oneOf": [
                                  {
                                    "type": "object",
                                    "properties": {
                                      "kind": {
                                        "type": "string",
                                        "enum": [
                                          "text"
                                        ],
                                        "description": "Part type discriminator"
                                      },
                                      "text": {
                                        "type": "string",
                                        "description": "Text content"
                                      },
                                      "metadata": {
                                        "type": "object",
                                        "additionalProperties": {
                                          "nullable": true
                                        },
                                        "description": "Extension metadata"
                                      }
                                    },
                                    "required": [
                                      "kind",
                                      "text"
                                    ]
                                  },
                                  {
                                    "type": "object",
                                    "properties": {
                                      "kind": {
                                        "type": "string",
                                        "enum": [
                                          "file"
                                        ],
                                        "description": "Part type discriminator"
                                      },
                                      "file": {
                                        "anyOf": [
                                          {
                                            "type": "object",
                                            "properties": {
                                              "bytes": {
                                                "type": "string",
                                                "description": "Base64-encoded file data"
                                              },
                                              "name": {
                                                "type": "string",
                                                "description": "File name"
                                              },
                                              "mimeType": {
                                                "type": "string",
                                                "description": "MIME type"
                                              }
                                            },
                                            "required": [
                                              "bytes"
                                            ]
                                          },
                                          {
                                            "type": "object",
                                            "properties": {
                                              "uri": {
                                                "type": "string",
                                                "description": "File URI"
                                              },
                                              "name": {
                                                "type": "string",
                                                "description": "File name"
                                              },
                                              "mimeType": {
                                                "type": "string",
                                                "description": "MIME type"
                                              }
                                            },
                                            "required": [
                                              "uri"
                                            ]
                                          }
                                        ],
                                        "description": "File data (bytes or URI)"
                                      },
                                      "metadata": {
                                        "type": "object",
                                        "additionalProperties": {
                                          "nullable": true
                                        },
                                        "description": "Extension metadata"
                                      }
                                    },
                                    "required": [
                                      "kind",
                                      "file"
                                    ]
                                  },
                                  {
                                    "type": "object",
                                    "properties": {
                                      "kind": {
                                        "type": "string",
                                        "enum": [
                                          "data"
                                        ],
                                        "description": "Part type discriminator"
                                      },
                                      "data": {
                                        "type": "object",
                                        "additionalProperties": {
                                          "nullable": true
                                        },
                                        "description": "Structured JSON data"
                                      },
                                      "metadata": {
                                        "type": "object",
                                        "additionalProperties": {
                                          "nullable": true
                                        },
                                        "description": "Extension metadata"
                                      }
                                    },
                                    "required": [
                                      "kind",
                                      "data"
                                    ]
                                  }
                                ],
                                "description": "Message part (text, file, or data)"
                              },
                              "description": "Message parts"
                            },
                            "messageId": {
                              "type": "string",
                              "description": "Unique message identifier"
                            },
                            "taskId": {
                              "type": "string",
                              "description": "Associated task ID"
                            },
                            "contextId": {
                              "type": "string",
                              "description": "Context identifier"
                            },
                            "metadata": {
                              "type": "object",
                              "additionalProperties": {
                                "nullable": true
                              },
                              "description": "Extension metadata"
                            },
                            "extensions": {
                              "type": "array",
                              "items": {
                                "type": "string"
                              },
                              "description": "Extension identifiers"
                            },
                            "referenceTaskIds": {
                              "type": "array",
                              "items": {
                                "type": "string"
                              },
                              "description": "Referenced task IDs"
                            },
                            "kind": {
                              "type": "string",
                              "enum": [
                                "message"
                              ],
                              "description": "Object type discriminator"
                            }
                          },
                          "required": [
                            "role",
                            "parts",
                            "messageId",
                            "kind"
                          ],
                          "description": "Status message"
                        },
                        "timestamp": {
                          "type": "string",
                          "description": "ISO 8601 timestamp"
                        }
                      },
                      "required": [
                        "state"
                      ],
                      "description": "Current task status"
                    },
                    "history": {
                      "type": "array",
                      "items": {
                        "type": "object",
                        "properties": {
                          "role": {
                            "type": "string",
                            "enum": [
                              "user",
                              "agent"
                            ],
                            "description": "Message role"
                          },
                          "parts": {
                            "type": "array",
                            "items": {
                              "oneOf": [
                                {
                                  "type": "object",
                                  "properties": {
                                    "kind": {
                                      "type": "string",
                                      "enum": [
                                        "text"
                                      ],
                                      "description": "Part type discriminator"
                                    },
                                    "text": {
                                      "type": "string",
                                      "description": "Text content"
                                    },
                                    "metadata": {
                                      "type": "object",
                                      "additionalProperties": {
                                        "nullable": true
                                      },
                                      "description": "Extension metadata"
                                    }
                                  },
                                  "required": [
                                    "kind",
                                    "text"
                                  ]
                                },
                                {
                                  "type": "object",
                                  "properties": {
                                    "kind": {
                                      "type": "string",
                                      "enum": [
                                        "file"
                                      ],
                                      "description": "Part type discriminator"
                                    },
                                    "file": {
                                      "anyOf": [
                                        {
                                          "type": "object",
                                          "properties": {
                                            "bytes": {
                                              "type": "string",
                                              "description": "Base64-encoded file data"
                                            },
                                            "name": {
                                              "type": "string",
                                              "description": "File name"
                                            },
                                            "mimeType": {
                                              "type": "string",
                                              "description": "MIME type"
                                            }
                                          },
                                          "required": [
                                            "bytes"
                                          ]
                                        },
                                        {
                                          "type": "object",
                                          "properties": {
                                            "uri": {
                                              "type": "string",
                                              "description": "File URI"
                                            },
                                            "name": {
                                              "type": "string",
                                              "description": "File name"
                                            },
                                            "mimeType": {
                                              "type": "string",
                                              "description": "MIME type"
                                            }
                                          },
                                          "required": [
                                            "uri"
                                          ]
                                        }
                                      ],
                                      "description": "File data (bytes or URI)"
                                    },
                                    "metadata": {
                                      "type": "object",
                                      "additionalProperties": {
                                        "nullable": true
                                      },
                                      "description": "Extension metadata"
                                    }
                                  },
                                  "required": [
                                    "kind",
                                    "file"
                                  ]
                                },
                                {
                                  "type": "object",
                                  "properties": {
                                    "kind": {
                                      "type": "string",
                                      "enum": [
                                        "data"
                                      ],
                                      "description": "Part type discriminator"
                                    },
                                    "data": {
                                      "type": "object",
                                      "additionalProperties": {
                                        "nullable": true
                                      },
                                      "description": "Structured JSON data"
                                    },
                                    "metadata": {
                                      "type": "object",
                                      "additionalProperties": {
                                        "nullable": true
                                      },
                                      "description": "Extension metadata"
                                    }
                                  },
                                  "required": [
                                    "kind",
                                    "data"
                                  ]
                                }
                              ],
                              "description": "Message part (text, file, or data)"
                            },
                            "description": "Message parts"
                          },
                          "messageId": {
                            "type": "string",
                            "description": "Unique message identifier"
                          },
                          "taskId": {
                            "type": "string",
                            "description": "Associated task ID"
                          },
                          "contextId": {
                            "type": "string",
                            "description": "Context identifier"
                          },
                          "metadata": {
                            "type": "object",
                            "additionalProperties": {
                              "nullable": true
                            },
                            "description": "Extension metadata"
                          },
                          "extensions": {
                            "type": "array",
                            "items": {
                              "type": "string"
                            },
                            "description": "Extension identifiers"
                          },
                          "referenceTaskIds": {
                            "type": "array",
                            "items": {
                              "type": "string"
                            },
                            "description": "Referenced task IDs"
                          },
                          "kind": {
                            "type": "string",
                            "enum": [
                              "message"
                            ],
                            "description": "Object type discriminator"
                          }
                        },
                        "required": [
                          "role",
                          "parts",
                          "messageId",
                          "kind"
                        ],
                        "description": "A2A Protocol message"
                      },
                      "description": "Conversation history"
                    },
                    "artifacts": {
                      "type": "array",
                      "items": {
                        "nullable": true
                      },
                      "description": "Task artifacts"
                    },
                    "metadata": {
                      "type": "object",
                      "additionalProperties": {
                        "nullable": true
                      },
                      "description": "Extension metadata"
                    },
                    "kind": {
                      "type": "string",
                      "enum": [
                        "task"
                      ],
                      "description": "Object type discriminator"
                    }
                  },
                  "required": [
                    "id",
                    "contextId",
                    "status",
                    "kind"
                  ],
                  "description": "A2A Protocol task"
                }
              }
            }
          },
          "404": {
            "description": "Task not found"
          }
        }
      }
    },
    "/api/greeting": {
      "get": {
        "summary": "Get Greeting Message",
        "description": "Retrieves the greeting message from the agent configuration",
        "tags": [
          "config"
        ],
        "parameters": [
          {
            "schema": {
              "type": "string",
              "description": "Session identifier to retrieve session-specific greeting"
            },
            "required": false,
            "description": "Session identifier to retrieve session-specific greeting",
            "name": "sessionId",
            "in": "query"
          }
        ],
        "responses": {
          "200": {
            "description": "Greeting",
            "content": {
              "application/json": {
                "schema": {
                  "type": "object",
                  "properties": {
                    "greeting": {
                      "type": "string",
                      "description": "Greeting message from agent configuration"
                    }
                  },
                  "additionalProperties": false
                }
              }
            }
          }
        }
      }
    },
    "/api/message": {
      "post": {
        "summary": "Send Message (async)",
        "description": "Sends a message and returns immediately. The full response will be sent over WebSocket",
        "tags": [
          "messages"
        ],
        "requestBody": {
          "content": {
            "application/json": {
              "schema": {
                "type": "object",
                "properties": {
                  "message": {
                    "type": "string",
                    "description": "The user message text"
                  },
                  "sessionId": {
                    "type": "string",
                    "minLength": 1,
                    "description": "The session to use for this message"
                  },
                  "stream": {
                    "type": "boolean",
                    "description": "Set to true to receive streaming chunks over WebSocket"
                  },
                  "imageData": {
                    "type": "object",
                    "properties": {
                      "base64": {
                        "type": "string",
                        "description": "Base64-encoded image data"
                      },
                      "mimeType": {
                        "type": "string",
                        "description": "The MIME type of the image (e.g., image/png)"
                      }
                    },
                    "required": [
                      "base64",
                      "mimeType"
                    ],
                    "description": "Optional image data to include with the message"
                  },
                  "fileData": {
                    "type": "object",
                    "properties": {
                      "base64": {
                        "type": "string",
                        "description": "Base64-encoded file data"
                      },
                      "mimeType": {
                        "type": "string",
                        "description": "The MIME type of the file (e.g., application/pdf)"
                      },
                      "filename": {
                        "type": "string",
                        "description": "The filename"
                      }
                    },
                    "required": [
                      "base64",
                      "mimeType"
                    ],
                    "description": "Optional file data to include with the message"
                  }
                },
                "required": [
                  "sessionId"
                ],
                "description": "Request body for sending a message to the agent"
              }
            }
          }
        },
        "responses": {
          "202": {
            "description": "Message queued",
            "content": {
              "application/json": {
                "schema": {
                  "type": "object",
                  "properties": {
                    "response": {
                      "type": "string",
                      "description": "Agent response text"
                    },
                    "sessionId": {
                      "type": "string",
                      "description": "Session ID used for this message"
                    }
                  },
                  "required": [
                    "response",
                    "sessionId"
                  ],
                  "additionalProperties": false
                }
              }
            }
          },
          "400": {
            "description": "Validation error"
          }
        }
      }
    },
    "/api/message-sync": {
      "post": {
        "summary": "Send Message (sync)",
        "description": "Sends a message and waits for the full response",
        "tags": [
          "messages"
        ],
        "requestBody": {
          "content": {
            "application/json": {
              "schema": {
                "type": "object",
                "properties": {
                  "message": {
                    "type": "string",
                    "description": "The user message text"
                  },
                  "sessionId": {
                    "type": "string",
                    "minLength": 1,
                    "description": "The session to use for this message"
                  },
                  "stream": {
                    "type": "boolean",
                    "description": "Set to true to receive streaming chunks over WebSocket"
                  },
                  "imageData": {
                    "type": "object",
                    "properties": {
                      "base64": {
                        "type": "string",
                        "description": "Base64-encoded image data"
                      },
                      "mimeType": {
                        "type": "string",
                        "description": "The MIME type of the image (e.g., image/png)"
                      }
                    },
                    "required": [
                      "base64",
                      "mimeType"
                    ],
                    "description": "Optional image data to include with the message"
                  },
                  "fileData": {
                    "type": "object",
                    "properties": {
                      "base64": {
                        "type": "string",
                        "description": "Base64-encoded file data"
                      },
                      "mimeType": {
                        "type": "string",
                        "description": "The MIME type of the file (e.g., application/pdf)"
                      },
                      "filename": {
                        "type": "string",
                        "description": "The filename"
                      }
                    },
                    "required": [
                      "base64",
                      "mimeType"
                    ],
                    "description": "Optional file data to include with the message"
                  }
                },
                "required": [
                  "sessionId"
                ],
                "description": "Request body for sending a message to the agent"
              }
            }
          }
        },
        "responses": {
          "200": {
            "description": "Synchronous response",
            "content": {
              "application/json": {
                "schema": {
                  "type": "object",
                  "properties": {
                    "response": {
                      "type": "string",
                      "description": "Agent response text"
                    },
                    "sessionId": {
                      "type": "string",
                      "description": "Session ID used for this message"
                    }
                  },
                  "required": [
                    "response",
                    "sessionId"
                  ],
                  "additionalProperties": false
                }
              }
            }
          },
          "400": {
            "description": "Validation error"
          }
        }
      }
    },
    "/api/reset": {
      "post": {
        "summary": "Reset Conversation",
        "description": "Resets the conversation history for a given session",
        "tags": [
          "messages"
        ],
        "requestBody": {
          "content": {
            "application/json": {
              "schema": {
                "type": "object",
                "properties": {
                  "sessionId": {
                    "type": "string",
                    "minLength": 1,
                    "description": "The ID of the session to reset"
                  }
                },
                "required": [
                  "sessionId"
                ],
                "description": "Request body for resetting a conversation"
              }
            }
          }
        },
        "responses": {
          "200": {
            "description": "Reset initiated",
            "content": {
              "application/json": {
                "schema": {
                  "type": "object",
                  "properties": {
                    "status": {
                      "type": "string",
                      "description": "Status message indicating reset was initiated"
                    },
                    "sessionId": {
                      "type": "string",
                      "description": "Session ID that was reset"
                    }
                  },
                  "required": [
                    "status",
                    "sessionId"
                  ],
                  "additionalProperties": false
                }
              }
            }
          }
        }
      }
    },
    "/api/llm/current": {
      "get": {
        "summary": "Get Current LLM Config",
        "description": "Retrieves the current LLM configuration for the agent or a specific session",
        "tags": [
          "llm"
        ],
        "parameters": [
          {
            "schema": {
              "type": "string",
              "description": "Session identifier to retrieve session-specific LLM configuration"
            },
            "required": false,
            "description": "Session identifier to retrieve session-specific LLM configuration",
            "name": "sessionId",
            "in": "query"
          }
        ],
        "responses": {
          "200": {
            "description": "Current LLM config",
            "content": {
              "application/json": {
                "schema": {
                  "type": "object",
                  "properties": {
                    "config": {
                      "type": "object",
                      "properties": {
                        "provider": {
                          "type": "string",
                          "enum": [
                            "openai",
                            "openai-compatible",
                            "anthropic",
                            "google",
                            "groq",
                            "xai",
                            "cohere"
                          ],
                          "description": "LLM provider (e.g., 'openai', 'anthropic', 'google', 'groq')"
                        },
                        "model": {
                          "type": "string",
                          "description": "Specific model name for the selected provider"
                        },
                        "maxIterations": {
                          "type": "integer",
                          "minimum": 0,
                          "exclusiveMinimum": true,
                          "default": 50
                        },
                        "router": {
                          "type": "string",
                          "enum": [
                            "vercel",
                            "in-built"
                          ],
                          "default": "vercel"
                        },
                        "baseURL": {
                          "type": "string",
                          "description": "Base URL for provider (e.g., https://api.openai.com/v1). Only certain providers support this."
                        },
                        "maxInputTokens": {
                          "type": "integer",
                          "minimum": 0,
                          "exclusiveMinimum": true,
                          "description": "Max input tokens for history; required for unknown models"
                        },
                        "maxOutputTokens": {
                          "type": "integer",
                          "minimum": 0,
                          "exclusiveMinimum": true,
                          "description": "Max tokens for model output"
                        },
                        "temperature": {
                          "type": "number",
                          "nullable": true,
                          "minimum": 0,
                          "maximum": 1,
                          "description": "Randomness: 0 deterministic, 1 creative"
                        },
                        "allowedMediaTypes": {
                          "type": "array",
                          "items": {
                            "type": "string"
                          },
                          "description": "MIME type patterns for media expansion (e.g., \"image/*\", \"application/pdf\"). If omitted, uses model capabilities from registry. Supports wildcards."
                        },
                        "hasApiKey": {
                          "type": "boolean",
                          "description": "Whether an API key is configured"
                        },
                        "displayName": {
                          "type": "string",
                          "description": "Human-readable model display name"
                        }
                      },
                      "required": [
                        "provider",
                        "model"
                      ],
                      "additionalProperties": false,
                      "description": "LLM configuration (apiKey omitted for security)"
                    }
                  },
                  "required": [
                    "config"
                  ],
                  "description": "Response containing current LLM configuration"
                }
              }
            }
          }
        }
      }
    },
    "/api/llm/catalog": {
      "get": {
        "summary": "LLM Catalog",
        "description": "Providers, models, capabilities, and API key status",
        "tags": [
          "llm"
        ],
        "parameters": [
          {
            "schema": {
              "anyOf": [
                {
                  "type": "string"
                },
                {
                  "type": "array",
                  "items": {
                    "type": "string"
                  }
                }
              ],
              "description": "Comma-separated list of LLM providers to filter by"
            },
            "required": false,
            "description": "Comma-separated list of LLM providers to filter by",
            "name": "provider",
            "in": "query"
          },
          {
            "schema": {
              "anyOf": [
                {
                  "type": "string",
                  "enum": [
                    "true"
                  ]
                },
                {
                  "type": "string",
                  "enum": [
                    "false"
                  ]
                },
                {
                  "type": "string",
                  "enum": [
                    "1"
                  ]
                },
                {
                  "type": "string",
                  "enum": [
                    "0"
                  ]
                }
              ],
              "description": "Filter by API key presence (true or false)"
            },
            "required": false,
            "description": "Filter by API key presence (true or false)",
            "name": "hasKey",
            "in": "query"
          },
          {
            "schema": {
              "type": "string",
              "enum": [
                "vercel",
                "in-built"
              ],
              "description": "Filter by router type (vercel or in-built)"
            },
            "required": false,
            "description": "Filter by router type (vercel or in-built)",
            "name": "router",
            "in": "query"
          },
          {
            "schema": {
              "type": "string",
              "enum": [
                "pdf",
                "image",
                "audio"
              ],
              "description": "Filter by supported file type (audio, pdf, or image)"
            },
            "required": false,
            "description": "Filter by supported file type (audio, pdf, or image)",
            "name": "fileType",
            "in": "query"
          },
          {
            "schema": {
              "anyOf": [
                {
                  "type": "string",
                  "enum": [
                    "true"
                  ]
                },
                {
                  "type": "string",
                  "enum": [
                    "false"
                  ]
                },
                {
                  "type": "string",
                  "enum": [
                    "1"
                  ]
                },
                {
                  "type": "string",
                  "enum": [
                    "0"
                  ]
                }
              ],
              "description": "Include only default models (true or false)"
            },
            "required": false,
            "description": "Include only default models (true or false)",
            "name": "defaultOnly",
            "in": "query"
          },
          {
            "schema": {
              "type": "string",
              "enum": [
                "grouped",
                "flat"
              ],
              "default": "grouped",
              "description": "Response format mode (grouped by provider or flat list)"
            },
            "required": false,
            "description": "Response format mode (grouped by provider or flat list)",
            "name": "mode",
            "in": "query"
          }
        ],
        "responses": {
          "200": {
            "description": "LLM catalog",
            "content": {
              "application/json": {
                "schema": {
                  "anyOf": [
                    {
                      "type": "object",
                      "properties": {
                        "providers": {
                          "type": "object",
                          "additionalProperties": {
                            "type": "object",
                            "properties": {
                              "name": {
                                "type": "string",
                                "description": "Provider display name"
                              },
                              "hasApiKey": {
                                "type": "boolean",
                                "description": "Whether API key is configured"
                              },
                              "primaryEnvVar": {
                                "type": "string",
                                "description": "Primary environment variable for API key"
                              },
                              "supportedRouters": {
                                "type": "array",
                                "items": {
                                  "type": "string",
                                  "enum": [
                                    "vercel",
                                    "in-built"
                                  ]
                                },
                                "description": "Routing strategies supported by this provider"
                              },
                              "supportsBaseURL": {
                                "type": "boolean",
                                "description": "Whether custom base URLs are supported"
                              },
                              "models": {
                                "type": "array",
                                "items": {
                                  "type": "object",
                                  "properties": {
                                    "name": {
                                      "type": "string",
                                      "description": "Model name identifier"
                                    },
                                    "maxInputTokens": {
                                      "type": "integer",
                                      "minimum": 0,
                                      "exclusiveMinimum": true,
                                      "description": "Maximum input tokens"
                                    },
                                    "default": {
                                      "type": "boolean",
                                      "description": "Whether this is a default model"
                                    },
                                    "supportedFileTypes": {
                                      "type": "array",
                                      "items": {
                                        "type": "string",
                                        "enum": [
                                          "audio",
                                          "pdf",
                                          "image"
                                        ]
                                      },
                                      "description": "File types this model supports"
                                    },
                                    "supportedRouters": {
                                      "type": "array",
                                      "items": {
                                        "type": "string",
                                        "enum": [
                                          "vercel",
                                          "in-built"
                                        ]
                                      },
                                      "description": "Routing strategies this model supports"
                                    },
                                    "displayName": {
                                      "type": "string",
                                      "description": "Human-readable display name"
                                    },
                                    "pricing": {
                                      "type": "object",
                                      "properties": {
                                        "inputPerM": {
                                          "type": "number",
                                          "description": "Input cost per million tokens (USD)"
                                        },
                                        "outputPerM": {
                                          "type": "number",
                                          "description": "Output cost per million tokens (USD)"
                                        },
                                        "cacheReadPerM": {
                                          "type": "number",
                                          "description": "Cache read cost per million tokens"
                                        },
                                        "cacheWritePerM": {
                                          "type": "number",
                                          "description": "Cache write cost per million tokens"
                                        },
                                        "currency": {
                                          "type": "string",
                                          "enum": [
                                            "USD"
                                          ],
                                          "description": "Currency"
                                        },
                                        "unit": {
                                          "type": "string",
                                          "enum": [
                                            "per_million_tokens"
                                          ],
                                          "description": "Unit"
                                        }
                                      },
                                      "required": [
                                        "inputPerM",
                                        "outputPerM"
                                      ],
                                      "description": "Pricing information in USD per million tokens"
                                    }
                                  },
                                  "required": [
                                    "name",
                                    "maxInputTokens",
                                    "supportedFileTypes"
                                  ],
                                  "additionalProperties": false,
                                  "description": "Model information from LLM registry"
                                },
                                "description": "Models available from this provider"
                              },
                              "supportedFileTypes": {
                                "type": "array",
                                "items": {
                                  "type": "string",
                                  "enum": [
                                    "audio",
                                    "pdf",
                                    "image"
                                  ]
                                },
                                "description": "Provider-level file type support"
                              }
                            },
                            "required": [
                              "name",
                              "hasApiKey",
                              "primaryEnvVar",
                              "supportedRouters",
                              "supportsBaseURL",
                              "models",
                              "supportedFileTypes"
                            ],
                            "additionalProperties": false,
                            "description": "Provider catalog entry with models and capabilities"
                          },
                          "description": "Providers grouped by ID with their models and capabilities"
                        }
                      },
                      "required": [
                        "providers"
                      ],
                      "additionalProperties": false,
                      "description": "Grouped catalog response (mode=grouped)"
                    },
                    {
                      "type": "object",
                      "properties": {
                        "models": {
                          "type": "array",
                          "items": {
                            "type": "object",
                            "properties": {
                              "name": {
                                "type": "string",
                                "description": "Model name identifier"
                              },
                              "maxInputTokens": {
                                "type": "integer",
                                "minimum": 0,
                                "exclusiveMinimum": true,
                                "description": "Maximum input tokens"
                              },
                              "default": {
                                "type": "boolean",
                                "description": "Whether this is a default model"
                              },
                              "supportedFileTypes": {
                                "type": "array",
                                "items": {
                                  "type": "string",
                                  "enum": [
                                    "audio",
                                    "pdf",
                                    "image"
                                  ]
                                },
                                "description": "File types this model supports"
                              },
                              "supportedRouters": {
                                "type": "array",
                                "items": {
                                  "type": "string",
                                  "enum": [
                                    "vercel",
                                    "in-built"
                                  ]
                                },
                                "description": "Routing strategies this model supports"
                              },
                              "displayName": {
                                "type": "string",
                                "description": "Human-readable display name"
                              },
                              "pricing": {
                                "type": "object",
                                "properties": {
                                  "inputPerM": {
                                    "type": "number",
                                    "description": "Input cost per million tokens (USD)"
                                  },
                                  "outputPerM": {
                                    "type": "number",
                                    "description": "Output cost per million tokens (USD)"
                                  },
                                  "cacheReadPerM": {
                                    "type": "number",
                                    "description": "Cache read cost per million tokens"
                                  },
                                  "cacheWritePerM": {
                                    "type": "number",
                                    "description": "Cache write cost per million tokens"
                                  },
                                  "currency": {
                                    "type": "string",
                                    "enum": [
                                      "USD"
                                    ],
                                    "description": "Currency"
                                  },
                                  "unit": {
                                    "type": "string",
                                    "enum": [
                                      "per_million_tokens"
                                    ],
                                    "description": "Unit"
                                  }
                                },
                                "required": [
                                  "inputPerM",
                                  "outputPerM"
                                ],
                                "description": "Pricing information in USD per million tokens"
                              },
                              "provider": {
                                "type": "string",
                                "description": "Provider identifier for this model"
                              }
                            },
                            "required": [
                              "name",
                              "maxInputTokens",
                              "supportedFileTypes",
                              "provider"
                            ],
                            "additionalProperties": false,
                            "description": "Flattened model entry with provider information"
                          },
                          "description": "Flat list of all models with provider information"
                        }
                      },
                      "required": [
                        "models"
                      ],
                      "additionalProperties": false,
                      "description": "Flat catalog response (mode=flat)"
                    }
                  ],
                  "description": "LLM catalog in grouped or flat format based on mode query parameter"
                }
              }
            }
          }
        }
      }
    },
    "/api/llm/key": {
      "post": {
        "summary": "Save Provider API Key",
        "description": "Stores an API key for a provider in .env and makes it available immediately",
        "tags": [
          "llm"
        ],
        "requestBody": {
          "content": {
            "application/json": {
              "schema": {
                "type": "object",
                "properties": {
                  "provider": {
                    "type": "string",
                    "enum": [
                      "openai",
                      "openai-compatible",
                      "anthropic",
                      "google",
                      "groq",
                      "xai",
                      "cohere"
                    ],
                    "description": "LLM provider identifier (e.g., openai, anthropic)"
                  },
                  "apiKey": {
                    "type": "string",
                    "minLength": 1,
                    "description": "API key for the provider (writeOnly - never returned in responses)",
                    "writeOnly": true
                  }
                },
                "required": [
                  "provider",
                  "apiKey"
                ],
                "description": "Request body for saving a provider API key"
              }
            }
          }
        },
        "responses": {
          "200": {
            "description": "API key saved",
            "content": {
              "application/json": {
                "schema": {
                  "type": "object",
                  "properties": {
                    "ok": {
                      "type": "boolean",
                      "enum": [
                        true
                      ],
                      "description": "Operation success indicator"
                    },
                    "provider": {
                      "type": "string",
                      "enum": [
                        "openai",
                        "openai-compatible",
                        "anthropic",
                        "google",
                        "groq",
                        "xai",
                        "cohere"
                      ],
                      "description": "Provider for which the key was saved"
                    },
                    "envVar": {
                      "type": "string",
                      "description": "Environment variable name where key was stored"
                    }
                  },
                  "required": [
                    "ok",
                    "provider",
                    "envVar"
                  ],
                  "additionalProperties": false,
                  "description": "API key save response"
                }
              }
            }
          }
        }
      }
    },
    "/api/llm/switch": {
      "post": {
        "summary": "Switch LLM",
        "description": "Switches the LLM configuration for the agent or a specific session",
        "tags": [
          "llm"
        ],
        "requestBody": {
          "content": {
            "application/json": {
              "schema": {
                "allOf": [
                  {
                    "type": "object",
                    "properties": {
                      "provider": {
                        "type": "string",
                        "enum": [
                          "openai",
                          "openai-compatible",
                          "anthropic",
                          "google",
                          "groq",
                          "xai",
                          "cohere"
                        ],
                        "description": "LLM provider (e.g., 'openai', 'anthropic', 'google', 'groq')"
                      },
                      "model": {
                        "type": "string",
                        "description": "Specific model name for the selected provider"
                      },
                      "apiKey": {
                        "type": "string",
                        "description": "API key for provider; can be given directly or via $ENV reference"
                      },
                      "maxIterations": {
                        "type": "integer",
                        "minimum": 0,
                        "exclusiveMinimum": true,
                        "description": "Max iterations for agentic loops"
                      },
                      "router": {
                        "type": "string",
                        "enum": [
                          "vercel",
                          "in-built"
                        ],
                        "description": "Router to use (vercel | in-built)"
                      },
                      "baseURL": {
                        "type": "string",
                        "description": "Base URL for provider (e.g., https://api.openai.com/v1). Only certain providers support this."
                      },
                      "maxInputTokens": {
                        "type": "integer",
                        "minimum": 0,
                        "exclusiveMinimum": true,
                        "description": "Max input tokens for history; required for unknown models"
                      },
                      "maxOutputTokens": {
                        "type": "integer",
                        "minimum": 0,
                        "exclusiveMinimum": true,
                        "description": "Max tokens for model output"
                      },
                      "temperature": {
                        "type": "number",
                        "nullable": true,
                        "minimum": 0,
                        "maximum": 1,
                        "description": "Randomness: 0 deterministic, 1 creative"
                      },
                      "allowedMediaTypes": {
                        "type": "array",
                        "items": {
                          "type": "string"
                        },
                        "description": "MIME type patterns for media expansion (e.g., \"image/*\", \"application/pdf\"). If omitted, uses model capabilities from registry. Supports wildcards."
                      }
                    },
                    "additionalProperties": false
                  },
                  {
                    "type": "object",
                    "properties": {
                      "sessionId": {
                        "type": "string",
                        "description": "Session identifier for session-specific LLM configuration"
                      }
                    }
                  }
                ],
                "description": "LLM switch request body with optional session ID and LLM fields"
              }
            }
          }
        },
        "responses": {
          "200": {
            "description": "LLM switch result",
            "content": {
              "application/json": {
                "schema": {
                  "type": "object",
                  "properties": {
                    "config": {
                      "type": "object",
                      "properties": {
                        "provider": {
                          "type": "string",
                          "enum": [
                            "openai",
                            "openai-compatible",
                            "anthropic",
                            "google",
                            "groq",
                            "xai",
                            "cohere"
                          ],
                          "description": "LLM provider (e.g., 'openai', 'anthropic', 'google', 'groq')"
                        },
                        "model": {
                          "type": "string",
                          "description": "Specific model name for the selected provider"
                        },
                        "maxIterations": {
                          "type": "integer",
                          "minimum": 0,
                          "exclusiveMinimum": true,
                          "default": 50
                        },
                        "router": {
                          "type": "string",
                          "enum": [
                            "vercel",
                            "in-built"
                          ],
                          "default": "vercel"
                        },
                        "baseURL": {
                          "type": "string",
                          "description": "Base URL for provider (e.g., https://api.openai.com/v1). Only certain providers support this."
                        },
                        "maxInputTokens": {
                          "type": "integer",
                          "minimum": 0,
                          "exclusiveMinimum": true,
                          "description": "Max input tokens for history; required for unknown models"
                        },
                        "maxOutputTokens": {
                          "type": "integer",
                          "minimum": 0,
                          "exclusiveMinimum": true,
                          "description": "Max tokens for model output"
                        },
                        "temperature": {
                          "type": "number",
                          "nullable": true,
                          "minimum": 0,
                          "maximum": 1,
                          "description": "Randomness: 0 deterministic, 1 creative"
                        },
                        "allowedMediaTypes": {
                          "type": "array",
                          "items": {
                            "type": "string"
                          },
                          "description": "MIME type patterns for media expansion (e.g., \"image/*\", \"application/pdf\"). If omitted, uses model capabilities from registry. Supports wildcards."
                        },
                        "hasApiKey": {
                          "type": "boolean",
                          "description": "Whether an API key is configured"
                        }
                      },
                      "required": [
                        "provider",
                        "model"
                      ],
                      "additionalProperties": false,
                      "description": "New LLM configuration with all defaults applied (apiKey omitted)"
                    },
                    "sessionId": {
                      "type": "string",
                      "description": "Session ID if session-specific switch"
                    }
                  },
                  "required": [
                    "config"
                  ],
                  "description": "LLM switch result"
                }
              }
            }
          }
        }
      }
    },
    "/api/sessions": {
      "get": {
        "summary": "List Sessions",
        "description": "Retrieves a list of active sessions, optionally filtered by scope criteria",
        "tags": [
          "sessions"
        ],
        "parameters": [
          {
            "schema": {
              "type": "string",
              "description": "Filter by session type"
            },
            "required": false,
            "description": "Filter by session type",
            "name": "type",
            "in": "query"
          },
          {
            "schema": {
              "type": "string",
              "description": "Filter by parent session ID"
            },
            "required": false,
            "description": "Filter by parent session ID",
            "name": "parentSessionId",
            "in": "query"
          }
        ],
        "responses": {
          "200": {
            "description": "List of sessions matching filters",
            "content": {
              "application/json": {
                "schema": {
                  "type": "object",
                  "properties": {
                    "sessions": {
                      "type": "array",
                      "items": {
                        "type": "object",
                        "properties": {
                          "id": {
                            "type": "string",
                            "description": "Unique session identifier"
                          },
                          "createdAt": {
                            "type": "integer",
                            "nullable": true,
                            "minimum": 0,
                            "exclusiveMinimum": true,
                            "description": "Creation timestamp (Unix ms, null if unavailable)"
                          },
                          "lastActivity": {
                            "type": "integer",
                            "nullable": true,
                            "minimum": 0,
                            "exclusiveMinimum": true,
                            "description": "Last activity timestamp (Unix ms, null if unavailable)"
                          },
                          "messageCount": {
                            "type": "integer",
                            "minimum": 0,
                            "description": "Total number of messages in session"
                          },
                          "title": {
                            "type": "string",
                            "nullable": true,
                            "description": "Optional session title"
                          },
                          "type": {
                            "type": "string",
                            "description": "Session type (primary, sub-agent, scheduled, task, or custom)"
                          },
                          "metadata": {
                            "type": "object",
                            "additionalProperties": {
                              "nullable": true
                            },
                            "description": "Type-specific flexible metadata (e.g., subAgent for sub-agent sessions)"
                          }
                        },
                        "required": [
                          "id",
                          "createdAt",
                          "lastActivity",
                          "messageCount",
                          "type"
                        ],
                        "additionalProperties": false,
                        "description": "Session metadata"
                      },
                      "description": "Array of session metadata objects"
                    }
                  },
                  "required": [
                    "sessions"
                  ],
                  "additionalProperties": false
                }
              }
            }
          }
        }
      },
      "post": {
        "summary": "Create Session",
        "description": "Creates a new session",
        "tags": [
          "sessions"
        ],
        "requestBody": {
          "content": {
            "application/json": {
              "schema": {
                "type": "object",
                "properties": {
                  "sessionId": {
                    "type": "string",
                    "description": "A custom ID for the new session"
                  }
                },
                "description": "Request body for creating a new session"
              }
            }
          }
        },
        "responses": {
          "201": {
            "description": "Session created successfully",
            "content": {
              "application/json": {
                "schema": {
                  "type": "object",
                  "properties": {
                    "session": {
                      "type": "object",
                      "properties": {
                        "id": {
                          "type": "string",
                          "description": "Unique session identifier"
                        },
                        "createdAt": {
                          "type": "integer",
                          "nullable": true,
                          "minimum": 0,
                          "exclusiveMinimum": true,
                          "description": "Creation timestamp (Unix ms, null if unavailable)"
                        },
                        "lastActivity": {
                          "type": "integer",
                          "nullable": true,
                          "minimum": 0,
                          "exclusiveMinimum": true,
                          "description": "Last activity timestamp (Unix ms, null if unavailable)"
                        },
                        "messageCount": {
                          "type": "integer",
                          "minimum": 0,
                          "description": "Total number of messages in session"
                        },
                        "title": {
                          "type": "string",
                          "nullable": true,
                          "description": "Optional session title"
                        },
                        "type": {
                          "type": "string",
                          "description": "Session type (primary, sub-agent, scheduled, task, or custom)"
                        },
                        "metadata": {
                          "type": "object",
                          "additionalProperties": {
                            "nullable": true
                          },
                          "description": "Type-specific flexible metadata (e.g., subAgent for sub-agent sessions)"
                        }
                      },
                      "required": [
                        "id",
                        "createdAt",
                        "lastActivity",
                        "messageCount",
                        "type"
                      ],
                      "additionalProperties": false,
                      "description": "Newly created session metadata"
                    }
                  },
                  "required": [
                    "session"
                  ],
                  "additionalProperties": false
                }
              }
            }
          }
        }
      }
    },
    "/api/sessions/{sessionId}": {
      "get": {
        "summary": "Get Session Details",
        "description": "Fetches details for a specific session",
        "tags": [
          "sessions"
        ],
        "parameters": [
          {
            "schema": {
              "type": "string",
              "description": "Session identifier"
            },
            "required": true,
            "description": "Session identifier",
            "name": "sessionId",
            "in": "path"
          }
        ],
        "responses": {
          "200": {
            "description": "Session details with metadata",
            "content": {
              "application/json": {
                "schema": {
                  "type": "object",
                  "properties": {
                    "session": {
                      "type": "object",
                      "properties": {
                        "id": {
                          "type": "string",
                          "description": "Unique session identifier"
                        },
                        "createdAt": {
                          "type": "integer",
                          "nullable": true,
                          "minimum": 0,
                          "exclusiveMinimum": true,
                          "description": "Creation timestamp (Unix ms, null if unavailable)"
                        },
                        "lastActivity": {
                          "type": "integer",
                          "nullable": true,
                          "minimum": 0,
                          "exclusiveMinimum": true,
                          "description": "Last activity timestamp (Unix ms, null if unavailable)"
                        },
                        "messageCount": {
                          "type": "integer",
                          "minimum": 0,
                          "description": "Total number of messages in session"
                        },
                        "title": {
                          "type": "string",
                          "nullable": true,
                          "description": "Optional session title"
                        },
                        "type": {
                          "type": "string",
                          "description": "Session type (primary, sub-agent, scheduled, task, or custom)"
                        },
                        "metadata": {
                          "type": "object",
                          "additionalProperties": {
                            "nullable": true
                          },
                          "description": "Type-specific flexible metadata (e.g., subAgent for sub-agent sessions)"
                        },
                        "history": {
                          "type": "integer",
                          "minimum": 0,
                          "description": "Number of messages in history"
                        }
                      },
                      "required": [
                        "id",
                        "createdAt",
                        "lastActivity",
                        "messageCount",
                        "type",
                        "history"
                      ],
                      "additionalProperties": false,
                      "description": "Session metadata with history count"
                    }
                  },
                  "required": [
                    "session"
                  ],
                  "additionalProperties": false
                }
              }
            }
          }
        }
      },
      "delete": {
        "summary": "Delete Session",
        "description": "Permanently deletes a session and all its conversation history. This action cannot be undone",
        "tags": [
          "sessions"
        ],
        "parameters": [
          {
            "schema": {
              "type": "string",
              "description": "Session identifier"
            },
            "required": true,
            "description": "Session identifier",
            "name": "sessionId",
            "in": "path"
          }
        ],
        "responses": {
          "200": {
            "description": "Session deleted successfully",
            "content": {
              "application/json": {
                "schema": {
                  "type": "object",
                  "properties": {
                    "status": {
                      "type": "string",
                      "enum": [
                        "deleted"
                      ],
                      "description": "Deletion status"
                    },
                    "sessionId": {
                      "type": "string",
                      "description": "ID of the deleted session"
                    }
                  },
                  "required": [
                    "status",
                    "sessionId"
                  ],
                  "additionalProperties": false
                }
              }
            }
          }
        }
      },
      "patch": {
        "summary": "Update Session Title",
        "description": "Updates the title of an existing session",
        "tags": [
          "sessions"
        ],
        "parameters": [
          {
            "schema": {
              "type": "string",
              "description": "Session identifier"
            },
            "required": true,
            "description": "Session identifier",
            "name": "sessionId",
            "in": "path"
          }
        ],
        "requestBody": {
          "content": {
            "application/json": {
              "schema": {
                "type": "object",
                "properties": {
                  "title": {
                    "type": "string",
                    "minLength": 1,
                    "maxLength": 120,
                    "description": "New title for the session (maximum 120 characters)"
                  }
                },
                "required": [
                  "title"
                ]
              }
            }
          }
        },
        "responses": {
          "200": {
            "description": "Session updated successfully",
            "content": {
              "application/json": {
                "schema": {
                  "type": "object",
                  "properties": {
                    "session": {
                      "type": "object",
                      "properties": {
                        "id": {
                          "type": "string",
                          "description": "Unique session identifier"
                        },
                        "createdAt": {
                          "type": "integer",
                          "nullable": true,
                          "minimum": 0,
                          "exclusiveMinimum": true,
                          "description": "Creation timestamp (Unix ms, null if unavailable)"
                        },
                        "lastActivity": {
                          "type": "integer",
                          "nullable": true,
                          "minimum": 0,
                          "exclusiveMinimum": true,
                          "description": "Last activity timestamp (Unix ms, null if unavailable)"
                        },
                        "messageCount": {
                          "type": "integer",
                          "minimum": 0,
                          "description": "Total number of messages in session"
                        },
                        "title": {
                          "type": "string",
                          "nullable": true,
                          "description": "Optional session title"
                        },
                        "type": {
                          "type": "string",
                          "description": "Session type (primary, sub-agent, scheduled, task, or custom)"
                        },
                        "metadata": {
                          "type": "object",
                          "additionalProperties": {
                            "nullable": true
                          },
                          "description": "Type-specific flexible metadata (e.g., subAgent for sub-agent sessions)"
                        }
                      },
                      "required": [
                        "id",
                        "createdAt",
                        "lastActivity",
                        "messageCount",
                        "type"
                      ],
                      "additionalProperties": false,
                      "description": "Updated session metadata"
                    }
                  },
                  "required": [
                    "session"
                  ],
                  "additionalProperties": false
                }
              }
            }
          }
        }
      }
    },
    "/api/sessions/{sessionId}/history": {
      "get": {
        "summary": "Get Session History",
        "description": "Retrieves the conversation history for a session",
        "tags": [
          "sessions"
        ],
        "parameters": [
          {
            "schema": {
              "type": "string",
              "description": "Session identifier"
            },
            "required": true,
            "description": "Session identifier",
            "name": "sessionId",
            "in": "path"
          }
        ],
        "responses": {
          "200": {
            "description": "Session conversation history",
            "content": {
              "application/json": {
                "schema": {
                  "type": "object",
                  "properties": {
                    "history": {
                      "type": "array",
                      "items": {
                        "type": "object",
                        "properties": {
                          "role": {
                            "type": "string",
                            "enum": [
                              "system",
                              "user",
                              "assistant",
                              "tool"
                            ],
                            "description": "Role of the message sender"
                          },
                          "timestamp": {
                            "type": "integer",
                            "minimum": 0,
                            "exclusiveMinimum": true,
                            "description": "Creation timestamp (Unix ms)"
                          },
                          "content": {
                            "anyOf": [
                              {
                                "type": "string"
                              },
                              {
                                "nullable": true
                              },
                              {
                                "type": "array",
                                "items": {
                                  "oneOf": [
                                    {
                                      "type": "object",
                                      "properties": {
                                        "type": {
                                          "type": "string",
                                          "enum": [
                                            "text"
                                          ],
                                          "description": "Part type: text"
                                        },
                                        "text": {
                                          "type": "string",
                                          "description": "Text content"
                                        }
                                      },
                                      "required": [
                                        "type",
                                        "text"
                                      ],
                                      "additionalProperties": false,
                                      "description": "Text content part"
                                    },
                                    {
                                      "type": "object",
                                      "properties": {
                                        "type": {
                                          "type": "string",
                                          "enum": [
                                            "image"
                                          ],
                                          "description": "Part type: image"
                                        },
                                        "image": {
                                          "description": "Image data (string, binary, or URL)"
                                        },
                                        "mimeType": {
                                          "type": "string",
                                          "description": "MIME type of the image"
                                        }
                                      },
                                      "required": [
                                        "type",
                                        "image"
                                      ],
                                      "additionalProperties": false,
                                      "description": "Image content part"
                                    },
                                    {
                                      "type": "object",
                                      "properties": {
                                        "type": {
                                          "type": "string",
                                          "enum": [
                                            "file"
                                          ],
                                          "description": "Part type: file"
                                        },
                                        "data": {
                                          "description": "File data (string, binary, or URL)"
                                        },
                                        "mimeType": {
                                          "type": "string",
                                          "description": "MIME type of the file"
                                        },
                                        "filename": {
                                          "type": "string",
                                          "description": "Optional filename"
                                        }
                                      },
                                      "required": [
                                        "type",
                                        "data",
                                        "mimeType"
                                      ],
                                      "additionalProperties": false,
                                      "description": "File content part"
                                    }
                                  ],
                                  "description": "Message content part (text, image, or file)"
                                }
                              },
                              {
                                "nullable": true
                              }
                            ],
                            "description": "Message content (string, null, or array of parts)"
                          },
                          "reasoning": {
                            "type": "string",
                            "description": "Optional model reasoning text"
                          },
                          "tokenUsage": {
                            "type": "object",
                            "properties": {
                              "inputTokens": {
                                "type": "integer",
                                "minimum": 0,
                                "description": "Number of input tokens"
                              },
                              "outputTokens": {
                                "type": "integer",
                                "minimum": 0,
                                "description": "Number of output tokens"
                              },
                              "reasoningTokens": {
                                "type": "integer",
                                "minimum": 0,
                                "description": "Number of reasoning tokens"
                              },
                              "totalTokens": {
                                "type": "integer",
                                "minimum": 0,
                                "description": "Total tokens used"
                              }
                            },
                            "additionalProperties": false,
                            "description": "Optional token usage accounting"
                          },
                          "model": {
                            "type": "string",
                            "description": "Model identifier for assistant messages"
                          },
                          "provider": {
                            "type": "string",
                            "description": "Provider identifier for assistant messages"
                          },
                          "router": {
                            "type": "string",
                            "description": "Router metadata for assistant messages"
                          },
                          "toolCalls": {
                            "type": "array",
                            "items": {
                              "type": "object",
                              "properties": {
                                "id": {
                                  "type": "string",
                                  "description": "Unique identifier for this tool call"
                                },
                                "type": {
                                  "type": "string",
                                  "enum": [
                                    "function"
                                  ],
                                  "description": "Tool call type (currently only function is supported)"
                                },
                                "function": {
                                  "type": "object",
                                  "properties": {
                                    "name": {
                                      "type": "string",
                                      "description": "Name of the function to call"
                                    },
                                    "arguments": {
                                      "type": "string",
                                      "description": "Arguments for the function in JSON string format"
                                    }
                                  },
                                  "required": [
                                    "name",
                                    "arguments"
                                  ],
                                  "additionalProperties": false,
                                  "description": "Function call details"
                                }
                              },
                              "required": [
                                "id",
                                "type",
                                "function"
                              ],
                              "additionalProperties": false,
                              "description": "Tool call made by the assistant"
                            },
                            "description": "Tool calls made by the assistant"
                          },
                          "toolCallId": {
                            "type": "string",
                            "description": "ID of the tool call this message responds to"
                          },
                          "name": {
                            "type": "string",
                            "description": "Name of the tool that produced this result"
                          }
                        },
                        "required": [
                          "role",
                          "content"
                        ],
                        "additionalProperties": false,
                        "description": "Internal message representation"
                      },
                      "description": "Array of messages in conversation history"
                    }
                  },
                  "required": [
                    "history"
                  ],
                  "additionalProperties": false
                }
              }
            }
          }
        }
      }
    },
    "/api/sessions/{sessionId}/cancel": {
      "post": {
        "summary": "Cancel Session Run",
        "description": "Cancels an in-flight agent run for the specified session",
        "tags": [
          "sessions"
        ],
        "parameters": [
          {
            "schema": {
              "type": "string",
              "description": "Session identifier"
            },
            "required": true,
            "description": "Session identifier",
            "name": "sessionId",
            "in": "path"
          }
        ],
        "responses": {
          "200": {
            "description": "Cancel operation result",
            "content": {
              "application/json": {
                "schema": {
                  "type": "object",
                  "properties": {
                    "cancelled": {
                      "type": "boolean",
                      "description": "Whether a run was cancelled"
                    },
                    "sessionId": {
                      "type": "string",
                      "description": "Session ID"
                    }
                  },
                  "required": [
                    "cancelled",
                    "sessionId"
                  ],
                  "additionalProperties": false
                }
              }
            }
          }
        }
      }
    },
    "/api/sessions/{sessionId}/load": {
      "get": {
        "summary": "Load Session",
        "description": "Validates and retrieves session information. The client should track the active session.",
        "tags": [
          "sessions"
        ],
        "parameters": [
          {
            "schema": {
              "type": "string",
              "description": "Session identifier"
            },
            "required": true,
            "description": "Session identifier",
            "name": "sessionId",
            "in": "path"
          }
        ],
        "responses": {
          "200": {
            "description": "Session information retrieved successfully",
            "content": {
              "application/json": {
                "schema": {
                  "type": "object",
                  "properties": {
                    "session": {
                      "type": "object",
                      "properties": {
                        "id": {
                          "type": "string",
                          "description": "Unique session identifier"
                        },
                        "createdAt": {
                          "type": "integer",
                          "nullable": true,
                          "minimum": 0,
                          "exclusiveMinimum": true,
                          "description": "Creation timestamp (Unix ms, null if unavailable)"
                        },
                        "lastActivity": {
                          "type": "integer",
                          "nullable": true,
                          "minimum": 0,
                          "exclusiveMinimum": true,
                          "description": "Last activity timestamp (Unix ms, null if unavailable)"
                        },
                        "messageCount": {
                          "type": "integer",
                          "minimum": 0,
                          "description": "Total number of messages in session"
                        },
                        "title": {
                          "type": "string",
                          "nullable": true,
                          "description": "Optional session title"
                        }
                      },
                      "required": [
                        "id",
                        "createdAt",
                        "lastActivity",
                        "messageCount"
                      ],
                      "additionalProperties": false,
                      "description": "Session metadata"
                    }
                  },
                  "required": [
                    "session"
                  ],
                  "additionalProperties": false
                }
              }
            }
          },
          "404": {
            "description": "Session not found",
            "content": {
              "application/json": {
                "schema": {
                  "type": "object",
                  "properties": {
                    "error": {
                      "type": "string",
                      "description": "Error message"
                    }
                  },
                  "required": [
                    "error"
                  ],
                  "additionalProperties": false
                }
              }
            }
          }
        }
      }
    },
    "/api/search/messages": {
      "get": {
        "summary": "Search Messages",
        "description": "Searches for messages across all sessions or within a specific session",
        "tags": [
          "search"
        ],
        "parameters": [
          {
            "schema": {
              "type": "string",
              "minLength": 1,
              "description": "Search query string"
            },
            "required": true,
            "description": "Search query string",
            "name": "q",
            "in": "query"
          },
          {
            "schema": {
              "type": "number",
              "minimum": 1,
              "maximum": 100,
              "description": "Maximum number of results to return (default: 20)"
            },
            "required": false,
            "description": "Maximum number of results to return (default: 20)",
            "name": "limit",
            "in": "query"
          },
          {
            "schema": {
              "type": "number",
              "nullable": true,
              "minimum": 0,
              "description": "Number of results to skip for pagination (default: 0)"
            },
            "required": false,
            "description": "Number of results to skip for pagination (default: 0)",
            "name": "offset",
            "in": "query"
          },
          {
            "schema": {
              "type": "string",
              "description": "Limit search to a specific session"
            },
            "required": false,
            "description": "Limit search to a specific session",
            "name": "sessionId",
            "in": "query"
          },
          {
            "schema": {
              "type": "string",
              "enum": [
                "user",
                "assistant",
                "system",
                "tool"
              ],
              "description": "Filter by message role"
            },
            "required": false,
            "description": "Filter by message role",
            "name": "role",
            "in": "query"
          }
        ],
        "responses": {
          "200": {
            "description": "Message search results",
            "content": {
              "application/json": {
                "schema": {
                  "type": "object",
                  "properties": {
                    "results": {
                      "type": "array",
                      "items": {
                        "type": "object",
                        "properties": {
                          "sessionId": {
                            "type": "string",
                            "description": "Session ID where the message was found"
                          },
                          "message": {
                            "type": "object",
                            "properties": {
                              "role": {
                                "type": "string",
                                "enum": [
                                  "system",
                                  "user",
                                  "assistant",
                                  "tool"
                                ],
                                "description": "Role of the message sender"
                              },
                              "timestamp": {
                                "type": "integer",
                                "minimum": 0,
                                "exclusiveMinimum": true,
                                "description": "Creation timestamp (Unix ms)"
                              },
                              "content": {
                                "anyOf": [
                                  {
                                    "type": "string"
                                  },
                                  {
                                    "nullable": true
                                  },
                                  {
                                    "type": "array",
                                    "items": {
                                      "oneOf": [
                                        {
                                          "type": "object",
                                          "properties": {
                                            "type": {
                                              "type": "string",
                                              "enum": [
                                                "text"
                                              ],
                                              "description": "Part type: text"
                                            },
                                            "text": {
                                              "type": "string",
                                              "description": "Text content"
                                            }
                                          },
                                          "required": [
                                            "type",
                                            "text"
                                          ],
                                          "additionalProperties": false,
                                          "description": "Text content part"
                                        },
                                        {
                                          "type": "object",
                                          "properties": {
                                            "type": {
                                              "type": "string",
                                              "enum": [
                                                "image"
                                              ],
                                              "description": "Part type: image"
                                            },
                                            "image": {
                                              "description": "Image data (string, binary, or URL)"
                                            },
                                            "mimeType": {
                                              "type": "string",
                                              "description": "MIME type of the image"
                                            }
                                          },
                                          "required": [
                                            "type",
                                            "image"
                                          ],
                                          "additionalProperties": false,
                                          "description": "Image content part"
                                        },
                                        {
                                          "type": "object",
                                          "properties": {
                                            "type": {
                                              "type": "string",
                                              "enum": [
                                                "file"
                                              ],
                                              "description": "Part type: file"
                                            },
                                            "data": {
                                              "description": "File data (string, binary, or URL)"
                                            },
                                            "mimeType": {
                                              "type": "string",
                                              "description": "MIME type of the file"
                                            },
                                            "filename": {
                                              "type": "string",
                                              "description": "Optional filename"
                                            }
                                          },
                                          "required": [
                                            "type",
                                            "data",
                                            "mimeType"
                                          ],
                                          "additionalProperties": false,
                                          "description": "File content part"
                                        }
                                      ],
                                      "description": "Message content part (text, image, or file)"
                                    }
                                  },
                                  {
                                    "nullable": true
                                  }
                                ],
                                "description": "Message content (string, null, or array of parts)"
                              },
                              "reasoning": {
                                "type": "string",
                                "description": "Optional model reasoning text"
                              },
                              "tokenUsage": {
                                "type": "object",
                                "properties": {
                                  "inputTokens": {
                                    "type": "integer",
                                    "minimum": 0,
                                    "description": "Number of input tokens"
                                  },
                                  "outputTokens": {
                                    "type": "integer",
                                    "minimum": 0,
                                    "description": "Number of output tokens"
                                  },
                                  "reasoningTokens": {
                                    "type": "integer",
                                    "minimum": 0,
                                    "description": "Number of reasoning tokens"
                                  },
                                  "totalTokens": {
                                    "type": "integer",
                                    "minimum": 0,
                                    "description": "Total tokens used"
                                  }
                                },
                                "additionalProperties": false,
                                "description": "Optional token usage accounting"
                              },
                              "model": {
                                "type": "string",
                                "description": "Model identifier for assistant messages"
                              },
                              "provider": {
                                "type": "string",
                                "description": "Provider identifier for assistant messages"
                              },
                              "router": {
                                "type": "string",
                                "description": "Router metadata for assistant messages"
                              },
                              "toolCalls": {
                                "type": "array",
                                "items": {
                                  "type": "object",
                                  "properties": {
                                    "id": {
                                      "type": "string",
                                      "description": "Unique identifier for this tool call"
                                    },
                                    "type": {
                                      "type": "string",
                                      "enum": [
                                        "function"
                                      ],
                                      "description": "Tool call type (currently only function is supported)"
                                    },
                                    "function": {
                                      "type": "object",
                                      "properties": {
                                        "name": {
                                          "type": "string",
                                          "description": "Name of the function to call"
                                        },
                                        "arguments": {
                                          "type": "string",
                                          "description": "Arguments for the function in JSON string format"
                                        }
                                      },
                                      "required": [
                                        "name",
                                        "arguments"
                                      ],
                                      "additionalProperties": false,
                                      "description": "Function call details"
                                    }
                                  },
                                  "required": [
                                    "id",
                                    "type",
                                    "function"
                                  ],
                                  "additionalProperties": false,
                                  "description": "Tool call made by the assistant"
                                },
                                "description": "Tool calls made by the assistant"
                              },
                              "toolCallId": {
                                "type": "string",
                                "description": "ID of the tool call this message responds to"
                              },
                              "name": {
                                "type": "string",
                                "description": "Name of the tool that produced this result"
                              }
                            },
                            "required": [
                              "role",
                              "content"
                            ],
                            "additionalProperties": false,
                            "description": "The message that matched the search"
                          },
                          "matchedText": {
                            "type": "string",
                            "description": "The specific text that matched the search query"
                          },
                          "context": {
                            "type": "string",
                            "description": "Context around the match for preview"
                          },
                          "messageIndex": {
                            "type": "integer",
                            "minimum": 0,
                            "description": "Index of the message within the session"
                          }
                        },
                        "required": [
                          "sessionId",
                          "message",
                          "matchedText",
                          "context",
                          "messageIndex"
                        ],
                        "additionalProperties": false,
                        "description": "Result of a message search"
                      },
                      "description": "Array of search results"
                    },
                    "total": {
                      "type": "integer",
                      "minimum": 0,
                      "description": "Total number of results available"
                    },
                    "hasMore": {
                      "type": "boolean",
                      "description": "Whether there are more results beyond the current page"
                    },
                    "query": {
                      "type": "string",
                      "description": "Query that was searched"
                    }
                  },
                  "required": [
                    "results",
                    "total",
                    "hasMore",
                    "query"
                  ],
                  "additionalProperties": false,
                  "description": "Message search response"
                }
              }
            }
          }
        }
      }
    },
    "/api/search/sessions": {
      "get": {
        "summary": "Search Sessions",
        "description": "Searches for sessions that contain the specified query",
        "tags": [
          "search"
        ],
        "parameters": [
          {
            "schema": {
              "type": "string",
              "minLength": 1,
              "description": "Search query string"
            },
            "required": true,
            "description": "Search query string",
            "name": "q",
            "in": "query"
          }
        ],
        "responses": {
          "200": {
            "description": "Session search results",
            "content": {
              "application/json": {
                "schema": {
                  "type": "object",
                  "properties": {
                    "results": {
                      "type": "array",
                      "items": {
                        "type": "object",
                        "properties": {
                          "sessionId": {
                            "type": "string",
                            "description": "Session ID"
                          },
                          "matchCount": {
                            "type": "integer",
                            "minimum": 0,
                            "description": "Number of messages that matched in this session"
                          },
                          "firstMatch": {
                            "type": "object",
                            "properties": {
                              "sessionId": {
                                "type": "string",
                                "description": "Session ID where the message was found"
                              },
                              "message": {
                                "type": "object",
                                "properties": {
                                  "role": {
                                    "type": "string",
                                    "enum": [
                                      "system",
                                      "user",
                                      "assistant",
                                      "tool"
                                    ],
                                    "description": "Role of the message sender"
                                  },
                                  "timestamp": {
                                    "type": "integer",
                                    "minimum": 0,
                                    "exclusiveMinimum": true,
                                    "description": "Creation timestamp (Unix ms)"
                                  },
                                  "content": {
                                    "anyOf": [
                                      {
                                        "type": "string"
                                      },
                                      {
                                        "nullable": true
                                      },
                                      {
                                        "type": "array",
                                        "items": {
                                          "oneOf": [
                                            {
                                              "type": "object",
                                              "properties": {
                                                "type": {
                                                  "type": "string",
                                                  "enum": [
                                                    "text"
                                                  ],
                                                  "description": "Part type: text"
                                                },
                                                "text": {
                                                  "type": "string",
                                                  "description": "Text content"
                                                }
                                              },
                                              "required": [
                                                "type",
                                                "text"
                                              ],
                                              "additionalProperties": false,
                                              "description": "Text content part"
                                            },
                                            {
                                              "type": "object",
                                              "properties": {
                                                "type": {
                                                  "type": "string",
                                                  "enum": [
                                                    "image"
                                                  ],
                                                  "description": "Part type: image"
                                                },
                                                "image": {
                                                  "description": "Image data (string, binary, or URL)"
                                                },
                                                "mimeType": {
                                                  "type": "string",
                                                  "description": "MIME type of the image"
                                                }
                                              },
                                              "required": [
                                                "type",
                                                "image"
                                              ],
                                              "additionalProperties": false,
                                              "description": "Image content part"
                                            },
                                            {
                                              "type": "object",
                                              "properties": {
                                                "type": {
                                                  "type": "string",
                                                  "enum": [
                                                    "file"
                                                  ],
                                                  "description": "Part type: file"
                                                },
                                                "data": {
                                                  "description": "File data (string, binary, or URL)"
                                                },
                                                "mimeType": {
                                                  "type": "string",
                                                  "description": "MIME type of the file"
                                                },
                                                "filename": {
                                                  "type": "string",
                                                  "description": "Optional filename"
                                                }
                                              },
                                              "required": [
                                                "type",
                                                "data",
                                                "mimeType"
                                              ],
                                              "additionalProperties": false,
                                              "description": "File content part"
                                            }
                                          ],
                                          "description": "Message content part (text, image, or file)"
                                        }
                                      },
                                      {
                                        "nullable": true
                                      }
                                    ],
                                    "description": "Message content (string, null, or array of parts)"
                                  },
                                  "reasoning": {
                                    "type": "string",
                                    "description": "Optional model reasoning text"
                                  },
                                  "tokenUsage": {
                                    "type": "object",
                                    "properties": {
                                      "inputTokens": {
                                        "type": "integer",
                                        "minimum": 0,
                                        "description": "Number of input tokens"
                                      },
                                      "outputTokens": {
                                        "type": "integer",
                                        "minimum": 0,
                                        "description": "Number of output tokens"
                                      },
                                      "reasoningTokens": {
                                        "type": "integer",
                                        "minimum": 0,
                                        "description": "Number of reasoning tokens"
                                      },
                                      "totalTokens": {
                                        "type": "integer",
                                        "minimum": 0,
                                        "description": "Total tokens used"
                                      }
                                    },
                                    "additionalProperties": false,
                                    "description": "Optional token usage accounting"
                                  },
                                  "model": {
                                    "type": "string",
                                    "description": "Model identifier for assistant messages"
                                  },
                                  "provider": {
                                    "type": "string",
                                    "description": "Provider identifier for assistant messages"
                                  },
                                  "router": {
                                    "type": "string",
                                    "description": "Router metadata for assistant messages"
                                  },
                                  "toolCalls": {
                                    "type": "array",
                                    "items": {
                                      "type": "object",
                                      "properties": {
                                        "id": {
                                          "type": "string",
                                          "description": "Unique identifier for this tool call"
                                        },
                                        "type": {
                                          "type": "string",
                                          "enum": [
                                            "function"
                                          ],
                                          "description": "Tool call type (currently only function is supported)"
                                        },
                                        "function": {
                                          "type": "object",
                                          "properties": {
                                            "name": {
                                              "type": "string",
                                              "description": "Name of the function to call"
                                            },
                                            "arguments": {
                                              "type": "string",
                                              "description": "Arguments for the function in JSON string format"
                                            }
                                          },
                                          "required": [
                                            "name",
                                            "arguments"
                                          ],
                                          "additionalProperties": false,
                                          "description": "Function call details"
                                        }
                                      },
                                      "required": [
                                        "id",
                                        "type",
                                        "function"
                                      ],
                                      "additionalProperties": false,
                                      "description": "Tool call made by the assistant"
                                    },
                                    "description": "Tool calls made by the assistant"
                                  },
                                  "toolCallId": {
                                    "type": "string",
                                    "description": "ID of the tool call this message responds to"
                                  },
                                  "name": {
                                    "type": "string",
                                    "description": "Name of the tool that produced this result"
                                  }
                                },
                                "required": [
                                  "role",
                                  "content"
                                ],
                                "additionalProperties": false,
                                "description": "The message that matched the search"
                              },
                              "matchedText": {
                                "type": "string",
                                "description": "The specific text that matched the search query"
                              },
                              "context": {
                                "type": "string",
                                "description": "Context around the match for preview"
                              },
                              "messageIndex": {
                                "type": "integer",
                                "minimum": 0,
                                "description": "Index of the message within the session"
                              }
                            },
                            "required": [
                              "sessionId",
                              "message",
                              "matchedText",
                              "context",
                              "messageIndex"
                            ],
                            "additionalProperties": false,
                            "description": "Preview of the first matching message"
                          },
                          "metadata": {
                            "type": "object",
                            "properties": {
                              "createdAt": {
                                "type": "integer",
                                "minimum": 0,
                                "exclusiveMinimum": true,
                                "description": "Session creation timestamp"
                              },
                              "lastActivity": {
                                "type": "integer",
                                "minimum": 0,
                                "exclusiveMinimum": true,
                                "description": "Last activity timestamp"
                              },
                              "messageCount": {
                                "type": "integer",
                                "minimum": 0,
                                "description": "Total messages in session"
                              }
                            },
                            "required": [
                              "createdAt",
                              "lastActivity",
                              "messageCount"
                            ],
                            "additionalProperties": false,
                            "description": "Session metadata"
                          }
                        },
                        "required": [
                          "sessionId",
                          "matchCount",
                          "firstMatch",
                          "metadata"
                        ],
                        "additionalProperties": false,
                        "description": "Result of a session search"
                      },
                      "description": "Array of session search results"
                    },
                    "total": {
                      "type": "integer",
                      "minimum": 0,
                      "description": "Total number of sessions with matches"
                    },
                    "hasMore": {
                      "type": "boolean",
                      "description": "Always false - session search returns all matching sessions without pagination"
                    },
                    "query": {
                      "type": "string",
                      "description": "Query that was searched"
                    }
                  },
                  "required": [
                    "results",
                    "total",
                    "hasMore",
                    "query"
                  ],
                  "additionalProperties": false,
                  "description": "Session search response"
                }
              }
            }
          }
        }
      }
    },
    "/api/mcp/servers": {
      "post": {
        "summary": "Add MCP Server",
        "description": "Connects a new MCP server dynamically",
        "tags": [
          "mcp"
        ],
        "requestBody": {
          "content": {
            "application/json": {
              "schema": {
                "type": "object",
                "properties": {
                  "name": {
                    "type": "string",
                    "minLength": 1,
                    "description": "A unique name for the server"
                  },
                  "config": {
                    "oneOf": [
                      {
                        "type": "object",
                        "properties": {
                          "type": {
                            "type": "string",
                            "enum": [
                              "stdio"
                            ]
                          },
                          "command": {
                            "type": "string"
                          },
                          "args": {
                            "type": "array",
                            "items": {
                              "type": "string"
                            },
                            "default": [],
                            "description": "Array of arguments for the command (e.g., ['script.js'])"
                          },
                          "env": {
                            "type": "object",
                            "additionalProperties": {
                              "type": "string"
                            },
                            "default": {},
                            "description": "Optional environment variables for the server process"
                          },
                          "timeout": {
                            "type": "integer",
                            "minimum": 0,
                            "exclusiveMinimum": true,
                            "default": 30000
                          },
                          "connectionMode": {
                            "type": "string",
                            "enum": [
                              "strict",
                              "lenient"
                            ],
                            "default": "lenient"
                          }
                        },
                        "required": [
                          "type",
                          "command"
                        ],
                        "additionalProperties": false
                      },
                      {
                        "type": "object",
                        "properties": {
                          "type": {
                            "type": "string",
                            "enum": [
                              "sse"
                            ]
                          },
                          "url": {
                            "type": "string",
                            "description": "URL for the SSE server endpoint"
                          },
                          "headers": {
                            "type": "object",
                            "additionalProperties": {
                              "type": "string"
                            },
                            "default": {}
                          },
                          "timeout": {
                            "type": "integer",
                            "minimum": 0,
                            "exclusiveMinimum": true,
                            "default": 30000
                          },
                          "connectionMode": {
                            "type": "string",
                            "enum": [
                              "strict",
                              "lenient"
                            ],
                            "default": "lenient"
                          }
                        },
                        "required": [
                          "type",
                          "url"
                        ],
                        "additionalProperties": false
                      },
                      {
                        "type": "object",
                        "properties": {
                          "type": {
                            "type": "string",
                            "enum": [
                              "http"
                            ]
                          },
                          "url": {
                            "type": "string",
                            "description": "URL for the HTTP server"
                          },
                          "headers": {
                            "type": "object",
                            "additionalProperties": {
                              "type": "string"
                            },
                            "default": {}
                          },
                          "timeout": {
                            "type": "integer",
                            "minimum": 0,
                            "exclusiveMinimum": true,
                            "default": 30000
                          },
                          "connectionMode": {
                            "type": "string",
                            "enum": [
                              "strict",
                              "lenient"
                            ],
                            "default": "lenient"
                          }
                        },
                        "required": [
                          "type",
                          "url"
                        ],
                        "additionalProperties": false
                      }
                    ],
                    "description": "The server configuration object"
                  },
                  "persistToAgent": {
                    "type": "boolean",
                    "description": "If true, saves the server to agent configuration file"
                  }
                },
                "required": [
                  "name",
                  "config"
                ],
                "description": "Request body for adding or updating an MCP server"
              }
            }
          }
        },
        "responses": {
          "200": {
            "description": "Server connected",
            "content": {
              "application/json": {
                "schema": {
                  "type": "object",
                  "properties": {
                    "status": {
                      "type": "string",
                      "description": "Connection status"
                    },
                    "name": {
                      "type": "string",
                      "description": "Server name"
                    }
                  },
                  "required": [
                    "status",
                    "name"
                  ],
                  "additionalProperties": false,
                  "description": "Server status response"
                }
              }
            }
          }
        }
      },
      "get": {
        "summary": "List MCP Servers",
        "description": "Gets a list of all connected and failed MCP servers",
        "tags": [
          "mcp"
        ],
        "responses": {
          "200": {
            "description": "Servers list",
            "content": {
              "application/json": {
                "schema": {
                  "type": "object",
                  "properties": {
                    "servers": {
                      "type": "array",
                      "items": {
                        "type": "object",
                        "properties": {
                          "id": {
                            "type": "string",
                            "description": "Server identifier"
                          },
                          "name": {
                            "type": "string",
                            "description": "Server name"
                          },
                          "status": {
                            "type": "string",
                            "description": "Server status (connected or error)"
                          }
                        },
                        "required": [
                          "id",
                          "name",
                          "status"
                        ],
                        "additionalProperties": false,
                        "description": "MCP server information"
                      },
                      "description": "Array of server information"
                    }
                  },
                  "required": [
                    "servers"
                  ],
                  "additionalProperties": false,
                  "description": "List of MCP servers"
                }
              }
            }
          }
        }
      }
    },
    "/api/mcp/servers/{serverId}/tools": {
      "get": {
        "summary": "List Server Tools",
        "description": "Retrieves the list of tools available on a specific MCP server",
        "tags": [
          "mcp"
        ],
        "parameters": [
          {
            "schema": {
              "type": "string",
              "description": "The ID of the MCP server"
            },
            "required": true,
            "description": "The ID of the MCP server",
            "name": "serverId",
            "in": "path"
          }
        ],
        "responses": {
          "200": {
            "description": "Tools list",
            "content": {
              "application/json": {
                "schema": {
                  "type": "object",
                  "properties": {
                    "tools": {
                      "type": "array",
                      "items": {
                        "type": "object",
                        "properties": {
                          "id": {
                            "type": "string",
                            "description": "Tool identifier"
                          },
                          "name": {
                            "type": "string",
                            "description": "Tool name"
                          },
                          "description": {
                            "type": "string",
                            "description": "Tool description"
                          },
                          "inputSchema": {
                            "type": "object",
                            "additionalProperties": {
                              "nullable": true
                            },
                            "description": "JSON Schema for tool input parameters"
                          }
                        },
                        "required": [
                          "id",
                          "name",
                          "description",
                          "inputSchema"
                        ],
                        "additionalProperties": false,
                        "description": "Tool information"
                      },
                      "description": "Array of available tools"
                    }
                  },
                  "required": [
                    "tools"
                  ],
                  "additionalProperties": false,
                  "description": "List of tools from MCP server"
                }
              }
            }
          },
          "404": {
            "description": "Not found"
          }
        }
      }
    },
    "/api/mcp/servers/{serverId}": {
      "delete": {
        "summary": "Remove MCP Server",
        "description": "Disconnects and removes an MCP server",
        "tags": [
          "mcp"
        ],
        "parameters": [
          {
            "schema": {
              "type": "string",
              "description": "The ID of the MCP server"
            },
            "required": true,
            "description": "The ID of the MCP server",
            "name": "serverId",
            "in": "path"
          }
        ],
        "responses": {
          "200": {
            "description": "Disconnected",
            "content": {
              "application/json": {
                "schema": {
                  "type": "object",
                  "properties": {
                    "status": {
                      "type": "string",
                      "enum": [
                        "disconnected"
                      ],
                      "description": "Disconnection status"
                    },
                    "id": {
                      "type": "string",
                      "description": "Server identifier"
                    }
                  },
                  "required": [
                    "status",
                    "id"
                  ],
                  "additionalProperties": false,
                  "description": "Server disconnection response"
                }
              }
            }
          },
          "404": {
            "description": "Not found"
          }
        }
      }
    },
    "/api/mcp/servers/{serverId}/restart": {
      "post": {
        "summary": "Restart MCP Server",
        "description": "Restarts a connected MCP server",
        "tags": [
          "mcp"
        ],
        "parameters": [
          {
            "schema": {
              "type": "string",
              "description": "The ID of the MCP server"
            },
            "required": true,
            "description": "The ID of the MCP server",
            "name": "serverId",
            "in": "path"
          }
        ],
        "responses": {
          "200": {
            "description": "Server restarted",
            "content": {
              "application/json": {
                "schema": {
                  "type": "object",
                  "properties": {
                    "status": {
                      "type": "string",
                      "enum": [
                        "restarted"
                      ],
                      "description": "Restart status"
                    },
                    "id": {
                      "type": "string",
                      "description": "Server identifier"
                    }
                  },
                  "required": [
                    "status",
                    "id"
                  ],
                  "additionalProperties": false,
                  "description": "Server restart response"
                }
              }
            }
          },
          "404": {
            "description": "Not found"
          }
        }
      }
    },
    "/api/mcp/servers/{serverId}/tools/{toolName}/execute": {
      "post": {
        "summary": "Execute MCP Tool",
        "description": "Executes a tool on an MCP server directly",
        "tags": [
          "mcp"
        ],
        "parameters": [
          {
            "schema": {
              "type": "string",
              "description": "The ID of the MCP server"
            },
            "required": true,
            "description": "The ID of the MCP server",
            "name": "serverId",
            "in": "path"
          },
          {
            "schema": {
              "type": "string",
              "description": "The name of the tool to execute"
            },
            "required": true,
            "description": "The name of the tool to execute",
            "name": "toolName",
            "in": "path"
          }
        ],
        "requestBody": {
          "content": {
            "application/json": {
              "schema": {
                "type": "object",
                "additionalProperties": {
                  "nullable": true
                },
                "description": "Tool execution parameters as JSON object. The specific fields depend on the tool being executed and are defined by the tool's inputSchema."
              }
            }
          }
        },
        "responses": {
          "200": {
            "description": "Tool executed",
            "content": {
              "application/json": {
                "schema": {
                  "type": "object",
                  "properties": {
                    "success": {
                      "type": "boolean",
                      "description": "Whether tool execution succeeded"
                    },
                    "data": {
                      "nullable": true,
                      "description": "Tool execution result data"
                    },
                    "error": {
                      "type": "string",
                      "description": "Error message if execution failed"
                    }
                  },
                  "required": [
                    "success"
                  ],
                  "additionalProperties": false,
                  "description": "Tool execution response"
                }
              }
            }
          },
          "404": {
            "description": "Not found"
          }
        }
      }
    },
    "/api/mcp/servers/{serverId}/resources": {
      "get": {
        "summary": "List Server Resources",
        "description": "Retrieves all resources available from a specific MCP server",
        "tags": [
          "mcp"
        ],
        "parameters": [
          {
            "schema": {
              "type": "string",
              "description": "The ID of the MCP server"
            },
            "required": true,
            "description": "The ID of the MCP server",
            "name": "serverId",
            "in": "path"
          }
        ],
        "responses": {
          "200": {
            "description": "Server resources",
            "content": {
              "application/json": {
                "schema": {
                  "type": "object",
                  "properties": {
                    "success": {
                      "type": "boolean",
                      "description": "Success indicator"
                    },
                    "resources": {
                      "type": "array",
                      "items": {
                        "type": "object",
                        "properties": {
                          "uri": {
                            "type": "string",
                            "description": "Resource URI"
                          },
                          "name": {
                            "type": "string",
                            "description": "Resource name"
                          },
                          "description": {
                            "type": "string",
                            "description": "Resource description"
                          },
                          "mimeType": {
                            "type": "string",
                            "description": "MIME type of the resource"
                          }
                        },
                        "required": [
                          "uri"
                        ],
                        "additionalProperties": false,
                        "description": "Resource metadata"
                      },
                      "description": "Array of available resources"
                    }
                  },
                  "required": [
                    "success",
                    "resources"
                  ],
                  "additionalProperties": false,
                  "description": "List of resources from MCP server"
                }
              }
            }
          },
          "404": {
            "description": "Not found"
          }
        }
      }
    },
    "/api/mcp/servers/{serverId}/resources/{resourceId}/content": {
      "get": {
        "summary": "Read Server Resource Content",
        "description": "Reads content from a specific resource on an MCP server. This endpoint automatically constructs the qualified URI format (mcp:serverId:resourceId)",
        "tags": [
          "mcp"
        ],
        "parameters": [
          {
            "schema": {
              "type": "string",
              "description": "The ID of the MCP server"
            },
            "required": true,
            "description": "The ID of the MCP server",
            "name": "serverId",
            "in": "path"
          },
          {
            "schema": {
              "type": "string",
              "minLength": 1,
              "description": "The URI-encoded resource identifier on that server"
            },
            "required": true,
            "description": "The URI-encoded resource identifier on that server",
            "name": "resourceId",
            "in": "path"
          }
        ],
        "responses": {
          "200": {
            "description": "Resource content",
            "content": {
              "application/json": {
                "schema": {
                  "type": "object",
                  "properties": {
                    "success": {
                      "type": "boolean",
                      "description": "Success indicator"
                    },
                    "data": {
                      "type": "object",
                      "properties": {
                        "content": {
                          "nullable": true,
                          "description": "Resource content data"
                        }
                      },
                      "additionalProperties": false,
                      "description": "Resource content"
                    }
                  },
                  "required": [
                    "success",
                    "data"
                  ],
                  "additionalProperties": false,
                  "description": "Resource content response"
                }
              }
            }
          },
          "404": {
            "description": "Not found"
          }
        }
      }
    },
    "/api/webhooks": {
      "post": {
        "summary": "Register Webhook",
        "description": "Registers a new webhook endpoint to receive agent events",
        "tags": [
          "webhooks"
        ],
        "requestBody": {
          "content": {
            "application/json": {
              "schema": {
                "type": "object",
                "properties": {
                  "url": {
                    "type": "string",
                    "format": "uri",
                    "description": "The URL to send webhook events to (must be a valid HTTP/HTTPS URL)"
                  },
                  "secret": {
                    "type": "string",
                    "description": "A secret key for HMAC signature verification"
                  },
                  "description": {
                    "type": "string",
                    "description": "A description of the webhook for reference"
                  }
                },
                "required": [
                  "url"
                ],
                "description": "Request body for registering a webhook"
              }
            }
          }
        },
        "responses": {
          "201": {
            "description": "Webhook registered",
            "content": {
              "application/json": {
                "schema": {
                  "type": "object",
                  "properties": {
                    "webhook": {
                      "type": "object",
                      "properties": {
                        "id": {
                          "type": "string",
                          "description": "Unique webhook identifier"
                        },
                        "url": {
                          "type": "string",
                          "format": "uri",
                          "description": "Webhook URL"
                        },
                        "description": {
                          "type": "string",
                          "description": "Webhook description"
                        },
                        "createdAt": {
                          "anyOf": [
                            {
                              "type": "string"
                            },
                            {
                              "type": "number"
                            }
                          ],
                          "description": "Creation timestamp (Date or Unix ms)"
                        }
                      },
                      "required": [
                        "id",
                        "url",
                        "createdAt"
                      ],
                      "additionalProperties": false,
                      "description": "Registered webhook details"
                    }
                  },
                  "required": [
                    "webhook"
                  ],
                  "additionalProperties": false
                }
              }
            }
          }
        }
      },
      "get": {
        "summary": "List Webhooks",
        "description": "Retrieves a list of all registered webhooks",
        "tags": [
          "webhooks"
        ],
        "responses": {
          "200": {
            "description": "List webhooks",
            "content": {
              "application/json": {
                "schema": {
                  "type": "object",
                  "properties": {
                    "webhooks": {
                      "type": "array",
                      "items": {
                        "type": "object",
                        "properties": {
                          "id": {
                            "type": "string",
                            "description": "Unique webhook identifier"
                          },
                          "url": {
                            "type": "string",
                            "format": "uri",
                            "description": "Webhook URL"
                          },
                          "description": {
                            "type": "string",
                            "description": "Webhook description"
                          },
                          "createdAt": {
                            "anyOf": [
                              {
                                "type": "string"
                              },
                              {
                                "type": "number"
                              }
                            ],
                            "description": "Creation timestamp (Date or Unix ms)"
                          }
                        },
                        "required": [
                          "id",
                          "url",
                          "createdAt"
                        ],
                        "additionalProperties": false,
                        "description": "Webhook response object"
                      },
                      "description": "Array of registered webhooks"
                    }
                  },
                  "required": [
                    "webhooks"
                  ],
                  "additionalProperties": false
                }
              }
            }
          }
        }
      }
    },
    "/api/webhooks/{webhookId}": {
      "get": {
        "summary": "Get Webhook Details",
        "description": "Fetches details for a specific webhook",
        "tags": [
          "webhooks"
        ],
        "parameters": [
          {
            "schema": {
              "type": "string",
              "description": "The webhook identifier"
            },
            "required": true,
            "description": "The webhook identifier",
            "name": "webhookId",
            "in": "path"
          }
        ],
        "responses": {
          "200": {
            "description": "Webhook",
            "content": {
              "application/json": {
                "schema": {
                  "type": "object",
                  "properties": {
                    "webhook": {
                      "type": "object",
                      "properties": {
                        "id": {
                          "type": "string",
                          "description": "Unique webhook identifier"
                        },
                        "url": {
                          "type": "string",
                          "format": "uri",
                          "description": "Webhook URL"
                        },
                        "description": {
                          "type": "string",
                          "description": "Webhook description"
                        },
                        "createdAt": {
                          "anyOf": [
                            {
                              "type": "string"
                            },
                            {
                              "type": "number"
                            }
                          ],
                          "description": "Creation timestamp (Date or Unix ms)"
                        }
                      },
                      "required": [
                        "id",
                        "url",
                        "createdAt"
                      ],
                      "additionalProperties": false,
                      "description": "Webhook details"
                    }
                  },
                  "required": [
                    "webhook"
                  ],
                  "additionalProperties": false
                }
              }
            }
          },
          "404": {
            "description": "Not found"
          }
        }
      },
      "delete": {
        "summary": "Delete Webhook",
        "description": "Permanently removes a webhook endpoint. This action cannot be undone",
        "tags": [
          "webhooks"
        ],
        "parameters": [
          {
            "schema": {
              "type": "string",
              "description": "The webhook identifier"
            },
            "required": true,
            "description": "The webhook identifier",
            "name": "webhookId",
            "in": "path"
          }
        ],
        "responses": {
          "200": {
            "description": "Removed",
            "content": {
              "application/json": {
                "schema": {
                  "type": "object",
                  "properties": {
                    "status": {
                      "type": "string",
                      "enum": [
                        "removed"
                      ],
                      "description": "Operation status indicating successful removal"
                    },
                    "webhookId": {
                      "type": "string",
                      "description": "ID of the removed webhook"
                    }
                  },
                  "required": [
                    "status",
                    "webhookId"
                  ],
                  "additionalProperties": false
                }
              }
            }
          },
          "404": {
            "description": "Not found"
          }
        }
      }
    },
    "/api/webhooks/{webhookId}/test": {
      "post": {
        "summary": "Test Webhook",
        "description": "Sends a sample event to test webhook connectivity and configuration",
        "tags": [
          "webhooks"
        ],
        "parameters": [
          {
            "schema": {
              "type": "string",
              "description": "The webhook identifier"
            },
            "required": true,
            "description": "The webhook identifier",
            "name": "webhookId",
            "in": "path"
          }
        ],
        "responses": {
          "200": {
            "description": "Test result",
            "content": {
              "application/json": {
                "schema": {
                  "type": "object",
                  "properties": {
                    "test": {
                      "type": "string",
                      "enum": [
                        "completed"
                      ],
                      "description": "Test status indicating completion"
                    },
                    "result": {
                      "type": "object",
                      "properties": {
                        "success": {
                          "type": "boolean",
                          "description": "Whether the webhook test succeeded"
                        },
                        "statusCode": {
                          "type": "number",
                          "description": "HTTP status code from webhook"
                        },
                        "responseTime": {
                          "type": "number",
                          "description": "Response time in milliseconds"
                        },
                        "error": {
                          "type": "string",
                          "description": "Error message if test failed"
                        }
                      },
                      "required": [
                        "success"
                      ],
                      "additionalProperties": false,
                      "description": "Test execution results"
                    }
                  },
                  "required": [
                    "test",
                    "result"
                  ],
                  "additionalProperties": false
                }
              }
            }
          },
          "404": {
            "description": "Not found"
          }
        }
      }
    },
    "/api/prompts": {
      "get": {
        "summary": "List Prompts",
        "description": "Retrieves all available prompts, including both built-in and custom prompts",
        "tags": [
          "prompts"
        ],
        "responses": {
          "200": {
            "description": "List all prompts",
            "content": {
              "application/json": {
                "schema": {
                  "type": "object",
                  "properties": {
                    "prompts": {
                      "type": "array",
                      "items": {
                        "type": "object",
                        "properties": {
                          "name": {
                            "type": "string",
                            "description": "Prompt name"
                          },
                          "title": {
                            "type": "string",
                            "description": "Prompt title"
                          },
                          "description": {
                            "type": "string",
                            "description": "Prompt description"
                          },
                          "arguments": {
                            "type": "array",
                            "items": {
                              "type": "object",
                              "properties": {
                                "name": {
                                  "type": "string",
                                  "description": "Argument name"
                                },
                                "description": {
                                  "type": "string",
                                  "description": "Argument description"
                                },
                                "required": {
                                  "type": "boolean",
                                  "description": "Whether the argument is required"
                                }
                              },
                              "required": [
                                "name"
                              ],
                              "additionalProperties": false,
                              "description": "Prompt argument definition"
                            },
                            "description": "Array of argument definitions"
                          },
                          "source": {
                            "type": "string",
                            "enum": [
                              "mcp",
                              "file",
                              "starter",
                              "custom"
                            ],
                            "description": "Source of the prompt"
                          },
                          "metadata": {
                            "type": "object",
                            "additionalProperties": {
                              "nullable": true
                            },
                            "description": "Additional metadata"
                          }
                        },
                        "required": [
                          "name",
                          "source"
                        ],
                        "additionalProperties": false,
                        "description": "Enhanced prompt information"
                      },
                      "description": "Array of available prompts"
                    }
                  },
                  "required": [
                    "prompts"
                  ],
                  "additionalProperties": false,
                  "description": "Prompts list response"
                }
              }
            }
          }
        }
      }
    },
    "/api/prompts/custom": {
      "post": {
        "summary": "Create Custom Prompt",
        "description": "Creates a new custom prompt with optional resource attachment. Maximum request size: 10MB",
        "tags": [
          "prompts"
        ],
        "requestBody": {
          "content": {
            "application/json": {
              "schema": {
                "type": "object",
                "properties": {
                  "name": {
                    "type": "string",
                    "minLength": 1,
                    "description": "Unique name for the custom prompt"
                  },
                  "title": {
                    "type": "string",
                    "description": "Display title for the prompt"
                  },
                  "description": {
                    "type": "string",
                    "description": "Description of what the prompt does"
                  },
                  "content": {
                    "type": "string",
                    "minLength": 1,
                    "description": "The prompt content text (can include {{argumentName}} placeholders)"
                  },
                  "arguments": {
                    "type": "array",
                    "items": {
                      "type": "object",
                      "properties": {
                        "name": {
                          "type": "string",
                          "minLength": 1,
                          "description": "Argument name"
                        },
                        "description": {
                          "type": "string",
                          "description": "Argument description"
                        },
                        "required": {
                          "type": "boolean",
                          "description": "Whether the argument is required"
                        }
                      },
                      "required": [
                        "name"
                      ],
                      "additionalProperties": false
                    },
                    "description": "Array of argument definitions"
                  },
                  "resource": {
                    "type": "object",
                    "properties": {
                      "base64": {
                        "type": "string",
                        "minLength": 1,
                        "description": "Base64-encoded resource data"
                      },
                      "mimeType": {
                        "type": "string",
                        "minLength": 1,
                        "description": "MIME type of the resource (e.g., text/plain, application/pdf)"
                      },
                      "filename": {
                        "type": "string",
                        "description": "Resource filename"
                      }
                    },
                    "required": [
                      "base64",
                      "mimeType"
                    ],
                    "additionalProperties": false,
                    "description": "Attach a resource to this prompt"
                  }
                },
                "required": [
                  "name",
                  "content"
                ],
                "additionalProperties": false,
                "description": "Request body for creating a custom prompt with optional resource attachment"
              }
            }
          }
        },
        "responses": {
          "201": {
            "description": "Custom prompt created",
            "content": {
              "application/json": {
                "schema": {
                  "type": "object",
                  "properties": {
                    "prompt": {
                      "type": "object",
                      "properties": {
                        "name": {
                          "type": "string",
                          "description": "Prompt name"
                        },
                        "title": {
                          "type": "string",
                          "description": "Prompt title"
                        },
                        "description": {
                          "type": "string",
                          "description": "Prompt description"
                        },
                        "arguments": {
                          "type": "array",
                          "items": {
                            "type": "object",
                            "properties": {
                              "name": {
                                "type": "string",
                                "description": "Argument name"
                              },
                              "description": {
                                "type": "string",
                                "description": "Argument description"
                              },
                              "required": {
                                "type": "boolean",
                                "description": "Whether the argument is required"
                              }
                            },
                            "required": [
                              "name"
                            ],
                            "additionalProperties": false,
                            "description": "Prompt argument definition"
                          },
                          "description": "Array of argument definitions"
                        },
                        "source": {
                          "type": "string",
                          "enum": [
                            "mcp",
                            "file",
                            "starter",
                            "custom"
                          ],
                          "description": "Source of the prompt"
                        },
                        "metadata": {
                          "type": "object",
                          "additionalProperties": {
                            "nullable": true
                          },
                          "description": "Additional metadata"
                        }
                      },
                      "required": [
                        "name",
                        "source"
                      ],
                      "additionalProperties": false,
                      "description": "Created prompt information"
                    }
                  },
                  "required": [
                    "prompt"
                  ],
                  "additionalProperties": false,
                  "description": "Create prompt response"
                }
              }
            }
          }
        }
      }
    },
    "/api/prompts/custom/{name}": {
      "delete": {
        "summary": "Delete Custom Prompt",
        "description": "Permanently deletes a custom prompt. Built-in prompts cannot be deleted",
        "tags": [
          "prompts"
        ],
        "parameters": [
          {
            "schema": {
              "type": "string",
              "minLength": 1,
              "description": "The prompt name"
            },
            "required": true,
            "description": "The prompt name",
            "name": "name",
            "in": "path"
          }
        ],
        "responses": {
          "204": {
            "description": "Prompt deleted"
          }
        }
      }
    },
    "/api/prompts/{name}": {
      "get": {
        "summary": "Get Prompt Definition",
        "description": "Fetches the definition for a specific prompt",
        "tags": [
          "prompts"
        ],
        "parameters": [
          {
            "schema": {
              "type": "string",
              "minLength": 1,
              "description": "The prompt name"
            },
            "required": true,
            "description": "The prompt name",
            "name": "name",
            "in": "path"
          }
        ],
        "responses": {
          "200": {
            "description": "Prompt definition",
            "content": {
              "application/json": {
                "schema": {
                  "type": "object",
                  "properties": {
                    "definition": {
                      "type": "object",
                      "properties": {
                        "name": {
                          "type": "string",
                          "description": "Prompt name"
                        },
                        "title": {
                          "type": "string",
                          "description": "Prompt title"
                        },
                        "description": {
                          "type": "string",
                          "description": "Prompt description"
                        },
                        "arguments": {
                          "type": "array",
                          "items": {
                            "type": "object",
                            "properties": {
                              "name": {
                                "type": "string",
                                "description": "Argument name"
                              },
                              "description": {
                                "type": "string",
                                "description": "Argument description"
                              },
                              "required": {
                                "type": "boolean",
                                "description": "Whether the argument is required"
                              }
                            },
                            "required": [
                              "name"
                            ],
                            "additionalProperties": false,
                            "description": "Prompt argument definition"
                          },
                          "description": "Array of argument definitions"
                        }
                      },
                      "required": [
                        "name"
                      ],
                      "additionalProperties": false,
                      "description": "Prompt definition"
                    }
                  },
                  "required": [
                    "definition"
                  ],
                  "additionalProperties": false,
                  "description": "Get prompt definition response"
                }
              }
            }
          },
          "404": {
            "description": "Prompt not found"
          }
        }
      }
    },
    "/api/prompts/{name}/resolve": {
      "get": {
        "summary": "Resolve Prompt",
        "description": "Resolves a prompt template with provided arguments and returns the final text with resources",
        "tags": [
          "prompts"
        ],
        "parameters": [
          {
            "schema": {
              "type": "string",
              "minLength": 1,
              "description": "The prompt name"
            },
            "required": true,
            "description": "The prompt name",
            "name": "name",
            "in": "path"
          },
          {
            "schema": {
              "type": "string",
              "description": "Additional context for prompt resolution"
            },
            "required": false,
            "description": "Additional context for prompt resolution",
            "name": "context",
            "in": "query"
          },
          {
            "schema": {
              "type": "string",
              "description": "Arguments to substitute in the prompt template (pass as a JSON string)"
            },
            "required": false,
            "description": "Arguments to substitute in the prompt template (pass as a JSON string)",
            "name": "args",
            "in": "query"
          }
        ],
        "responses": {
          "200": {
            "description": "Resolved prompt content",
            "content": {
              "application/json": {
                "schema": {
                  "type": "object",
                  "properties": {
                    "text": {
                      "type": "string",
                      "description": "Resolved prompt text"
                    },
                    "resources": {
                      "type": "array",
                      "items": {
                        "type": "string"
                      },
                      "description": "Array of resource identifiers"
                    }
                  },
                  "required": [
                    "text",
                    "resources"
                  ],
                  "additionalProperties": false,
                  "description": "Resolve prompt response"
                }
              }
            }
          },
          "404": {
            "description": "Prompt not found"
          }
        }
      }
    },
    "/api/resources": {
      "get": {
        "summary": "List All Resources",
        "description": "Retrieves a list of all available resources from all sources (MCP servers and internal providers)",
        "tags": [
          "resources"
        ],
        "responses": {
          "200": {
            "description": "List all resources",
            "content": {
              "application/json": {
                "schema": {
                  "type": "object",
                  "properties": {
                    "ok": {
                      "type": "boolean",
                      "enum": [
                        true
                      ],
                      "description": "Indicates successful response"
                    },
                    "resources": {
                      "type": "array",
                      "items": {
                        "type": "object",
                        "properties": {
                          "uri": {
                            "type": "string",
                            "description": "Resource URI"
                          },
                          "name": {
                            "type": "string",
                            "description": "Resource name"
                          },
                          "description": {
                            "type": "string",
                            "description": "Resource description"
                          },
                          "mimeType": {
                            "type": "string",
                            "description": "MIME type of the resource"
                          }
                        },
                        "required": [
                          "uri"
                        ],
                        "additionalProperties": false,
                        "description": "Resource metadata"
                      },
                      "description": "Array of all available resources from all sources"
                    }
                  },
                  "required": [
                    "ok",
                    "resources"
                  ],
                  "additionalProperties": false,
                  "description": "List of all resources"
                }
              }
            }
          }
        }
      }
    },
    "/api/resources/{resourceId}/content": {
      "get": {
        "summary": "Read Resource Content",
        "description": "Reads the content of a specific resource by its URI. The resource ID in the URL must be URI-encoded",
        "tags": [
          "resources"
        ],
        "parameters": [
          {
            "schema": {
              "type": "string",
              "minLength": 1,
              "description": "The URI-encoded resource identifier"
            },
            "required": true,
            "description": "The URI-encoded resource identifier",
            "name": "resourceId",
            "in": "path"
          }
        ],
        "responses": {
          "200": {
            "description": "Resource content",
            "content": {
              "application/json": {
                "schema": {
                  "type": "object",
                  "properties": {
                    "ok": {
                      "type": "boolean",
                      "enum": [
                        true
                      ],
                      "description": "Indicates successful response"
                    },
                    "content": {
                      "type": "object",
                      "properties": {
                        "contents": {
                          "type": "array",
                          "items": {
                            "type": "object",
                            "properties": {
                              "uri": {
                                "type": "string",
                                "description": "Resource URI"
                              },
                              "mimeType": {
                                "type": "string",
                                "description": "MIME type of the content"
                              },
                              "text": {
                                "type": "string",
                                "description": "Text content (for text resources)"
                              },
                              "blob": {
                                "type": "string",
                                "description": "Base64-encoded binary content (for binary resources)"
                              }
                            },
                            "required": [
                              "uri"
                            ],
                            "additionalProperties": false,
                            "description": "Resource content item"
                          },
                          "description": "Array of content items (typically one item)"
                        },
                        "_meta": {
                          "type": "object",
                          "additionalProperties": {
                            "nullable": true
                          },
                          "description": "Optional metadata about the resource"
                        }
                      },
                      "required": [
                        "contents"
                      ],
                      "additionalProperties": false,
                      "description": "Resource content from MCP ReadResourceResult"
                    }
                  },
                  "required": [
                    "ok",
                    "content"
                  ],
                  "additionalProperties": false,
                  "description": "Resource content response"
                }
              }
            }
          }
        }
      }
    },
    "/api/resources/{resourceId}": {
      "head": {
        "summary": "Check Resource Exists",
        "description": "Checks if a resource exists by its URI without retrieving its content",
        "tags": [
          "resources"
        ],
        "parameters": [
          {
            "schema": {
              "type": "string",
              "minLength": 1,
              "description": "The URI-encoded resource identifier"
            },
            "required": true,
            "description": "The URI-encoded resource identifier",
            "name": "resourceId",
            "in": "path"
          }
        ],
        "responses": {
          "200": {
            "description": "Resource exists"
          },
          "404": {
            "description": "Resource not found"
          }
        }
      }
    },
    "/api/memory": {
      "post": {
        "summary": "Create Memory",
        "description": "Creates a new memory",
        "tags": [
          "memory"
        ],
        "requestBody": {
          "content": {
            "application/json": {
              "schema": {
                "type": "object",
                "properties": {
                  "content": {
                    "type": "string",
                    "minLength": 1,
                    "maxLength": 10000,
                    "description": "The memory content"
                  },
                  "tags": {
                    "type": "array",
                    "items": {
                      "type": "string",
                      "minLength": 1,
                      "maxLength": 50
                    },
                    "maxItems": 10,
                    "description": "Optional tags"
                  },
                  "metadata": {
                    "type": "object",
                    "properties": {
                      "source": {
                        "type": "string",
                        "enum": [
                          "user",
                          "system"
                        ],
                        "description": "Source of the memory"
                      },
                      "pinned": {
                        "type": "boolean",
                        "description": "Whether this memory is pinned for auto-loading"
                      }
                    },
                    "description": "Optional metadata"
                  }
                },
                "required": [
                  "content"
                ],
                "additionalProperties": false,
                "description": "Input for creating a new memory"
              }
            }
          }
        },
        "responses": {
          "201": {
            "description": "Memory created",
            "content": {
              "application/json": {
                "schema": {
                  "type": "object",
                  "properties": {
                    "ok": {
                      "type": "boolean",
                      "enum": [
                        true
                      ],
                      "description": "Indicates successful response"
                    },
                    "memory": {
                      "type": "object",
                      "properties": {
                        "id": {
                          "type": "string",
                          "minLength": 1,
                          "description": "Unique identifier for the memory"
                        },
                        "content": {
                          "type": "string",
                          "minLength": 1,
                          "maxLength": 10000,
                          "description": "The actual memory content"
                        },
                        "createdAt": {
                          "type": "integer",
                          "minimum": 0,
                          "exclusiveMinimum": true,
                          "description": "Creation timestamp (Unix ms)"
                        },
                        "updatedAt": {
                          "type": "integer",
                          "minimum": 0,
                          "exclusiveMinimum": true,
                          "description": "Last update timestamp (Unix ms)"
                        },
                        "tags": {
                          "type": "array",
                          "items": {
                            "type": "string",
                            "minLength": 1,
                            "maxLength": 50
                          },
                          "maxItems": 10,
                          "description": "Optional tags for categorization"
                        },
                        "metadata": {
                          "type": "object",
                          "properties": {
                            "source": {
                              "type": "string",
                              "enum": [
                                "user",
                                "system"
                              ],
                              "description": "Source of the memory"
                            },
                            "pinned": {
                              "type": "boolean",
                              "description": "Whether this memory is pinned for auto-loading"
                            }
                          },
                          "description": "Additional metadata"
                        }
                      },
                      "required": [
                        "id",
                        "content",
                        "createdAt",
                        "updatedAt"
                      ],
                      "additionalProperties": false,
                      "description": "The created or retrieved memory"
                    }
                  },
                  "required": [
                    "ok",
                    "memory"
                  ],
                  "additionalProperties": false,
                  "description": "Single memory response"
                }
              }
            }
          }
        }
      },
      "get": {
        "summary": "List Memories",
        "description": "Retrieves a list of all memories with optional filtering",
        "tags": [
          "memory"
        ],
        "parameters": [
          {
            "schema": {
              "type": "string",
              "description": "Comma-separated list of tags to filter by"
            },
            "required": false,
            "description": "Comma-separated list of tags to filter by",
            "name": "tags",
            "in": "query"
          },
          {
            "schema": {
              "type": "string",
              "enum": [
                "user",
                "system"
              ],
              "description": "Filter by source (user or system)"
            },
            "required": false,
            "description": "Filter by source (user or system)",
            "name": "source",
            "in": "query"
          },
          {
            "schema": {
              "type": "string",
              "description": "Filter by pinned status (true or false)"
            },
            "required": false,
            "description": "Filter by pinned status (true or false)",
            "name": "pinned",
            "in": "query"
          },
          {
            "schema": {
              "type": "string",
              "description": "Maximum number of memories to return"
            },
            "required": false,
            "description": "Maximum number of memories to return",
            "name": "limit",
            "in": "query"
          },
          {
            "schema": {
              "type": "string",
              "description": "Number of memories to skip"
            },
            "required": false,
            "description": "Number of memories to skip",
            "name": "offset",
            "in": "query"
          }
        ],
        "responses": {
          "200": {
            "description": "List memories",
            "content": {
              "application/json": {
                "schema": {
                  "type": "object",
                  "properties": {
                    "ok": {
                      "type": "boolean",
                      "enum": [
                        true
                      ],
                      "description": "Indicates successful response"
                    },
                    "memories": {
                      "type": "array",
                      "items": {
                        "type": "object",
                        "properties": {
                          "id": {
                            "type": "string",
                            "minLength": 1,
                            "description": "Unique identifier for the memory"
                          },
                          "content": {
                            "type": "string",
                            "minLength": 1,
                            "maxLength": 10000,
                            "description": "The actual memory content"
                          },
                          "createdAt": {
                            "type": "integer",
                            "minimum": 0,
                            "exclusiveMinimum": true,
                            "description": "Creation timestamp (Unix ms)"
                          },
                          "updatedAt": {
                            "type": "integer",
                            "minimum": 0,
                            "exclusiveMinimum": true,
                            "description": "Last update timestamp (Unix ms)"
                          },
                          "tags": {
                            "type": "array",
                            "items": {
                              "type": "string",
                              "minLength": 1,
                              "maxLength": 50
                            },
                            "maxItems": 10,
                            "description": "Optional tags for categorization"
                          },
                          "metadata": {
                            "type": "object",
                            "properties": {
                              "source": {
                                "type": "string",
                                "enum": [
                                  "user",
                                  "system"
                                ],
                                "description": "Source of the memory"
                              },
                              "pinned": {
                                "type": "boolean",
                                "description": "Whether this memory is pinned for auto-loading"
                              }
                            },
                            "description": "Additional metadata"
                          }
                        },
                        "required": [
                          "id",
                          "content",
                          "createdAt",
                          "updatedAt"
                        ],
                        "additionalProperties": false,
                        "description": "Memory item stored in the system"
                      },
                      "description": "List of memories"
                    }
                  },
                  "required": [
                    "ok",
                    "memories"
                  ],
                  "additionalProperties": false,
                  "description": "Multiple memories response"
                }
              }
            }
          }
        }
      }
    },
    "/api/memory/{id}": {
      "get": {
        "summary": "Get Memory by ID",
        "description": "Retrieves a specific memory by its unique identifier",
        "tags": [
          "memory"
        ],
        "parameters": [
          {
            "schema": {
              "type": "string",
              "minLength": 1,
              "description": "Memory unique identifier"
            },
            "required": true,
            "description": "Memory unique identifier",
            "name": "id",
            "in": "path"
          }
        ],
        "responses": {
          "200": {
            "description": "Memory details",
            "content": {
              "application/json": {
                "schema": {
                  "type": "object",
                  "properties": {
                    "ok": {
                      "type": "boolean",
                      "enum": [
                        true
                      ],
                      "description": "Indicates successful response"
                    },
                    "memory": {
                      "type": "object",
                      "properties": {
                        "id": {
                          "type": "string",
                          "minLength": 1,
                          "description": "Unique identifier for the memory"
                        },
                        "content": {
                          "type": "string",
                          "minLength": 1,
                          "maxLength": 10000,
                          "description": "The actual memory content"
                        },
                        "createdAt": {
                          "type": "integer",
                          "minimum": 0,
                          "exclusiveMinimum": true,
                          "description": "Creation timestamp (Unix ms)"
                        },
                        "updatedAt": {
                          "type": "integer",
                          "minimum": 0,
                          "exclusiveMinimum": true,
                          "description": "Last update timestamp (Unix ms)"
                        },
                        "tags": {
                          "type": "array",
                          "items": {
                            "type": "string",
                            "minLength": 1,
                            "maxLength": 50
                          },
                          "maxItems": 10,
                          "description": "Optional tags for categorization"
                        },
                        "metadata": {
                          "type": "object",
                          "properties": {
                            "source": {
                              "type": "string",
                              "enum": [
                                "user",
                                "system"
                              ],
                              "description": "Source of the memory"
                            },
                            "pinned": {
                              "type": "boolean",
                              "description": "Whether this memory is pinned for auto-loading"
                            }
                          },
                          "description": "Additional metadata"
                        }
                      },
                      "required": [
                        "id",
                        "content",
                        "createdAt",
                        "updatedAt"
                      ],
                      "additionalProperties": false,
                      "description": "The created or retrieved memory"
                    }
                  },
                  "required": [
                    "ok",
                    "memory"
                  ],
                  "additionalProperties": false,
                  "description": "Single memory response"
                }
              }
            }
          }
        }
      },
      "put": {
        "summary": "Update Memory",
        "description": "Updates an existing memory. Only provided fields will be updated",
        "tags": [
          "memory"
        ],
        "parameters": [
          {
            "schema": {
              "type": "string",
              "minLength": 1,
              "description": "Memory unique identifier"
            },
            "required": true,
            "description": "Memory unique identifier",
            "name": "id",
            "in": "path"
          }
        ],
        "requestBody": {
          "content": {
            "application/json": {
              "schema": {
                "type": "object",
                "properties": {
                  "content": {
                    "type": "string",
                    "minLength": 1,
                    "maxLength": 10000,
                    "description": "Updated content"
                  },
                  "tags": {
                    "type": "array",
                    "items": {
                      "type": "string",
                      "minLength": 1,
                      "maxLength": 50
                    },
                    "maxItems": 10,
                    "description": "Updated tags (replaces existing)"
                  },
                  "metadata": {
                    "type": "object",
                    "properties": {
                      "source": {
                        "type": "string",
                        "enum": [
                          "user",
                          "system"
                        ],
                        "description": "Source of the memory"
                      },
                      "pinned": {
                        "type": "boolean",
                        "description": "Whether this memory is pinned for auto-loading"
                      }
                    },
                    "description": "Updated metadata (merges with existing)"
                  }
                },
                "additionalProperties": false,
                "description": "Input for updating an existing memory"
              }
            }
          }
        },
        "responses": {
          "200": {
            "description": "Memory updated",
            "content": {
              "application/json": {
                "schema": {
                  "type": "object",
                  "properties": {
                    "ok": {
                      "type": "boolean",
                      "enum": [
                        true
                      ],
                      "description": "Indicates successful response"
                    },
                    "memory": {
                      "type": "object",
                      "properties": {
                        "id": {
                          "type": "string",
                          "minLength": 1,
                          "description": "Unique identifier for the memory"
                        },
                        "content": {
                          "type": "string",
                          "minLength": 1,
                          "maxLength": 10000,
                          "description": "The actual memory content"
                        },
                        "createdAt": {
                          "type": "integer",
                          "minimum": 0,
                          "exclusiveMinimum": true,
                          "description": "Creation timestamp (Unix ms)"
                        },
                        "updatedAt": {
                          "type": "integer",
                          "minimum": 0,
                          "exclusiveMinimum": true,
                          "description": "Last update timestamp (Unix ms)"
                        },
                        "tags": {
                          "type": "array",
                          "items": {
                            "type": "string",
                            "minLength": 1,
                            "maxLength": 50
                          },
                          "maxItems": 10,
                          "description": "Optional tags for categorization"
                        },
                        "metadata": {
                          "type": "object",
                          "properties": {
                            "source": {
                              "type": "string",
                              "enum": [
                                "user",
                                "system"
                              ],
                              "description": "Source of the memory"
                            },
                            "pinned": {
                              "type": "boolean",
                              "description": "Whether this memory is pinned for auto-loading"
                            }
                          },
                          "description": "Additional metadata"
                        }
                      },
                      "required": [
                        "id",
                        "content",
                        "createdAt",
                        "updatedAt"
                      ],
                      "additionalProperties": false,
                      "description": "The created or retrieved memory"
                    }
                  },
                  "required": [
                    "ok",
                    "memory"
                  ],
                  "additionalProperties": false,
                  "description": "Single memory response"
                }
              }
            }
          }
        }
      },
      "delete": {
        "summary": "Delete Memory",
        "description": "Permanently deletes a memory. This action cannot be undone",
        "tags": [
          "memory"
        ],
        "parameters": [
          {
            "schema": {
              "type": "string",
              "minLength": 1,
              "description": "Memory unique identifier"
            },
            "required": true,
            "description": "Memory unique identifier",
            "name": "id",
            "in": "path"
          }
        ],
        "responses": {
          "200": {
            "description": "Memory deleted",
            "content": {
              "application/json": {
                "schema": {
                  "type": "object",
                  "properties": {
                    "ok": {
                      "type": "boolean",
                      "enum": [
                        true
                      ],
                      "description": "Indicates successful response"
                    },
                    "message": {
                      "type": "string",
                      "description": "Deletion confirmation message"
                    }
                  },
                  "required": [
                    "ok",
                    "message"
                  ],
                  "additionalProperties": false,
                  "description": "Memory deletion response"
                }
              }
            }
          }
        }
      }
    },
    "/api/agents": {
      "get": {
        "summary": "List Agents",
        "description": "Retrieves all agents (installed, available, and current active agent)",
        "tags": [
          "agents"
        ],
        "responses": {
          "200": {
            "description": "List all agents",
            "content": {
              "application/json": {
                "schema": {
                  "type": "object",
                  "properties": {
                    "installed": {
                      "type": "array",
                      "items": {
                        "type": "object",
                        "properties": {
                          "id": {
                            "type": "string",
                            "description": "Unique agent identifier"
                          },
                          "name": {
                            "type": "string",
                            "description": "Agent name"
                          },
                          "description": {
                            "type": "string",
                            "description": "Agent description"
                          },
                          "author": {
                            "type": "string",
                            "description": "Agent author"
                          },
                          "tags": {
                            "type": "array",
                            "items": {
                              "type": "string"
                            },
                            "description": "Agent tags"
                          },
                          "type": {
                            "type": "string",
                            "enum": [
                              "builtin",
                              "custom"
                            ],
                            "description": "Agent type"
                          }
                        },
                        "required": [
                          "id",
                          "name",
                          "description",
                          "type"
                        ],
                        "additionalProperties": false,
                        "description": "Agent registry entry"
                      },
                      "description": "Agents installed locally"
                    },
                    "available": {
                      "type": "array",
                      "items": {
                        "type": "object",
                        "properties": {
                          "id": {
                            "type": "string",
                            "description": "Unique agent identifier"
                          },
                          "name": {
                            "type": "string",
                            "description": "Agent name"
                          },
                          "description": {
                            "type": "string",
                            "description": "Agent description"
                          },
                          "author": {
                            "type": "string",
                            "description": "Agent author"
                          },
                          "tags": {
                            "type": "array",
                            "items": {
                              "type": "string"
                            },
                            "description": "Agent tags"
                          },
                          "type": {
                            "type": "string",
                            "enum": [
                              "builtin",
                              "custom"
                            ],
                            "description": "Agent type"
                          }
                        },
                        "required": [
                          "id",
                          "name",
                          "description",
                          "type"
                        ],
                        "additionalProperties": false,
                        "description": "Agent registry entry"
                      },
                      "description": "Agents available from registry"
                    },
                    "current": {
                      "type": "object",
                      "properties": {
                        "id": {
                          "type": "string",
                          "nullable": true,
                          "description": "Agent identifier (null if no active agent)"
                        },
                        "name": {
                          "type": "string",
                          "nullable": true,
                          "description": "Agent display name (null if no active agent)"
                        }
                      },
                      "required": [
                        "id",
                        "name"
                      ],
                      "additionalProperties": false,
                      "description": "Currently active agent"
                    }
                  },
                  "required": [
                    "installed",
                    "available",
                    "current"
                  ],
                  "additionalProperties": false,
                  "description": "List of all agents"
                }
              }
            }
          }
        }
      }
    },
    "/api/agents/current": {
      "get": {
        "summary": "Get Current Agent",
        "description": "Retrieves the currently active agent",
        "tags": [
          "agents"
        ],
        "responses": {
          "200": {
            "description": "Current agent",
            "content": {
              "application/json": {
                "schema": {
                  "type": "object",
                  "properties": {
                    "id": {
                      "type": "string",
                      "nullable": true,
                      "description": "Agent identifier (null if no active agent)"
                    },
                    "name": {
                      "type": "string",
                      "nullable": true,
                      "description": "Agent display name (null if no active agent)"
                    }
                  },
                  "required": [
                    "id",
                    "name"
                  ],
                  "additionalProperties": false,
                  "description": "Basic agent information (nullable)"
                }
              }
            }
          }
        }
      }
    },
    "/api/agents/install": {
      "post": {
        "summary": "Install Agent",
        "description": "Installs an agent from the registry or from a custom source",
        "tags": [
          "agents"
        ],
        "requestBody": {
          "content": {
            "application/json": {
              "schema": {
                "anyOf": [
                  {
                    "type": "object",
                    "properties": {
                      "id": {
                        "type": "string",
                        "minLength": 1,
                        "description": "Unique agent identifier"
                      },
                      "name": {
                        "type": "string",
                        "description": "Display name (defaults to derived from id)"
                      },
                      "sourcePath": {
                        "type": "string",
                        "minLength": 1,
                        "description": "Path to agent configuration file or directory"
                      },
                      "metadata": {
                        "type": "object",
                        "properties": {
                          "description": {
                            "type": "string",
                            "minLength": 1,
                            "description": "Human-readable description of the agent"
                          },
                          "author": {
                            "type": "string",
                            "minLength": 1,
                            "description": "Agent author or organization name"
                          },
                          "tags": {
                            "type": "array",
                            "items": {
                              "type": "string"
                            },
                            "description": "Tags for categorizing the agent"
                          },
                          "main": {
                            "type": "string",
                            "description": "Main configuration file name within source directory"
                          }
                        },
                        "required": [
                          "description",
                          "author",
                          "tags"
                        ],
                        "additionalProperties": false,
                        "description": "Agent metadata including description, author, and tags"
                      },
                      "injectPreferences": {
                        "type": "boolean",
                        "default": true,
                        "description": "Whether to inject user preferences into agent config"
                      }
                    },
                    "required": [
                      "id",
                      "sourcePath",
                      "metadata"
                    ],
                    "additionalProperties": false,
                    "description": "Request body for installing a custom agent from file system"
                  },
                  {
                    "type": "object",
                    "properties": {
                      "id": {
                        "type": "string",
                        "minLength": 1,
                        "description": "Unique agent identifier (e.g., \"database-agent\")"
                      },
                      "path": {
                        "type": "string",
                        "description": "Optional absolute file path for file-based agents (e.g., \"/path/to/agent.yml\")"
                      }
                    },
                    "required": [
                      "id"
                    ],
                    "additionalProperties": false,
                    "description": "Agent identifier for switching agents by ID or file path"
                  }
                ]
              }
            }
          }
        },
        "responses": {
          "201": {
            "description": "Agent installed",
            "content": {
              "application/json": {
                "schema": {
                  "type": "object",
                  "properties": {
                    "installed": {
                      "type": "boolean",
                      "enum": [
                        true
                      ],
                      "description": "Indicates successful installation"
                    },
                    "id": {
                      "type": "string",
                      "description": "Installed agent ID"
                    },
                    "name": {
                      "type": "string",
                      "description": "Installed agent name"
                    },
                    "type": {
                      "type": "string",
                      "enum": [
                        "builtin",
                        "custom"
                      ],
                      "description": "Type of agent installed"
                    }
                  },
                  "required": [
                    "installed",
                    "id",
                    "name",
                    "type"
                  ],
                  "additionalProperties": false,
                  "description": "Agent installation response"
                }
              }
            }
          }
        }
      }
    },
    "/api/agents/switch": {
      "post": {
        "summary": "Switch Agent",
        "description": "Switches to a different agent by ID or file path",
        "tags": [
          "agents"
        ],
        "requestBody": {
          "content": {
            "application/json": {
              "schema": {
                "type": "object",
                "properties": {
                  "id": {
                    "type": "string",
                    "minLength": 1,
                    "description": "Unique agent identifier (e.g., \"database-agent\")"
                  },
                  "path": {
                    "type": "string",
                    "description": "Optional absolute file path for file-based agents (e.g., \"/path/to/agent.yml\")"
                  }
                },
                "required": [
                  "id"
                ],
                "additionalProperties": false,
                "description": "Agent identifier for switching agents by ID or file path"
              }
            }
          }
        },
        "responses": {
          "200": {
            "description": "Agent switched",
            "content": {
              "application/json": {
                "schema": {
                  "type": "object",
                  "properties": {
                    "switched": {
                      "type": "boolean",
                      "enum": [
                        true
                      ],
                      "description": "Indicates successful agent switch"
                    },
                    "id": {
                      "type": "string",
                      "description": "New active agent ID"
                    },
                    "name": {
                      "type": "string",
                      "description": "New active agent name"
                    }
                  },
                  "required": [
                    "switched",
                    "id",
                    "name"
                  ],
                  "additionalProperties": false,
                  "description": "Agent switch response"
                }
              }
            }
          }
        }
      }
    },
    "/api/agents/validate-name": {
      "post": {
        "summary": "Validate Agent Name",
        "description": "Checks if an agent ID conflicts with existing agents",
        "tags": [
          "agents"
        ],
        "requestBody": {
          "content": {
            "application/json": {
              "schema": {
                "type": "object",
                "properties": {
                  "id": {
                    "type": "string",
                    "minLength": 1,
                    "description": "Unique agent identifier (e.g., \"database-agent\")"
                  },
                  "path": {
                    "type": "string",
                    "description": "Optional absolute file path for file-based agents (e.g., \"/path/to/agent.yml\")"
                  }
                },
                "required": [
                  "id"
                ],
                "additionalProperties": false,
                "description": "Agent identifier for switching agents by ID or file path"
              }
            }
          }
        },
        "responses": {
          "200": {
            "description": "Name validation result",
            "content": {
              "application/json": {
                "schema": {
                  "type": "object",
                  "properties": {
                    "valid": {
                      "type": "boolean",
                      "description": "Whether the agent name is valid"
                    },
                    "conflict": {
                      "type": "string",
                      "description": "Type of conflict if name is invalid"
                    },
                    "message": {
                      "type": "string",
                      "description": "Validation message"
                    }
                  },
                  "required": [
                    "valid"
                  ],
                  "additionalProperties": false,
                  "description": "Agent name validation result"
                }
              }
            }
          }
        }
      }
    },
    "/api/agents/uninstall": {
      "post": {
        "summary": "Uninstall Agent",
        "description": "Removes an agent from the system. Custom agents are removed from registry; builtin agents can be reinstalled",
        "tags": [
          "agents"
        ],
        "requestBody": {
          "content": {
            "application/json": {
              "schema": {
                "type": "object",
                "properties": {
                  "id": {
                    "type": "string",
                    "minLength": 1,
                    "description": "Unique agent identifier to uninstall"
                  },
                  "force": {
                    "type": "boolean",
                    "default": false,
                    "description": "Force uninstall even if agent is currently active"
                  }
                },
                "required": [
                  "id"
                ],
                "additionalProperties": false,
                "description": "Request body for uninstalling an agent"
              }
            }
          }
        },
        "responses": {
          "200": {
            "description": "Agent uninstalled",
            "content": {
              "application/json": {
                "schema": {
                  "type": "object",
                  "properties": {
                    "uninstalled": {
                      "type": "boolean",
                      "enum": [
                        true
                      ],
                      "description": "Indicates successful uninstallation"
                    },
                    "id": {
                      "type": "string",
                      "description": "Uninstalled agent ID"
                    }
                  },
                  "required": [
                    "uninstalled",
                    "id"
                  ],
                  "additionalProperties": false,
                  "description": "Agent uninstallation response"
                }
              }
            }
          }
        }
      }
    },
    "/api/agents/custom/create": {
      "post": {
        "summary": "Create Custom Agent",
        "description": "Creates a new custom agent from scratch via the UI/API",
        "tags": [
          "agents"
        ],
        "requestBody": {
          "content": {
            "application/json": {
              "schema": {
                "type": "object",
                "properties": {
                  "id": {
                    "type": "string",
                    "minLength": 1,
                    "pattern": "^[a-z0-9-]+$",
                    "description": "Unique agent identifier"
                  },
                  "name": {
                    "type": "string",
                    "minLength": 1,
                    "description": "Display name for the agent"
                  },
                  "description": {
                    "type": "string",
                    "minLength": 1,
                    "description": "One-line description of the agent"
                  },
                  "author": {
                    "type": "string",
                    "description": "Author or organization"
                  },
                  "tags": {
                    "type": "array",
                    "items": {
                      "type": "string"
                    },
                    "default": [],
                    "description": "Tags for discovery"
                  },
                  "config": {
                    "type": "object",
                    "properties": {
                      "systemPrompt": {
                        "anyOf": [
                          {
                            "type": "string"
                          },
                          {
                            "type": "object",
                            "properties": {
                              "contributors": {
                                "type": "array",
                                "items": {
                                  "oneOf": [
                                    {
                                      "type": "object",
                                      "properties": {
                                        "id": {
                                          "type": "string",
                                          "description": "Unique identifier for the contributor"
                                        },
                                        "priority": {
                                          "type": "integer",
                                          "minimum": 0,
                                          "description": "Execution priority of the contributor (lower numbers run first)"
                                        },
                                        "enabled": {
                                          "type": "boolean",
                                          "default": true,
                                          "description": "Whether this contributor is currently active"
                                        },
                                        "type": {
                                          "type": "string",
                                          "enum": [
                                            "static"
                                          ]
                                        },
                                        "content": {
                                          "type": "string",
                                          "description": "Static content for the contributor (REQUIRED for 'static')"
                                        }
                                      },
                                      "required": [
                                        "id",
                                        "priority",
                                        "type",
                                        "content"
                                      ],
                                      "additionalProperties": false
                                    },
                                    {
                                      "type": "object",
                                      "properties": {
                                        "id": {
                                          "type": "string",
                                          "description": "Unique identifier for the contributor"
                                        },
                                        "priority": {
                                          "type": "integer",
                                          "minimum": 0,
                                          "description": "Execution priority of the contributor (lower numbers run first)"
                                        },
                                        "enabled": {
                                          "type": "boolean",
                                          "default": true,
                                          "description": "Whether this contributor is currently active"
                                        },
                                        "type": {
                                          "type": "string",
                                          "enum": [
                                            "dynamic"
                                          ]
                                        },
                                        "source": {
                                          "type": "string",
                                          "enum": [
                                            "dateTime",
                                            "memorySummary",
                                            "resources"
                                          ],
                                          "description": "Source identifier for dynamic content (REQUIRED for 'dynamic')"
                                        }
                                      },
                                      "required": [
                                        "id",
                                        "priority",
                                        "type",
                                        "source"
                                      ],
                                      "additionalProperties": false
                                    },
                                    {
                                      "type": "object",
                                      "properties": {
                                        "id": {
                                          "type": "string",
                                          "description": "Unique identifier for the contributor"
                                        },
                                        "priority": {
                                          "type": "integer",
                                          "minimum": 0,
                                          "description": "Execution priority of the contributor (lower numbers run first)"
                                        },
                                        "enabled": {
                                          "type": "boolean",
                                          "default": true,
                                          "description": "Whether this contributor is currently active"
                                        },
                                        "type": {
                                          "type": "string",
                                          "enum": [
                                            "file"
                                          ]
                                        },
                                        "files": {
                                          "type": "array",
                                          "items": {
                                            "type": "string"
                                          },
                                          "minItems": 1,
                                          "description": "Array of file paths to include as context (.md and .txt files)"
                                        },
                                        "options": {
                                          "type": "object",
                                          "properties": {
                                            "includeFilenames": {
                                              "type": "boolean",
                                              "default": true,
                                              "description": "Whether to include the filename as a header for each file"
                                            },
                                            "separator": {
                                              "type": "string",
                                              "default": "\n\n---\n\n",
                                              "description": "Separator to use between multiple files"
                                            },
                                            "errorHandling": {
                                              "type": "string",
                                              "enum": [
                                                "skip",
                                                "error"
                                              ],
                                              "default": "skip",
                                              "description": "How to handle missing or unreadable files: skip (ignore) or error (throw)"
                                            },
                                            "maxFileSize": {
                                              "type": "integer",
                                              "minimum": 0,
                                              "exclusiveMinimum": true,
                                              "default": 100000,
                                              "description": "Maximum file size in bytes (default: 100KB)"
                                            },
                                            "includeMetadata": {
                                              "type": "boolean",
                                              "default": false,
                                              "description": "Whether to include file metadata (size, modification time) in the context"
                                            }
                                          },
                                          "default": {},
                                          "additionalProperties": false
                                        }
                                      },
                                      "required": [
                                        "id",
                                        "priority",
                                        "type",
                                        "files"
                                      ],
                                      "additionalProperties": false
                                    },
                                    {
                                      "type": "object",
                                      "properties": {
                                        "id": {
                                          "type": "string",
                                          "description": "Unique identifier for the contributor"
                                        },
                                        "priority": {
                                          "type": "integer",
                                          "minimum": 0,
                                          "description": "Execution priority of the contributor (lower numbers run first)"
                                        },
                                        "enabled": {
                                          "type": "boolean",
                                          "default": true,
                                          "description": "Whether this contributor is currently active"
                                        },
                                        "type": {
                                          "type": "string",
                                          "enum": [
                                            "memory"
                                          ]
                                        },
                                        "options": {
                                          "type": "object",
                                          "properties": {
                                            "includeTimestamps": {
                                              "type": "boolean",
                                              "default": false,
                                              "description": "Whether to include timestamps in memory display"
                                            },
                                            "includeTags": {
                                              "type": "boolean",
                                              "default": true,
                                              "description": "Whether to include tags in memory display"
                                            },
                                            "limit": {
                                              "type": "integer",
                                              "minimum": 0,
                                              "exclusiveMinimum": true,
                                              "description": "Maximum number of memories to include"
                                            },
                                            "pinnedOnly": {
                                              "type": "boolean",
                                              "default": false,
                                              "description": "Only include pinned memories (for hybrid approach)"
                                            }
                                          },
                                          "default": {},
                                          "additionalProperties": false
                                        }
                                      },
                                      "required": [
                                        "id",
                                        "priority",
                                        "type"
                                      ],
                                      "additionalProperties": false
                                    }
                                  ],
                                  "description": "Configuration for a system prompt contributor. Type 'static' requires 'content', type 'dynamic' requires 'source', type 'file' requires 'files', type 'memory' loads user memories."
                                },
                                "minItems": 1,
                                "default": [
                                  {
                                    "id": "dateTime",
                                    "type": "dynamic",
                                    "priority": 10,
                                    "source": "dateTime",
                                    "enabled": true
                                  },
                                  {
                                    "id": "resources",
                                    "type": "dynamic",
                                    "priority": 20,
                                    "source": "resources",
                                    "enabled": false
                                  }
                                ],
                                "description": "An array of contributor configurations that make up the system prompt"
                              }
                            },
                            "additionalProperties": false
                          }
                        ],
                        "description": "System prompt: string shorthand or structured config"
                      },
                      "llm": {
                        "type": "object",
                        "properties": {
                          "provider": {
                            "type": "string",
                            "enum": [
                              "openai",
                              "openai-compatible",
                              "anthropic",
                              "google",
                              "groq",
                              "xai",
                              "cohere"
                            ],
                            "description": "LLM provider (e.g., 'openai', 'anthropic', 'google', 'groq')"
                          },
                          "model": {
                            "type": "string",
                            "description": "Specific model name for the selected provider"
                          },
                          "apiKey": {
                            "type": "string",
                            "description": "API key for provider; can be given directly or via $ENV reference"
                          },
                          "maxIterations": {
                            "type": "integer",
                            "minimum": 0,
                            "exclusiveMinimum": true,
                            "default": 50
                          },
                          "router": {
                            "type": "string",
                            "enum": [
                              "vercel",
                              "in-built"
                            ],
                            "default": "vercel"
                          },
                          "baseURL": {
                            "type": "string",
                            "description": "Base URL for provider (e.g., https://api.openai.com/v1). Only certain providers support this."
                          },
                          "maxInputTokens": {
                            "type": "integer",
                            "minimum": 0,
                            "exclusiveMinimum": true,
                            "description": "Max input tokens for history; required for unknown models"
                          },
                          "maxOutputTokens": {
                            "type": "integer",
                            "minimum": 0,
                            "exclusiveMinimum": true,
                            "description": "Max tokens for model output"
                          },
                          "temperature": {
                            "type": "number",
                            "nullable": true,
                            "minimum": 0,
                            "maximum": 1,
                            "description": "Randomness: 0 deterministic, 1 creative"
                          },
                          "allowedMediaTypes": {
                            "type": "array",
                            "items": {
                              "type": "string"
                            },
                            "description": "MIME type patterns for media expansion (e.g., \"image/*\", \"application/pdf\"). If omitted, uses model capabilities from registry. Supports wildcards."
                          }
                        },
                        "required": [
                          "provider",
                          "model",
                          "apiKey"
                        ],
                        "additionalProperties": false,
                        "description": "Core LLM configuration for the agent"
                      },
                      "agentCard": {
                        "type": "object",
                        "properties": {
                          "protocolVersion": {
                            "type": "string",
                            "default": "0.3.0",
                            "description": "A2A protocol version (e.g., \"0.3.0\")"
                          },
                          "name": {
                            "type": "string",
                            "description": "Human-readable agent name"
                          },
                          "description": {
                            "type": "string",
                            "description": "Detailed description of agent purpose and capabilities"
                          },
                          "url": {
                            "type": "string",
                            "format": "uri",
                            "description": "Primary endpoint URL for the agent"
                          },
                          "version": {
                            "type": "string",
                            "description": "Agent version (semantic versioning recommended)"
                          },
                          "preferredTransport": {
                            "type": "string",
                            "enum": [
                              "JSONRPC",
                              "GRPC",
                              "HTTP+JSON"
                            ],
                            "default": "JSONRPC",
                            "description": "Primary transport protocol for communication"
                          },
                          "defaultInputModes": {
                            "type": "array",
                            "items": {
                              "type": "string"
                            },
                            "default": [
                              "application/json",
                              "text/plain"
                            ],
                            "description": "Supported input MIME types"
                          },
                          "defaultOutputModes": {
                            "type": "array",
                            "items": {
                              "type": "string"
                            },
                            "default": [
                              "application/json",
                              "text/event-stream",
                              "text/plain"
                            ],
                            "description": "Supported output MIME types"
                          },
                          "skills": {
                            "type": "array",
                            "items": {
                              "type": "object",
                              "properties": {
                                "id": {
                                  "type": "string",
                                  "description": "Unique skill identifier"
                                },
                                "name": {
                                  "type": "string",
                                  "description": "Human-readable skill name"
                                },
                                "description": {
                                  "type": "string",
                                  "description": "Detailed skill description"
                                },
                                "tags": {
                                  "type": "array",
                                  "items": {
                                    "type": "string"
                                  },
                                  "description": "Searchable tags for discovery"
                                },
                                "examples": {
                                  "type": "array",
                                  "items": {
                                    "type": "string"
                                  },
                                  "description": "Example use cases or queries"
                                },
                                "inputModes": {
                                  "type": "array",
                                  "items": {
                                    "type": "string"
                                  },
                                  "default": [
                                    "text/plain"
                                  ],
                                  "description": "Skill-specific input MIME types"
                                },
                                "outputModes": {
                                  "type": "array",
                                  "items": {
                                    "type": "string"
                                  },
                                  "default": [
                                    "text/plain"
                                  ],
                                  "description": "Skill-specific output MIME types"
                                }
                              },
                              "required": [
                                "id",
                                "name",
                                "description",
                                "tags"
                              ],
                              "additionalProperties": false
                            },
                            "default": [
                              {
                                "id": "chat_with_agent",
                                "name": "chat_with_agent",
                                "description": "Allows you to chat with an AI agent. Send a message to interact.",
                                "tags": [
                                  "chat",
                                  "AI",
                                  "assistant",
                                  "mcp",
                                  "natural language"
                                ],
                                "examples": [
                                  "Send a JSON-RPC request to /mcp with method: \"chat_with_agent\" and params: {\"message\":\"Your query...\"}",
                                  "Alternatively, use a compatible MCP client library."
                                ]
                              }
                            ],
                            "description": "Agent capabilities/skills"
                          },
                          "provider": {
                            "type": "object",
                            "properties": {
                              "organization": {
                                "type": "string",
                                "description": "Provider organization name"
                              },
                              "url": {
                                "type": "string",
                                "format": "uri",
                                "description": "Provider organization URL"
                              }
                            },
                            "required": [
                              "organization",
                              "url"
                            ],
                            "additionalProperties": false,
                            "description": "Agent provider information"
                          },
                          "iconUrl": {
                            "type": "string",
                            "format": "uri",
                            "description": "URL to agent icon/logo (for UI display)"
                          },
                          "documentationUrl": {
                            "type": "string",
                            "format": "uri",
                            "description": "URL to agent documentation"
                          },
                          "additionalInterfaces": {
                            "type": "array",
                            "items": {
                              "type": "object",
                              "properties": {
                                "url": {
                                  "type": "string",
                                  "format": "uri",
                                  "description": "Endpoint URL"
                                },
                                "transport": {
                                  "type": "string",
                                  "enum": [
                                    "JSONRPC",
                                    "GRPC",
                                    "HTTP+JSON"
                                  ],
                                  "description": "Transport protocol"
                                }
                              },
                              "required": [
                                "url",
                                "transport"
                              ],
                              "additionalProperties": false
                            },
                            "description": "Additional interfaces/transports supported by the agent"
                          },
                          "capabilities": {
                            "type": "object",
                            "properties": {
                              "streaming": {
                                "type": "boolean",
                                "default": true,
                                "description": "Supports streaming responses"
                              },
                              "pushNotifications": {
                                "type": "boolean",
                                "description": "Supports push notifications"
                              },
                              "stateTransitionHistory": {
                                "type": "boolean",
                                "default": false,
                                "description": "Provides state transition history"
                              }
                            },
                            "default": {},
                            "additionalProperties": false,
                            "description": "Agent capabilities and features"
                          },
                          "securitySchemes": {
                            "type": "object",
                            "additionalProperties": {
                              "oneOf": [
                                {
                                  "type": "object",
                                  "properties": {
                                    "type": {
                                      "type": "string",
                                      "enum": [
                                        "apiKey"
                                      ],
                                      "description": "Security scheme type"
                                    },
                                    "name": {
                                      "type": "string",
                                      "description": "Name of the header/query/cookie parameter"
                                    },
                                    "in": {
                                      "type": "string",
                                      "enum": [
                                        "query",
                                        "header",
                                        "cookie"
                                      ],
                                      "description": "Location of API key"
                                    },
                                    "description": {
                                      "type": "string",
                                      "description": "Description of the security scheme"
                                    }
                                  },
                                  "required": [
                                    "type",
                                    "name",
                                    "in"
                                  ],
                                  "additionalProperties": false
                                },
                                {
                                  "type": "object",
                                  "properties": {
                                    "type": {
                                      "type": "string",
                                      "enum": [
                                        "http"
                                      ],
                                      "description": "Security scheme type"
                                    },
                                    "scheme": {
                                      "type": "string",
                                      "description": "HTTP authorization scheme (e.g., basic, bearer)"
                                    },
                                    "bearerFormat": {
                                      "type": "string",
                                      "description": "Hint for bearer token format"
                                    },
                                    "description": {
                                      "type": "string",
                                      "description": "Description of the security scheme"
                                    }
                                  },
                                  "required": [
                                    "type",
                                    "scheme"
                                  ],
                                  "additionalProperties": false
                                },
                                {
                                  "type": "object",
                                  "properties": {
                                    "type": {
                                      "type": "string",
                                      "enum": [
                                        "oauth2"
                                      ],
                                      "description": "Security scheme type"
                                    },
                                    "flows": {
                                      "type": "object",
                                      "properties": {
                                        "implicit": {
                                          "type": "object",
                                          "properties": {
                                            "authorizationUrl": {
                                              "type": "string",
                                              "format": "uri",
                                              "description": "Authorization URL for the flow"
                                            },
                                            "tokenUrl": {
                                              "type": "string",
                                              "format": "uri",
                                              "description": "Token URL for the flow"
                                            },
                                            "refreshUrl": {
                                              "type": "string",
                                              "format": "uri",
                                              "description": "Refresh URL for the flow"
                                            },
                                            "scopes": {
                                              "type": "object",
                                              "additionalProperties": {
                                                "type": "string"
                                              },
                                              "description": "Available scopes for the OAuth2 flow"
                                            }
                                          },
                                          "required": [
                                            "scopes"
                                          ],
                                          "additionalProperties": false
                                        },
                                        "password": {
                                          "type": "object",
                                          "properties": {
                                            "authorizationUrl": {
                                              "type": "string",
                                              "format": "uri",
                                              "description": "Authorization URL for the flow"
                                            },
                                            "tokenUrl": {
                                              "type": "string",
                                              "format": "uri",
                                              "description": "Token URL for the flow"
                                            },
                                            "refreshUrl": {
                                              "type": "string",
                                              "format": "uri",
                                              "description": "Refresh URL for the flow"
                                            },
                                            "scopes": {
                                              "type": "object",
                                              "additionalProperties": {
                                                "type": "string"
                                              },
                                              "description": "Available scopes for the OAuth2 flow"
                                            }
                                          },
                                          "required": [
                                            "scopes"
                                          ],
                                          "additionalProperties": false
                                        },
                                        "clientCredentials": {
                                          "type": "object",
                                          "properties": {
                                            "authorizationUrl": {
                                              "type": "string",
                                              "format": "uri",
                                              "description": "Authorization URL for the flow"
                                            },
                                            "tokenUrl": {
                                              "type": "string",
                                              "format": "uri",
                                              "description": "Token URL for the flow"
                                            },
                                            "refreshUrl": {
                                              "type": "string",
                                              "format": "uri",
                                              "description": "Refresh URL for the flow"
                                            },
                                            "scopes": {
                                              "type": "object",
                                              "additionalProperties": {
                                                "type": "string"
                                              },
                                              "description": "Available scopes for the OAuth2 flow"
                                            }
                                          },
                                          "required": [
                                            "scopes"
                                          ],
                                          "additionalProperties": false
                                        },
                                        "authorizationCode": {
                                          "type": "object",
                                          "properties": {
                                            "authorizationUrl": {
                                              "type": "string",
                                              "format": "uri",
                                              "description": "Authorization URL for the flow"
                                            },
                                            "tokenUrl": {
                                              "type": "string",
                                              "format": "uri",
                                              "description": "Token URL for the flow"
                                            },
                                            "refreshUrl": {
                                              "type": "string",
                                              "format": "uri",
                                              "description": "Refresh URL for the flow"
                                            },
                                            "scopes": {
                                              "type": "object",
                                              "additionalProperties": {
                                                "type": "string"
                                              },
                                              "description": "Available scopes for the OAuth2 flow"
                                            }
                                          },
                                          "required": [
                                            "scopes"
                                          ],
                                          "additionalProperties": false
                                        }
                                      },
                                      "additionalProperties": false,
                                      "description": "OAuth2 flow configurations"
                                    },
                                    "description": {
                                      "type": "string",
                                      "description": "Description of the security scheme"
                                    }
                                  },
                                  "required": [
                                    "type",
                                    "flows"
                                  ],
                                  "additionalProperties": false
                                },
                                {
                                  "type": "object",
                                  "properties": {
                                    "type": {
                                      "type": "string",
                                      "enum": [
                                        "openIdConnect"
                                      ],
                                      "description": "Security scheme type"
                                    },
                                    "openIdConnectUrl": {
                                      "type": "string",
                                      "format": "uri",
                                      "description": "OpenID Connect discovery URL"
                                    },
                                    "description": {
                                      "type": "string",
                                      "description": "Description of the security scheme"
                                    }
                                  },
                                  "required": [
                                    "type",
                                    "openIdConnectUrl"
                                  ],
                                  "additionalProperties": false
                                },
                                {
                                  "type": "object",
                                  "properties": {
                                    "type": {
                                      "type": "string",
                                      "enum": [
                                        "mutualTLS"
                                      ],
                                      "description": "Security scheme type"
                                    },
                                    "description": {
                                      "type": "string",
                                      "description": "Description of the security scheme"
                                    }
                                  },
                                  "required": [
                                    "type"
                                  ],
                                  "additionalProperties": false
                                }
                              ]
                            },
                            "description": "Map of security scheme definitions (A2A format)"
                          },
                          "security": {
                            "type": "array",
                            "items": {
                              "type": "object",
                              "additionalProperties": {
                                "type": "array",
                                "items": {
                                  "type": "string"
                                }
                              }
                            },
                            "description": "Security requirements (array of security scheme references with required scopes)"
                          },
                          "supportsAuthenticatedExtendedCard": {
                            "type": "boolean",
                            "description": "Whether extended card is available with authentication"
                          },
                          "signatures": {
                            "type": "array",
                            "items": {
                              "type": "object",
                              "properties": {
                                "protected": {
                                  "type": "string",
                                  "description": "Base64url-encoded JWS Protected Header"
                                },
                                "signature": {
                                  "type": "string",
                                  "description": "Base64url-encoded JWS Signature"
                                }
                              },
                              "required": [
                                "protected",
                                "signature"
                              ],
                              "additionalProperties": false
                            },
                            "description": "JSON Web Signatures for verifying AgentCard integrity"
                          },
                          "metadata": {
                            "type": "object",
                            "properties": {
                              "dexto": {
                                "type": "object",
                                "properties": {
                                  "authentication": {
                                    "type": "object",
                                    "properties": {
                                      "schemes": {
                                        "type": "array",
                                        "items": {
                                          "type": "string"
                                        },
                                        "default": [],
                                        "description": "Legacy authentication schemes (deprecated: use securitySchemes)"
                                      },
                                      "credentials": {
                                        "type": "string",
                                        "description": "Credentials information"
                                      }
                                    },
                                    "additionalProperties": false,
                                    "description": "Legacy authentication configuration"
                                  },
                                  "delegation": {
                                    "type": "object",
                                    "properties": {
                                      "protocol": {
                                        "type": "string",
                                        "enum": [
                                          "dexto-v1",
                                          "http-simple",
                                          "a2a-jsonrpc",
                                          "mcp-http"
                                        ],
                                        "description": "Delegation protocol version"
                                      },
                                      "endpoint": {
                                        "type": "string",
                                        "description": "Delegation endpoint (relative path or full URL)"
                                      },
                                      "supportsSession": {
                                        "type": "boolean",
                                        "description": "Whether agent supports stateful sessions"
                                      },
                                      "supportsStreaming": {
                                        "type": "boolean",
                                        "description": "Whether agent supports streaming responses"
                                      }
                                    },
                                    "required": [
                                      "protocol",
                                      "endpoint",
                                      "supportsSession"
                                    ],
                                    "additionalProperties": false,
                                    "description": "Delegation protocol information for agent-to-agent communication"
                                  },
                                  "owner": {
                                    "type": "object",
                                    "properties": {
                                      "userId": {
                                        "type": "string",
                                        "description": "Unique user identifier from auth system"
                                      },
                                      "username": {
                                        "type": "string",
                                        "description": "Display name"
                                      },
                                      "email": {
                                        "type": "string",
                                        "maxLength": 254,
                                        "format": "email",
                                        "description": "Optional user email (WARNING: publicly readable via .well-known/agent.json if provided)"
                                      }
                                    },
                                    "required": [
                                      "userId",
                                      "username"
                                    ],
                                    "additionalProperties": false,
                                    "description": "Agent owner information (for multi-tenant deployments)"
                                  }
                                },
                                "additionalProperties": false,
                                "description": "Dexto-specific extension metadata"
                              }
                            },
                            "description": "Extension-specific metadata (namespaced by extension name)"
                          }
                        },
                        "required": [
                          "name",
                          "description",
                          "url",
                          "version"
                        ],
                        "additionalProperties": false,
                        "description": "Configuration for the agent card"
                      },
                      "greeting": {
                        "type": "string",
                        "maxLength": 500,
                        "description": "Default greeting text to show when a chat starts (for UI consumption)"
                      },
                      "telemetry": {
                        "type": "object",
                        "properties": {
                          "serviceName": {
                            "type": "string"
                          },
                          "enabled": {
                            "type": "boolean"
                          },
                          "tracerName": {
                            "type": "string"
                          },
                          "export": {
                            "anyOf": [
                              {
                                "type": "object",
                                "properties": {
                                  "type": {
                                    "type": "string",
                                    "enum": [
                                      "otlp"
                                    ]
                                  },
                                  "protocol": {
                                    "type": "string",
                                    "enum": [
                                      "grpc",
                                      "http"
                                    ]
                                  },
                                  "endpoint": {
                                    "anyOf": [
                                      {
                                        "type": "string",
                                        "format": "uri"
                                      },
                                      {
                                        "type": "string",
                                        "pattern": "^[\\w.-]+:\\d+$"
                                      }
                                    ]
                                  },
                                  "headers": {
                                    "type": "object",
                                    "additionalProperties": {
                                      "type": "string"
                                    }
                                  }
                                },
                                "required": [
                                  "type"
                                ]
                              },
                              {
                                "type": "object",
                                "properties": {
                                  "type": {
                                    "type": "string",
                                    "enum": [
                                      "console"
                                    ]
                                  }
                                },
                                "required": [
                                  "type"
                                ]
                              }
                            ]
                          }
                        },
                        "description": "OpenTelemetry configuration for distributed tracing and observability"
                      },
                      "agentId": {
                        "type": "string",
                        "default": "default-agent",
                        "description": "Unique identifier for this agent instance - CLI enrichment derives from agentCard.name or filename"
                      },
                      "mcpServers": {
                        "type": "object",
                        "additionalProperties": {
                          "oneOf": [
                            {
                              "type": "object",
                              "properties": {
                                "type": {
                                  "type": "string",
                                  "enum": [
                                    "stdio"
                                  ]
                                },
                                "command": {
                                  "type": "string"
                                },
                                "args": {
                                  "type": "array",
                                  "items": {
                                    "type": "string"
                                  },
                                  "default": [],
                                  "description": "Array of arguments for the command (e.g., ['script.js'])"
                                },
                                "env": {
                                  "type": "object",
                                  "additionalProperties": {
                                    "type": "string"
                                  },
                                  "default": {},
                                  "description": "Optional environment variables for the server process"
                                },
                                "timeout": {
                                  "type": "integer",
                                  "minimum": 0,
                                  "exclusiveMinimum": true,
                                  "default": 30000
                                },
                                "connectionMode": {
                                  "type": "string",
                                  "enum": [
                                    "strict",
                                    "lenient"
                                  ],
                                  "default": "lenient"
                                }
                              },
                              "required": [
                                "type",
                                "command"
                              ],
                              "additionalProperties": false
                            },
                            {
                              "type": "object",
                              "properties": {
                                "type": {
                                  "type": "string",
                                  "enum": [
                                    "sse"
                                  ]
                                },
                                "url": {
                                  "type": "string",
                                  "description": "URL for the SSE server endpoint"
                                },
                                "headers": {
                                  "type": "object",
                                  "additionalProperties": {
                                    "type": "string"
                                  },
                                  "default": {}
                                },
                                "timeout": {
                                  "type": "integer",
                                  "minimum": 0,
                                  "exclusiveMinimum": true,
                                  "default": 30000
                                },
                                "connectionMode": {
                                  "type": "string",
                                  "enum": [
                                    "strict",
                                    "lenient"
                                  ],
                                  "default": "lenient"
                                }
                              },
                              "required": [
                                "type",
                                "url"
                              ],
                              "additionalProperties": false
                            },
                            {
                              "type": "object",
                              "properties": {
                                "type": {
                                  "type": "string",
                                  "enum": [
                                    "http"
                                  ]
                                },
                                "url": {
                                  "type": "string",
                                  "description": "URL for the HTTP server"
                                },
                                "headers": {
                                  "type": "object",
                                  "additionalProperties": {
                                    "type": "string"
                                  },
                                  "default": {}
                                },
                                "timeout": {
                                  "type": "integer",
                                  "minimum": 0,
                                  "exclusiveMinimum": true,
                                  "default": 30000
                                },
                                "connectionMode": {
                                  "type": "string",
                                  "enum": [
                                    "strict",
                                    "lenient"
                                  ],
                                  "default": "lenient"
                                }
                              },
                              "required": [
                                "type",
                                "url"
                              ],
                              "additionalProperties": false
                            }
                          ]
                        },
                        "default": {},
                        "description": "Configurations for MCP (Model Context Protocol) servers used by the agent"
                      },
                      "internalTools": {
                        "type": "array",
                        "items": {
                          "type": "string",
                          "enum": [
                            "search_history",
                            "ask_user",
                            "read_file",
                            "glob_files",
                            "grep_content",
                            "write_file",
                            "edit_file",
                            "bash_exec",
                            "bash_output",
                            "kill_process",
<<<<<<< HEAD
                            "spawn_agent"
=======
                            "delegate_to_url"
>>>>>>> cc49f067
                          ],
                          "description": "Available internal tool names"
                        },
                        "default": [],
                        "description": "Internal tools configuration (read-file, write-file, bash-exec, etc.)"
                      },
                      "logger": {
                        "type": "object",
                        "properties": {
                          "level": {
                            "type": "string",
                            "enum": [
                              "debug",
                              "info",
                              "warn",
                              "error",
                              "silly"
                            ],
                            "default": "info",
                            "description": "Minimum log level to record"
                          },
                          "transports": {
                            "type": "array",
                            "items": {
                              "oneOf": [
                                {
                                  "type": "object",
                                  "properties": {
                                    "type": {
                                      "type": "string",
                                      "enum": [
                                        "console"
                                      ]
                                    },
                                    "colorize": {
                                      "type": "boolean",
                                      "default": true,
                                      "description": "Enable colored output"
                                    }
                                  },
                                  "required": [
                                    "type"
                                  ],
                                  "additionalProperties": false,
                                  "description": "Console transport for terminal output"
                                },
                                {
                                  "type": "object",
                                  "properties": {
                                    "type": {
                                      "type": "string",
                                      "enum": [
                                        "file"
                                      ]
                                    },
                                    "path": {
                                      "type": "string",
                                      "description": "Absolute path to log file"
                                    },
                                    "maxSize": {
                                      "type": "number",
                                      "minimum": 0,
                                      "exclusiveMinimum": true,
                                      "default": 10485760,
                                      "description": "Max file size in bytes before rotation (default: 10MB)"
                                    },
                                    "maxFiles": {
                                      "type": "integer",
                                      "minimum": 0,
                                      "exclusiveMinimum": true,
                                      "default": 5,
                                      "description": "Max number of rotated files to keep (default: 5)"
                                    }
                                  },
                                  "required": [
                                    "type",
                                    "path"
                                  ],
                                  "additionalProperties": false,
                                  "description": "File transport with rotation support"
                                },
                                {
                                  "type": "object",
                                  "properties": {
                                    "type": {
                                      "type": "string",
                                      "enum": [
                                        "upstash"
                                      ]
                                    },
                                    "url": {
                                      "type": "string",
                                      "format": "uri",
                                      "description": "Upstash Redis REST URL"
                                    },
                                    "token": {
                                      "type": "string",
                                      "description": "Upstash Redis REST token"
                                    },
                                    "listName": {
                                      "type": "string",
                                      "default": "dexto-logs",
                                      "description": "Redis list name for log entries"
                                    },
                                    "maxListLength": {
                                      "type": "integer",
                                      "minimum": 0,
                                      "exclusiveMinimum": true,
                                      "default": 10000,
                                      "description": "Max entries in Redis list (default: 10000)"
                                    },
                                    "batchSize": {
                                      "type": "integer",
                                      "minimum": 0,
                                      "exclusiveMinimum": true,
                                      "default": 100,
                                      "description": "Number of log entries to batch before sending (default: 100)"
                                    }
                                  },
                                  "required": [
                                    "type",
                                    "url",
                                    "token"
                                  ],
                                  "additionalProperties": false,
                                  "description": "Upstash Redis transport for remote logging"
                                }
                              ]
                            },
                            "minItems": 1,
                            "default": [
                              {
                                "type": "console",
                                "colorize": true
                              }
                            ],
                            "description": "Log output destinations"
                          }
                        },
                        "default": {
                          "level": "info",
                          "transports": [
                            {
                              "type": "console",
                              "colorize": true
                            }
                          ]
                        },
                        "additionalProperties": false,
                        "description": "Logger configuration with multi-transport support (file, console, remote) - CLI enrichment adds per-agent file transport"
                      },
                      "storage": {
                        "type": "object",
                        "properties": {
                          "cache": {
                            "oneOf": [
                              {
                                "type": "object",
                                "properties": {
                                  "maxConnections": {
                                    "type": "integer",
                                    "minimum": 0,
                                    "exclusiveMinimum": true,
                                    "description": "Maximum connections"
                                  },
                                  "idleTimeoutMillis": {
                                    "type": "integer",
                                    "minimum": 0,
                                    "exclusiveMinimum": true,
                                    "description": "Idle timeout in milliseconds"
                                  },
                                  "connectionTimeoutMillis": {
                                    "type": "integer",
                                    "minimum": 0,
                                    "exclusiveMinimum": true,
                                    "description": "Connection timeout in milliseconds"
                                  },
                                  "options": {
                                    "type": "object",
                                    "additionalProperties": {
                                      "nullable": true
                                    },
                                    "description": "Backend-specific options"
                                  },
                                  "type": {
                                    "type": "string",
                                    "enum": [
                                      "in-memory"
                                    ]
                                  }
                                },
                                "required": [
                                  "type"
                                ],
                                "additionalProperties": false
                              },
                              {
                                "type": "object",
                                "properties": {
                                  "maxConnections": {
                                    "type": "integer",
                                    "minimum": 0,
                                    "exclusiveMinimum": true,
                                    "description": "Maximum connections"
                                  },
                                  "idleTimeoutMillis": {
                                    "type": "integer",
                                    "minimum": 0,
                                    "exclusiveMinimum": true,
                                    "description": "Idle timeout in milliseconds"
                                  },
                                  "connectionTimeoutMillis": {
                                    "type": "integer",
                                    "minimum": 0,
                                    "exclusiveMinimum": true,
                                    "description": "Connection timeout in milliseconds"
                                  },
                                  "options": {
                                    "type": "object",
                                    "additionalProperties": {
                                      "nullable": true
                                    },
                                    "description": "Backend-specific options"
                                  },
                                  "type": {
                                    "type": "string",
                                    "enum": [
                                      "redis"
                                    ]
                                  },
                                  "url": {
                                    "type": "string",
                                    "description": "Redis connection URL (redis://...)"
                                  },
                                  "host": {
                                    "type": "string",
                                    "description": "Redis host"
                                  },
                                  "port": {
                                    "type": "integer",
                                    "minimum": 0,
                                    "exclusiveMinimum": true,
                                    "description": "Redis port"
                                  },
                                  "password": {
                                    "type": "string",
                                    "description": "Redis password"
                                  },
                                  "database": {
                                    "type": "integer",
                                    "minimum": 0,
                                    "description": "Redis database number"
                                  }
                                },
                                "required": [
                                  "type"
                                ],
                                "additionalProperties": false
                              }
                            ],
                            "description": "Cache configuration (fast, ephemeral)"
                          },
                          "database": {
                            "oneOf": [
                              {
                                "type": "object",
                                "properties": {
                                  "maxConnections": {
                                    "type": "integer",
                                    "minimum": 0,
                                    "exclusiveMinimum": true,
                                    "description": "Maximum connections"
                                  },
                                  "idleTimeoutMillis": {
                                    "type": "integer",
                                    "minimum": 0,
                                    "exclusiveMinimum": true,
                                    "description": "Idle timeout in milliseconds"
                                  },
                                  "connectionTimeoutMillis": {
                                    "type": "integer",
                                    "minimum": 0,
                                    "exclusiveMinimum": true,
                                    "description": "Connection timeout in milliseconds"
                                  },
                                  "options": {
                                    "type": "object",
                                    "additionalProperties": {
                                      "nullable": true
                                    },
                                    "description": "Backend-specific options"
                                  },
                                  "type": {
                                    "type": "string",
                                    "enum": [
                                      "in-memory"
                                    ]
                                  }
                                },
                                "required": [
                                  "type"
                                ],
                                "additionalProperties": false
                              },
                              {
                                "type": "object",
                                "properties": {
                                  "maxConnections": {
                                    "type": "integer",
                                    "minimum": 0,
                                    "exclusiveMinimum": true,
                                    "description": "Maximum connections"
                                  },
                                  "idleTimeoutMillis": {
                                    "type": "integer",
                                    "minimum": 0,
                                    "exclusiveMinimum": true,
                                    "description": "Idle timeout in milliseconds"
                                  },
                                  "connectionTimeoutMillis": {
                                    "type": "integer",
                                    "minimum": 0,
                                    "exclusiveMinimum": true,
                                    "description": "Connection timeout in milliseconds"
                                  },
                                  "options": {
                                    "type": "object",
                                    "additionalProperties": {
                                      "nullable": true
                                    },
                                    "description": "Backend-specific options"
                                  },
                                  "type": {
                                    "type": "string",
                                    "enum": [
                                      "sqlite"
                                    ]
                                  },
                                  "path": {
                                    "type": "string",
                                    "description": "SQLite database file path (required for SQLite - CLI enrichment provides per-agent path)"
                                  }
                                },
                                "required": [
                                  "type",
                                  "path"
                                ],
                                "additionalProperties": false
                              },
                              {
                                "type": "object",
                                "properties": {
                                  "maxConnections": {
                                    "type": "integer",
                                    "minimum": 0,
                                    "exclusiveMinimum": true,
                                    "description": "Maximum connections"
                                  },
                                  "idleTimeoutMillis": {
                                    "type": "integer",
                                    "minimum": 0,
                                    "exclusiveMinimum": true,
                                    "description": "Idle timeout in milliseconds"
                                  },
                                  "connectionTimeoutMillis": {
                                    "type": "integer",
                                    "minimum": 0,
                                    "exclusiveMinimum": true,
                                    "description": "Connection timeout in milliseconds"
                                  },
                                  "options": {
                                    "type": "object",
                                    "additionalProperties": {
                                      "nullable": true
                                    },
                                    "description": "Backend-specific options"
                                  },
                                  "type": {
                                    "type": "string",
                                    "enum": [
                                      "postgres"
                                    ]
                                  },
                                  "url": {
                                    "type": "string",
                                    "description": "PostgreSQL connection URL (postgresql://...)"
                                  },
                                  "connectionString": {
                                    "type": "string",
                                    "description": "PostgreSQL connection string"
                                  },
                                  "host": {
                                    "type": "string",
                                    "description": "PostgreSQL host"
                                  },
                                  "port": {
                                    "type": "integer",
                                    "minimum": 0,
                                    "exclusiveMinimum": true,
                                    "description": "PostgreSQL port"
                                  },
                                  "database": {
                                    "type": "string",
                                    "description": "PostgreSQL database name"
                                  },
                                  "password": {
                                    "type": "string",
                                    "description": "PostgreSQL password"
                                  }
                                },
                                "required": [
                                  "type"
                                ],
                                "additionalProperties": false
                              }
                            ],
                            "description": "Database configuration (persistent, reliable)"
                          },
                          "blob": {
                            "oneOf": [
                              {
                                "type": "object",
                                "properties": {
                                  "type": {
                                    "type": "string",
                                    "enum": [
                                      "in-memory"
                                    ],
                                    "description": "Blob store type identifier"
                                  },
                                  "maxBlobSize": {
                                    "type": "integer",
                                    "minimum": 0,
                                    "exclusiveMinimum": true,
                                    "default": 10485760,
                                    "description": "Maximum size per blob in bytes"
                                  },
                                  "maxTotalSize": {
                                    "type": "integer",
                                    "minimum": 0,
                                    "exclusiveMinimum": true,
                                    "default": 104857600,
                                    "description": "Maximum total storage size in bytes"
                                  }
                                },
                                "required": [
                                  "type"
                                ],
                                "additionalProperties": false
                              },
                              {
                                "type": "object",
                                "properties": {
                                  "type": {
                                    "type": "string",
                                    "enum": [
                                      "local"
                                    ],
                                    "description": "Blob store type identifier"
                                  },
                                  "storePath": {
                                    "type": "string",
                                    "description": "Blob storage directory path (required for local storage - CLI enrichment provides per-agent default)"
                                  },
                                  "maxBlobSize": {
                                    "type": "integer",
                                    "minimum": 0,
                                    "exclusiveMinimum": true,
                                    "default": 52428800,
                                    "description": "Maximum size per blob in bytes"
                                  },
                                  "maxTotalSize": {
                                    "type": "integer",
                                    "minimum": 0,
                                    "exclusiveMinimum": true,
                                    "default": 1073741824,
                                    "description": "Maximum total storage size in bytes"
                                  },
                                  "cleanupAfterDays": {
                                    "type": "integer",
                                    "minimum": 0,
                                    "exclusiveMinimum": true,
                                    "default": 30,
                                    "description": "Auto-cleanup blobs older than N days"
                                  }
                                },
                                "required": [
                                  "type",
                                  "storePath"
                                ],
                                "additionalProperties": false
                              }
                            ],
                            "description": "Blob store configuration (for large, unstructured data)"
                          }
                        },
                        "default": {
                          "cache": {
                            "type": "in-memory"
                          },
                          "database": {
                            "type": "in-memory"
                          },
                          "blob": {
                            "type": "in-memory"
                          }
                        },
                        "required": [
                          "cache",
                          "database",
                          "blob"
                        ],
                        "additionalProperties": false,
                        "description": "Storage configuration for cache, database, and blob storage - defaults to in-memory, CLI enrichment provides filesystem paths"
                      },
                      "sessions": {
                        "type": "object",
                        "properties": {
                          "maxSessions": {
                            "type": "integer",
                            "minimum": 0,
                            "exclusiveMinimum": true,
                            "default": 100,
                            "description": "Maximum number of concurrent sessions allowed, defaults to 100"
                          },
                          "sessionTTL": {
                            "type": "integer",
                            "minimum": 0,
                            "exclusiveMinimum": true,
                            "default": 3600000,
                            "description": "Session time-to-live in milliseconds, defaults to 3600000ms (1 hour)"
                          },
                          "maxSubAgentDepth": {
                            "type": "integer",
                            "minimum": 0,
                            "default": 1,
                            "description": "Maximum nesting depth for spawned sub-agents. 0 disables sub-agents; 1 allows parent → child; increase for deeper hierarchies."
                          },
                          "subAgentLifecycle": {
                            "type": "string",
                            "enum": [
                              "ephemeral",
                              "persistent"
                            ],
                            "default": "persistent",
                            "description": "Lifecycle policy for spawned sub-agents. ephemeral: auto-deleted after completion (saves storage). persistent: kept for review/observability (uses storage)."
                          }
                        },
                        "default": {},
                        "additionalProperties": false,
                        "description": "Session management configuration"
                      },
                      "toolConfirmation": {
                        "type": "object",
                        "properties": {
                          "mode": {
                            "type": "string",
                            "enum": [
                              "event-based",
                              "auto-approve",
                              "auto-deny"
                            ],
                            "default": "event-based",
                            "description": "Tool confirmation mode: event-based (interactive), auto-approve (all tools), auto-deny (no tools)"
                          },
                          "timeout": {
                            "type": "integer",
                            "minimum": 0,
                            "exclusiveMinimum": true,
                            "default": 120000,
                            "description": "Timeout for tool confirmation requests in milliseconds, defaults to 120000ms (2 mins)"
                          },
                          "allowedToolsStorage": {
                            "type": "string",
                            "enum": [
                              "memory",
                              "storage"
                            ],
                            "default": "storage",
                            "description": "Storage type for remembered tool approvals: memory (session-only) or storage (persistent)"
                          },
                          "toolPolicies": {
                            "type": "object",
                            "properties": {
                              "alwaysAllow": {
                                "type": "array",
                                "items": {
                                  "type": "string"
                                },
                                "default": [],
                                "description": "Tools that never require approval (low-risk). Use full qualified names (e.g., \"internal--ask_user\", \"mcp--filesystem--read_file\")"
                              },
                              "alwaysDeny": {
                                "type": "array",
                                "items": {
                                  "type": "string"
                                },
                                "default": [],
                                "description": "Tools that are always denied (high-risk). Takes precedence over alwaysAllow. Use full qualified names (e.g., \"mcp--filesystem--delete_file\")"
                              }
                            },
                            "default": {
                              "alwaysAllow": [],
                              "alwaysDeny": []
                            },
                            "additionalProperties": false,
                            "description": "Static tool policies for fine-grained allow/deny control. Deny list takes precedence over allow list."
                          }
                        },
                        "default": {},
                        "additionalProperties": false,
                        "description": "Tool confirmation and approval configuration"
                      },
                      "elicitation": {
                        "type": "object",
                        "properties": {
                          "enabled": {
                            "type": "boolean",
                            "default": true,
                            "description": "Enable elicitation support (ask_user tool and MCP server elicitations). When disabled, elicitation requests will be rejected."
                          },
                          "timeout": {
                            "type": "integer",
                            "minimum": 0,
                            "exclusiveMinimum": true,
                            "default": 120000,
                            "description": "Timeout for elicitation requests in milliseconds, defaults to 120000ms (2 mins)"
                          }
                        },
                        "default": {},
                        "additionalProperties": false,
                        "description": "Elicitation configuration for user input requests (ask_user tool and MCP server elicitations). Independent from toolConfirmation mode."
                      },
                      "internalResources": {
                        "anyOf": [
                          {
                            "type": "array",
                            "items": {
                              "oneOf": [
                                {
                                  "type": "object",
                                  "properties": {
                                    "type": {
                                      "type": "string",
                                      "enum": [
                                        "filesystem"
                                      ]
                                    },
                                    "paths": {
                                      "type": "array",
                                      "items": {
                                        "type": "string"
                                      },
                                      "minItems": 1,
                                      "description": "File paths or directories to expose as resources (at least one required)"
                                    },
                                    "maxDepth": {
                                      "type": "number",
                                      "minimum": 1,
                                      "maximum": 10,
                                      "default": 3,
                                      "description": "Maximum directory depth to traverse (default: 3)"
                                    },
                                    "maxFiles": {
                                      "type": "number",
                                      "minimum": 1,
                                      "maximum": 10000,
                                      "default": 1000,
                                      "description": "Maximum number of files to include (default: 1000)"
                                    },
                                    "includeHidden": {
                                      "type": "boolean",
                                      "default": false,
                                      "description": "Include hidden files and directories (default: false)"
                                    },
                                    "includeExtensions": {
                                      "type": "array",
                                      "items": {
                                        "type": "string",
                                        "pattern": "^\\.[A-Za-z0-9][A-Za-z0-9._-]*$",
                                        "description": "File extension pattern starting with a dot; supports multi-part extensions"
                                      },
                                      "default": [
                                        ".txt",
                                        ".md",
                                        ".js",
                                        ".ts",
                                        ".json",
                                        ".html",
                                        ".css",
                                        ".py",
                                        ".yaml",
                                        ".yml",
                                        ".xml",
                                        ".jsx",
                                        ".tsx",
                                        ".vue",
                                        ".php",
                                        ".rb",
                                        ".go",
                                        ".rs",
                                        ".java",
                                        ".kt",
                                        ".swift",
                                        ".sql",
                                        ".sh",
                                        ".bash",
                                        ".zsh"
                                      ],
                                      "description": "File extensions to include (default: common text files)"
                                    }
                                  },
                                  "required": [
                                    "type",
                                    "paths"
                                  ],
                                  "additionalProperties": false
                                },
                                {
                                  "type": "object",
                                  "properties": {
                                    "type": {
                                      "type": "string",
                                      "enum": [
                                        "blob"
                                      ],
                                      "description": "Enable blob storage resource provider"
                                    }
                                  },
                                  "required": [
                                    "type"
                                  ],
                                  "additionalProperties": false,
                                  "description": "Blob resource provider configuration - actual storage settings are in storage.blob section"
                                }
                              ]
                            }
                          },
                          {
                            "type": "object",
                            "properties": {
                              "enabled": {
                                "type": "boolean",
                                "description": "Explicit toggle; auto-enabled when resources are non-empty"
                              },
                              "resources": {
                                "type": "array",
                                "items": {
                                  "oneOf": [
                                    {
                                      "type": "object",
                                      "properties": {
                                        "type": {
                                          "type": "string",
                                          "enum": [
                                            "filesystem"
                                          ]
                                        },
                                        "paths": {
                                          "type": "array",
                                          "items": {
                                            "type": "string"
                                          },
                                          "minItems": 1,
                                          "description": "File paths or directories to expose as resources (at least one required)"
                                        },
                                        "maxDepth": {
                                          "type": "number",
                                          "minimum": 1,
                                          "maximum": 10,
                                          "default": 3,
                                          "description": "Maximum directory depth to traverse (default: 3)"
                                        },
                                        "maxFiles": {
                                          "type": "number",
                                          "minimum": 1,
                                          "maximum": 10000,
                                          "default": 1000,
                                          "description": "Maximum number of files to include (default: 1000)"
                                        },
                                        "includeHidden": {
                                          "type": "boolean",
                                          "default": false,
                                          "description": "Include hidden files and directories (default: false)"
                                        },
                                        "includeExtensions": {
                                          "type": "array",
                                          "items": {
                                            "type": "string",
                                            "pattern": "^\\.[A-Za-z0-9][A-Za-z0-9._-]*$",
                                            "description": "File extension pattern starting with a dot; supports multi-part extensions"
                                          },
                                          "default": [
                                            ".txt",
                                            ".md",
                                            ".js",
                                            ".ts",
                                            ".json",
                                            ".html",
                                            ".css",
                                            ".py",
                                            ".yaml",
                                            ".yml",
                                            ".xml",
                                            ".jsx",
                                            ".tsx",
                                            ".vue",
                                            ".php",
                                            ".rb",
                                            ".go",
                                            ".rs",
                                            ".java",
                                            ".kt",
                                            ".swift",
                                            ".sql",
                                            ".sh",
                                            ".bash",
                                            ".zsh"
                                          ],
                                          "description": "File extensions to include (default: common text files)"
                                        }
                                      },
                                      "required": [
                                        "type",
                                        "paths"
                                      ],
                                      "additionalProperties": false
                                    },
                                    {
                                      "type": "object",
                                      "properties": {
                                        "type": {
                                          "type": "string",
                                          "enum": [
                                            "blob"
                                          ],
                                          "description": "Enable blob storage resource provider"
                                        }
                                      },
                                      "required": [
                                        "type"
                                      ],
                                      "additionalProperties": false,
                                      "description": "Blob resource provider configuration - actual storage settings are in storage.blob section"
                                    }
                                  ]
                                },
                                "default": [],
                                "description": "List of internal resource configurations"
                              }
                            },
                            "additionalProperties": false
                          }
                        ],
                        "default": [],
                        "description": "Configuration for internal resources (filesystem, etc.)"
                      },
                      "starterPrompts": {
                        "type": "array",
                        "items": {
                          "type": "object",
                          "properties": {
                            "id": {
                              "type": "string",
                              "minLength": 1,
                              "maxLength": 64,
                              "pattern": "^[a-z0-9]+(?:-[a-z0-9]+)*$",
                              "description": "Kebab-case slug id for the starter prompt (e.g., quick-start)"
                            },
                            "title": {
                              "type": "string",
                              "description": "Display title for the starter prompt"
                            },
                            "description": {
                              "type": "string",
                              "default": "",
                              "description": "Description shown on hover or in the UI"
                            },
                            "prompt": {
                              "type": "string",
                              "description": "The actual prompt text that gets resolved and sent"
                            },
                            "category": {
                              "type": "string",
                              "default": "general",
                              "description": "Category for organizing starter prompts (e.g., general, coding, analysis, tools, learning)"
                            },
                            "priority": {
                              "type": "number",
                              "default": 0,
                              "description": "Higher numbers appear first"
                            }
                          },
                          "required": [
                            "id",
                            "prompt"
                          ],
                          "additionalProperties": false
                        },
                        "default": [],
                        "description": "Agent-specific starter prompts configuration (used by WebUI and PromptManager)"
                      },
                      "plugins": {
                        "type": "object",
                        "properties": {
                          "contentPolicy": {
                            "type": "object",
                            "properties": {
                              "priority": {
                                "type": "integer",
                                "description": "Execution priority (lower runs first)"
                              },
                              "blocking": {
                                "type": "boolean",
                                "description": "If true, plugin errors will halt execution"
                              },
                              "enabled": {
                                "type": "boolean",
                                "default": true,
                                "description": "Whether this plugin is enabled"
                              }
                            },
                            "required": [
                              "priority"
                            ],
                            "description": "Content policy plugin for input validation and sanitization"
                          },
                          "responseSanitizer": {
                            "type": "object",
                            "properties": {
                              "priority": {
                                "type": "integer",
                                "description": "Execution priority (lower runs first)"
                              },
                              "blocking": {
                                "type": "boolean",
                                "description": "If true, plugin errors will halt execution"
                              },
                              "enabled": {
                                "type": "boolean",
                                "default": true,
                                "description": "Whether this plugin is enabled"
                              }
                            },
                            "required": [
                              "priority"
                            ],
                            "description": "Response sanitizer plugin for output sanitization"
                          },
                          "custom": {
                            "type": "array",
                            "items": {
                              "type": "object",
                              "properties": {
                                "name": {
                                  "type": "string",
                                  "description": "Unique name for the plugin"
                                },
                                "module": {
                                  "type": "string",
                                  "description": "Absolute path to plugin module (use ${{dexto.agent_dir}} for agent-relative paths)"
                                },
                                "enabled": {
                                  "type": "boolean",
                                  "default": true,
                                  "description": "Whether this plugin is enabled"
                                },
                                "blocking": {
                                  "type": "boolean",
                                  "description": "If true, plugin errors will halt execution"
                                },
                                "priority": {
                                  "type": "integer",
                                  "description": "Execution priority (lower runs first)"
                                },
                                "config": {
                                  "type": "object",
                                  "additionalProperties": {
                                    "nullable": true
                                  },
                                  "description": "Plugin-specific configuration"
                                }
                              },
                              "required": [
                                "name",
                                "module",
                                "blocking",
                                "priority"
                              ],
                              "additionalProperties": false
                            },
                            "default": [],
                            "description": "Array of custom plugin configurations"
                          }
                        },
                        "default": {},
                        "additionalProperties": false,
                        "description": "Plugin system configuration for built-in and custom plugins"
                      }
                    },
                    "required": [
                      "systemPrompt",
                      "llm"
                    ],
                    "additionalProperties": false,
                    "description": "Complete agent configuration"
                  }
                },
                "required": [
                  "id",
                  "name",
                  "description",
                  "config"
                ],
                "additionalProperties": false,
                "description": "Request body for creating a new custom agent with full configuration"
              }
            }
          }
        },
        "responses": {
          "201": {
            "description": "Custom agent created",
            "content": {
              "application/json": {
                "schema": {
                  "type": "object",
                  "properties": {
                    "created": {
                      "type": "boolean",
                      "enum": [
                        true
                      ],
                      "description": "Creation success indicator"
                    },
                    "id": {
                      "type": "string",
                      "description": "Agent identifier"
                    },
                    "name": {
                      "type": "string",
                      "description": "Agent name"
                    }
                  },
                  "required": [
                    "created",
                    "id",
                    "name"
                  ],
                  "additionalProperties": false
                }
              }
            }
          }
        }
      }
    },
    "/api/agent/path": {
      "get": {
        "summary": "Get Agent File Path",
        "description": "Retrieves the file path of the currently active agent configuration",
        "tags": [
          "agent"
        ],
        "responses": {
          "200": {
            "description": "Agent file path",
            "content": {
              "application/json": {
                "schema": {
                  "type": "object",
                  "properties": {
                    "path": {
                      "type": "string",
                      "description": "Absolute path to agent configuration file"
                    },
                    "relativePath": {
                      "type": "string",
                      "description": "Relative path or basename"
                    },
                    "name": {
                      "type": "string",
                      "description": "Agent configuration filename without extension"
                    },
                    "isDefault": {
                      "type": "boolean",
                      "description": "Whether this is the default agent"
                    }
                  },
                  "required": [
                    "path",
                    "relativePath",
                    "name",
                    "isDefault"
                  ],
                  "additionalProperties": false,
                  "description": "Agent file path information"
                }
              }
            }
          }
        }
      }
    },
    "/api/agent/config": {
      "get": {
        "summary": "Get Agent Configuration",
        "description": "Retrieves the raw YAML configuration of the currently active agent",
        "tags": [
          "agent"
        ],
        "responses": {
          "200": {
            "description": "Agent configuration",
            "content": {
              "application/json": {
                "schema": {
                  "type": "object",
                  "properties": {
                    "yaml": {
                      "type": "string",
                      "description": "Raw YAML configuration content"
                    },
                    "path": {
                      "type": "string",
                      "description": "Absolute path to configuration file"
                    },
                    "relativePath": {
                      "type": "string",
                      "description": "Relative path or basename"
                    },
                    "lastModified": {
                      "type": "string",
                      "description": "Last modification timestamp"
                    },
                    "warnings": {
                      "type": "array",
                      "items": {
                        "type": "string"
                      },
                      "description": "Configuration warnings"
                    }
                  },
                  "required": [
                    "yaml",
                    "path",
                    "relativePath",
                    "lastModified",
                    "warnings"
                  ],
                  "additionalProperties": false,
                  "description": "Agent configuration content"
                }
              }
            }
          }
        }
      },
      "post": {
        "summary": "Save Agent Configuration",
        "description": "Saves and applies YAML agent configuration. Creates backup before saving",
        "tags": [
          "agent"
        ],
        "requestBody": {
          "content": {
            "application/json": {
              "schema": {
                "type": "object",
                "properties": {
                  "yaml": {
                    "type": "string",
                    "minLength": 1,
                    "description": "YAML agent configuration content to save"
                  }
                },
                "required": [
                  "yaml"
                ],
                "description": "Request body for saving agent configuration YAML"
              }
            }
          }
        },
        "responses": {
          "200": {
            "description": "Configuration saved",
            "content": {
              "application/json": {
                "schema": {
                  "type": "object",
                  "properties": {
                    "ok": {
                      "type": "boolean",
                      "enum": [
                        true
                      ],
                      "description": "Indicates successful save"
                    },
                    "path": {
                      "type": "string",
                      "description": "Path to saved configuration file"
                    },
                    "reloaded": {
                      "type": "boolean",
                      "description": "Whether configuration was reloaded"
                    },
                    "restarted": {
                      "type": "boolean",
                      "description": "Whether agent was restarted"
                    },
                    "changesApplied": {
                      "type": "array",
                      "items": {
                        "type": "string"
                      },
                      "description": "List of changes that were applied"
                    },
                    "message": {
                      "type": "string",
                      "description": "Success message"
                    }
                  },
                  "required": [
                    "ok",
                    "path",
                    "reloaded",
                    "restarted",
                    "changesApplied",
                    "message"
                  ],
                  "additionalProperties": false,
                  "description": "Configuration save result"
                }
              }
            }
          }
        }
      }
    },
    "/api/agent/validate": {
      "post": {
        "summary": "Validate Agent Configuration",
        "description": "Validates YAML agent configuration without saving it",
        "tags": [
          "agent"
        ],
        "requestBody": {
          "content": {
            "application/json": {
              "schema": {
                "type": "object",
                "properties": {
                  "yaml": {
                    "type": "string",
                    "minLength": 1,
                    "description": "YAML agent configuration content to validate"
                  }
                },
                "required": [
                  "yaml"
                ],
                "description": "Request body for validating agent configuration YAML"
              }
            }
          }
        },
        "responses": {
          "200": {
            "description": "Validation result",
            "content": {
              "application/json": {
                "schema": {
                  "type": "object",
                  "properties": {
                    "valid": {
                      "type": "boolean",
                      "description": "Whether configuration is valid"
                    },
                    "errors": {
                      "type": "array",
                      "items": {
                        "type": "object",
                        "properties": {
                          "line": {
                            "type": "integer",
                            "description": "Line number"
                          },
                          "column": {
                            "type": "integer",
                            "description": "Column number"
                          },
                          "path": {
                            "type": "string",
                            "description": "Configuration path"
                          },
                          "message": {
                            "type": "string",
                            "description": "Error message"
                          },
                          "code": {
                            "type": "string",
                            "description": "Error code"
                          }
                        },
                        "required": [
                          "message",
                          "code"
                        ]
                      },
                      "description": "Validation errors"
                    },
                    "warnings": {
                      "type": "array",
                      "items": {
                        "type": "object",
                        "properties": {
                          "path": {
                            "type": "string",
                            "description": "Configuration path"
                          },
                          "message": {
                            "type": "string",
                            "description": "Warning message"
                          },
                          "code": {
                            "type": "string",
                            "description": "Warning code"
                          }
                        },
                        "required": [
                          "path",
                          "message",
                          "code"
                        ],
                        "additionalProperties": false
                      },
                      "description": "Configuration warnings"
                    }
                  },
                  "required": [
                    "valid",
                    "errors",
                    "warnings"
                  ],
                  "additionalProperties": false
                }
              }
            }
          }
        }
      }
    },
    "/api/agent/config/export": {
      "get": {
        "summary": "Export Agent Configuration",
        "description": "Exports the effective agent configuration with sensitive values redacted",
        "tags": [
          "agent"
        ],
        "parameters": [
          {
            "schema": {
              "type": "string",
              "description": "Session identifier to export session-specific configuration"
            },
            "required": false,
            "description": "Session identifier to export session-specific configuration",
            "name": "sessionId",
            "in": "query"
          }
        ],
        "responses": {
          "200": {
            "description": "Exported configuration",
            "content": {
              "application/x-yaml": {
                "schema": {
                  "type": "string"
                }
              }
            }
          }
        }
      }
    }
  }
}<|MERGE_RESOLUTION|>--- conflicted
+++ resolved
@@ -76,39 +76,7 @@
     }
   ],
   "components": {
-    "schemas": {
-      "SessionScopes": {
-        "type": "object",
-        "properties": {
-          "type": {
-            "type": "string",
-            "description": "Session type (primary, sub-agent, scheduled, task, or custom)"
-          },
-          "parentSessionId": {
-            "type": "string",
-            "description": "Parent session ID for hierarchical sessions"
-          },
-          "depth": {
-            "type": "integer",
-            "minimum": 0,
-            "description": "Depth in session hierarchy"
-          },
-          "lifecycle": {
-            "type": "string",
-            "enum": [
-              "ephemeral",
-              "persistent"
-            ],
-            "description": "Lifecycle policy for the session"
-          }
-        },
-        "required": [
-          "type"
-        ],
-        "additionalProperties": false,
-        "description": "Session scopes for filtering and organization"
-      }
-    },
+    "schemas": {},
     "parameters": {}
   },
   "paths": {
@@ -3604,35 +3572,13 @@
     "/api/sessions": {
       "get": {
         "summary": "List Sessions",
-        "description": "Retrieves a list of active sessions, optionally filtered by scope criteria",
+        "description": "Retrieves a list of all active sessions",
         "tags": [
           "sessions"
         ],
-        "parameters": [
-          {
-            "schema": {
-              "type": "string",
-              "description": "Filter by session type"
-            },
-            "required": false,
-            "description": "Filter by session type",
-            "name": "type",
-            "in": "query"
-          },
-          {
-            "schema": {
-              "type": "string",
-              "description": "Filter by parent session ID"
-            },
-            "required": false,
-            "description": "Filter by parent session ID",
-            "name": "parentSessionId",
-            "in": "query"
-          }
-        ],
         "responses": {
           "200": {
-            "description": "List of sessions matching filters",
+            "description": "List of all active sessions",
             "content": {
               "application/json": {
                 "schema": {
@@ -3670,25 +3616,13 @@
                             "type": "string",
                             "nullable": true,
                             "description": "Optional session title"
-                          },
-                          "type": {
-                            "type": "string",
-                            "description": "Session type (primary, sub-agent, scheduled, task, or custom)"
-                          },
-                          "metadata": {
-                            "type": "object",
-                            "additionalProperties": {
-                              "nullable": true
-                            },
-                            "description": "Type-specific flexible metadata (e.g., subAgent for sub-agent sessions)"
                           }
                         },
                         "required": [
                           "id",
                           "createdAt",
                           "lastActivity",
-                          "messageCount",
-                          "type"
+                          "messageCount"
                         ],
                         "additionalProperties": false,
                         "description": "Session metadata"
@@ -3766,25 +3700,13 @@
                           "type": "string",
                           "nullable": true,
                           "description": "Optional session title"
-                        },
-                        "type": {
-                          "type": "string",
-                          "description": "Session type (primary, sub-agent, scheduled, task, or custom)"
-                        },
-                        "metadata": {
-                          "type": "object",
-                          "additionalProperties": {
-                            "nullable": true
-                          },
-                          "description": "Type-specific flexible metadata (e.g., subAgent for sub-agent sessions)"
                         }
                       },
                       "required": [
                         "id",
                         "createdAt",
                         "lastActivity",
-                        "messageCount",
-                        "type"
+                        "messageCount"
                       ],
                       "additionalProperties": false,
                       "description": "Newly created session metadata"
@@ -3859,17 +3781,6 @@
                           "nullable": true,
                           "description": "Optional session title"
                         },
-                        "type": {
-                          "type": "string",
-                          "description": "Session type (primary, sub-agent, scheduled, task, or custom)"
-                        },
-                        "metadata": {
-                          "type": "object",
-                          "additionalProperties": {
-                            "nullable": true
-                          },
-                          "description": "Type-specific flexible metadata (e.g., subAgent for sub-agent sessions)"
-                        },
                         "history": {
                           "type": "integer",
                           "minimum": 0,
@@ -3881,7 +3792,6 @@
                         "createdAt",
                         "lastActivity",
                         "messageCount",
-                        "type",
                         "history"
                       ],
                       "additionalProperties": false,
@@ -4023,25 +3933,13 @@
                           "type": "string",
                           "nullable": true,
                           "description": "Optional session title"
-                        },
-                        "type": {
-                          "type": "string",
-                          "description": "Session type (primary, sub-agent, scheduled, task, or custom)"
-                        },
-                        "metadata": {
-                          "type": "object",
-                          "additionalProperties": {
-                            "nullable": true
-                          },
-                          "description": "Type-specific flexible metadata (e.g., subAgent for sub-agent sessions)"
                         }
                       },
                       "required": [
                         "id",
                         "createdAt",
                         "lastActivity",
-                        "messageCount",
-                        "type"
+                        "messageCount"
                       ],
                       "additionalProperties": false,
                       "description": "Updated session metadata"
@@ -9301,11 +9199,7 @@
                             "bash_exec",
                             "bash_output",
                             "kill_process",
-<<<<<<< HEAD
-                            "spawn_agent"
-=======
                             "delegate_to_url"
->>>>>>> cc49f067
                           ],
                           "description": "Available internal tool names"
                         },
@@ -9837,21 +9731,6 @@
                             "exclusiveMinimum": true,
                             "default": 3600000,
                             "description": "Session time-to-live in milliseconds, defaults to 3600000ms (1 hour)"
-                          },
-                          "maxSubAgentDepth": {
-                            "type": "integer",
-                            "minimum": 0,
-                            "default": 1,
-                            "description": "Maximum nesting depth for spawned sub-agents. 0 disables sub-agents; 1 allows parent → child; increase for deeper hierarchies."
-                          },
-                          "subAgentLifecycle": {
-                            "type": "string",
-                            "enum": [
-                              "ephemeral",
-                              "persistent"
-                            ],
-                            "default": "persistent",
-                            "description": "Lifecycle policy for spawned sub-agents. ephemeral: auto-deleted after completion (saves storage). persistent: kept for review/observability (uses storage)."
                           }
                         },
                         "default": {},
