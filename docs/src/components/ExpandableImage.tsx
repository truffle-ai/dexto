<<<<<<< HEAD
import React, { useState, useEffect, useRef } from 'react';
=======
import React, { useState, useEffect, useCallback } from 'react';
>>>>>>> c6594d9d
import './ExpandableImage.css';

interface ExpandableImageProps {
  src: string;
  alt: string;
  title?: string;
  width?: string | number;
  videoSrc?: string; // Optional: MP4 video source for better performance
}

const ExpandableImage: React.FC<ExpandableImageProps> = ({
  src,
  alt,
  title = alt,
  width = 600,
  videoSrc
}) => {
  const [isModalOpen, setIsModalOpen] = useState(false);
  const [isInView, setIsInView] = useState(false);
  const thumbnailRef = useRef<HTMLDivElement>(null);

  const openModal = () => {
    setIsModalOpen(true);
    document.body.style.overflow = 'hidden';
  };

  const closeModal = useCallback(() => {
    setIsModalOpen(false);
    document.body.style.overflow = 'unset';
  }, [setIsModalOpen]);

  // Close modal on Escape key
  useEffect(() => {
    const handleEscape = (e: KeyboardEvent) => {
      if (e.key === 'Escape') {
        closeModal();
      }
    };

    if (isModalOpen) {
      document.addEventListener('keydown', handleEscape);
    }

    return () => {
      document.removeEventListener('keydown', handleEscape);
    };
  }, [isModalOpen, closeModal]);

  // Cleanup body overflow on unmount
  useEffect(() => {
    return () => {
      document.body.style.overflow = 'unset';
    };
  }, []);

  // Intersection Observer for lazy loading with margin
  useEffect(() => {
    const observer = new IntersectionObserver(
      (entries) => {
        entries.forEach((entry) => {
          if (entry.isIntersecting) {
            setIsInView(true);
            observer.disconnect();
          }
        });
      },
      {
        rootMargin: '50px', // Start loading 50px before entering viewport
      }
    );

    if (thumbnailRef.current) {
      observer.observe(thumbnailRef.current);
    }

    return () => {
      observer.disconnect();
    };
  }, []);

  return (
    <>
      {/* Thumbnail image/video with click-to-expand */}
      <div className="image-thumbnail-container" ref={thumbnailRef}>
        <div className="image-thumbnail" onClick={openModal}>
          <div className="image-overlay">
            <div className="expand-hint">
              <svg width="24" height="24" viewBox="0 0 24 24" fill="white" stroke="white" strokeWidth="2">
                <path d="M15 3h6v6M9 21H3v-6M21 3l-7 7M3 21l7-7"/>
              </svg>
              <span>Click to expand</span>
            </div>
          </div>
          {isInView && (
            <>
              {videoSrc ? (
                <video
                  src={videoSrc}
                  width={width}
                  autoPlay
                  loop
                  muted
                  playsInline
                  preload="metadata"
                  style={{ display: 'block' }}
                />
              ) : (
                <img src={src} alt={alt} width={width} loading="lazy" decoding="async" />
              )}
            </>
          )}
          {!isInView && (
            <div style={{ width, height: '400px', backgroundColor: 'var(--ifm-color-emphasis-200)', display: 'flex', alignItems: 'center', justifyContent: 'center' }}>
              <span style={{ color: 'var(--ifm-color-emphasis-600)' }}>Loading...</span>
            </div>
          )}
        </div>
      </div>

      {/* Full-screen modal */}
      {isModalOpen && (
        <div
          className="image-modal-backdrop"
          onClick={closeModal}
          role="dialog"
          aria-modal="true"
          aria-labelledby="modal-title"
        >
          <div className="image-modal-content" onClick={(e) => e.stopPropagation()}>
            <div className="image-modal-header">
              <h3 id="modal-title">{title}</h3>
              <button className="image-close-btn" onClick={closeModal} aria-label="Close">
                <svg width="24" height="24" viewBox="0 0 24 24" fill="currentColor">
                  <path d="M18 6L6 18M6 6l12 12" stroke="currentColor" strokeWidth="2"/>
                </svg>
              </button>
            </div>
            <div className="image-modal-body">
              {videoSrc ? (
                <video
                  src={videoSrc}
                  autoPlay
                  loop
                  muted
                  playsInline
                  controls
                  style={{ display: 'block', maxWidth: '100%', maxHeight: '85vh' }}
                />
              ) : (
                <img src={src} alt={alt} loading="lazy" decoding="async" />
              )}
            </div>
          </div>
        </div>
      )}
    </>
  );
};

export default ExpandableImage;<|MERGE_RESOLUTION|>--- conflicted
+++ resolved
@@ -1,8 +1,4 @@
-<<<<<<< HEAD
-import React, { useState, useEffect, useRef } from 'react';
-=======
-import React, { useState, useEffect, useCallback } from 'react';
->>>>>>> c6594d9d
+import React, { useState, useEffect, useRef, useCallback } from 'react';
 import './ExpandableImage.css';
 
 interface ExpandableImageProps {
