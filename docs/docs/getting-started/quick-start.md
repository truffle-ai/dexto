--- conflicted
+++ resolved
@@ -25,11 +25,7 @@
 cd my-first-agent
 ```
 
-<<<<<<< HEAD
 This creates a `my-first-agent` directory containing a `saiki.yml` file. This file is the heart of our **Framework**—it defines how your agent will behave.
-=======
-This opens an interactive terminal where you can chat with the default Saiki agent using the default configuration.
->>>>>>> 42650185
 
 ### 3. Configure your API Key
 
@@ -72,16 +68,7 @@
 
 ## Next Steps
 
-<<<<<<< HEAD
-You've just scratched the surface. Here's where to go next:
-
-- **Dive Deeper into the CLI:** Explore all the available commands in the [User Guide](../guides/user-guide/).
-- **Customize Your Agent:** Learn how to edit your `saiki.yml` in the [Configuring Saiki](../guides/configuring-saiki/) guide.
-- **Understand the Concepts:** Get a firmer grasp on how Saiki works by reading about the [Core Concepts](../concepts/agents-vs-workflows).
-- **Follow a Detailed Tutorial:** Build a more advanced agent in the [First Agent Tutorial](./first-agent-tutorial). 
-=======
 - **Learn the Basics:** Check out our [CLI guide](../guides/cli) for more advanced usage
 - **Configure Your Agent:** See [Configuration](../guides/configuring-saiki/overview) to customize your setup
 - **Add Tools:** Learn about [MCP Servers](../guides/configuring-saiki/mcpServers) to enhance your agent's capabilities
-- **Choose Your LLM:** Explore [LLM Providers](../guides/configuring-saiki/llm/providers) for all supported models 
->>>>>>> 42650185
+- **Choose Your LLM:** Explore [LLM Providers](../guides/configuring-saiki/llm/providers) for all supported models 