--- conflicted
+++ resolved
@@ -186,11 +186,7 @@
   args: Record<string, any>;
   description?: string;
   executionId: string;
-<<<<<<< HEAD
-  timestamp: Date;
-=======
   timestamp: string; // ISO 8601 timestamp
->>>>>>> a5c1a9a7
   sessionId?: string;
 }
 ```
