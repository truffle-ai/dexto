---
sidebar_position: 1
---

# DextoAgent API

Complete API reference for the main `DextoAgent` class.

## Constructor and Lifecycle

### `constructor`

Creates a new Dexto agent instance with the provided configuration.

```typescript
constructor(config: AgentConfig)
```

| Parameter | Type | Description |
| :--- | :--- | :--- |
| `config` | `AgentConfig` | Agent configuration object |

### `start`

Initializes and starts the agent with all required services.

```typescript
async start(): Promise<void>
```

**Parameters:** None

**Example:**
```typescript
const agent = new DextoAgent(config);
await agent.start();
```

### `stop`

Stops the agent and cleans up all resources.

```typescript
async stop(): Promise<void>
```

**Example:**
```typescript
await agent.stop();
```

---

## Core Methods

### `run`

Processes user input through the agent's LLM and returns the response.

```typescript
async run(
  textInput: string,
<<<<<<< HEAD
  imageDataInput?: { image: string; mimeType: string },
  fileDataInput?: { data: string; mimeType: string; filename?: string },
=======
  imageDataInput?: { base64: string; mimeType: string },
  fileDataInput?: { base64: string; mimeType: string; filename?: string },
>>>>>>> a5c1a9a7
  sessionId?: string,
  stream?: boolean
): Promise<string | null>
```

| Parameter | Type | Description |
| :--- | :--- | :--- |
| `textInput` | `string` | User message or query |
<<<<<<< HEAD
| `imageDataInput` | `{ image: string; mimeType: string }` | (Optional) Base64 image data |
| `fileDataInput` | `{ data: string; mimeType: string; filename?: string }` | (Optional) Base64 file data |
=======
| `imageDataInput` | `{ base64: string; mimeType: string }` | (Optional) Base64-encoded image |
| `fileDataInput` | `{ base64: string; mimeType: string; filename?: string }` | (Optional) Base64-encoded file |
>>>>>>> a5c1a9a7
| `sessionId` | `string` | (Optional) Session ID |
| `stream` | `boolean` | (Optional) Enable streaming (default: false) |

**Returns:** `Promise<string | null>` - AI response or null

**Example:**
```typescript
const agent = new DextoAgent(config);
await agent.start();
const response = await agent.run("Explain quantum computing");
// ... use agent ...
await agent.stop();
```

---

## Session Management

### `createSession`

Creates a new conversation session with optional custom ID.

```typescript
async createSession(sessionId?: string): Promise<ChatSession>
```

| Parameter | Type | Description |
| :--- | :--- | :--- |
| `sessionId` | `string` | (Optional) Custom session ID |

**Returns:** `Promise<ChatSession>`

### `getSession`

Retrieves an existing session by its ID.

```typescript
async getSession(sessionId: string): Promise<ChatSession | undefined>
```

| Parameter | Type | Description |
| :--- | :--- | :--- |
| `sessionId` | `string` | Session ID to retrieve |

**Returns:** `Promise<ChatSession | undefined>`

### `listSessions`

Returns an array of all active session IDs.

```typescript
async listSessions(): Promise<string[]>
```

**Returns:** `Promise<string[]>` - Array of session IDs

### `deleteSession`

Permanently deletes a session and all its conversation history. This action cannot be undone.

```typescript
async deleteSession(sessionId: string): Promise<void>
```

| Parameter | Type | Description |
| :--- | :--- | :--- |
| `sessionId` | `string` | Session ID to delete |

**Note:** This completely removes the session and all associated conversation data from storage.

### `loadSession`

Sets a session as the default for subsequent operations that don't specify a session ID.

```typescript
async loadSession(sessionId: string | null): Promise<void>
```

| Parameter | Type | Description |
| :--- | :--- | :--- |
| `sessionId` | `string \| null` | Session ID to load as default, or null to reset |

### `resetConversation`

Clears the conversation history of a session while keeping the session active.

```typescript
async resetConversation(sessionId?: string): Promise<void>
```

| Parameter | Type | Description |
| :--- | :--- | :--- |
| `sessionId` | `string` | (Optional) Session to reset |

### `getSessionMetadata`

Retrieves metadata for a session including creation time and message count.

```typescript
async getSessionMetadata(sessionId: string): Promise<SessionMetadata | undefined>
```

| Parameter | Type | Description |
| :--- | :--- | :--- |
| `sessionId` | `string` | Session ID |

**Returns:** `Promise<SessionMetadata | undefined>`

### `getSessionHistory`

Gets the complete conversation history for a session.

```typescript
async getSessionHistory(sessionId: string): Promise<ConversationHistory>
```

| Parameter | Type | Description |
| :--- | :--- | :--- |
| `sessionId` | `string` | Session ID |

**Returns:** `Promise<ConversationHistory>`

### `getCurrentSessionId`

Returns the ID of the currently loaded default session.

```typescript
getCurrentSessionId(): string
```

**Returns:** `string` - Current default session ID

### `getDefaultSession`

Returns the currently loaded default session instance.

```typescript
async getDefaultSession(): Promise<ChatSession>
```

**Returns:** `Promise<ChatSession>`

---

## Configuration

### `switchLLM`

Dynamically changes the LLM configuration for the agent or a specific session.

```typescript
async switchLLM(
  llmUpdates: LLMUpdates,
  sessionId?: string
): Promise<ValidatedLLMConfig>
```

| Parameter | Type | Description |
| :--- | :--- | :--- |
| `llmUpdates` | `LLMUpdates` | LLM configuration updates (model, provider, router, apiKey, etc.) |
| `sessionId` | `string` | (Optional) Target session ID |

**Returns:** `Promise<ValidatedLLMConfig>` – the fully validated, effective LLM configuration.

```typescript
const config = await agent.switchLLM({ 
  provider: 'anthropic', 
  model: 'claude-4-sonnet-20250514' 
});
console.log(config.model);
```

### `getCurrentLLMConfig`

Returns the current LLM configuration for the default session.

```typescript
getCurrentLLMConfig(): LLMConfig
```

**Returns:** `LLMConfig`

### `getEffectiveConfig`

Gets the complete effective configuration for a session or the default configuration.

```typescript
getEffectiveConfig(sessionId?: string): Readonly<AgentConfig>
```

| Parameter | Type | Description |
| :--- | :--- | :--- |
| `sessionId` | `string` | (Optional) Session ID |

**Returns:** `Readonly<AgentConfig>`

---

## MCP Server Management

### `connectMcpServer`

Connects to a new MCP server and adds it to the agent's available tools.

```typescript
async connectMcpServer(name: string, config: McpServerConfig): Promise<void>
```

| Parameter | Type | Description |
| :--- | :--- | :--- |
| `name` | `string` | Server name |
| `config` | `McpServerConfig` | Server configuration |

### `removeMcpServer`

Disconnects from an MCP server and removes its tools from the agent.

```typescript
async removeMcpServer(name: string): Promise<void>
```

| Parameter | Type | Description |
| :--- | :--- | :--- |
| `name` | `string` | Server name to remove |

### `executeTool`

Executes a tool from any source (MCP servers, custom tools, or internal tools). This is the unified interface for tool execution.

```typescript
async executeTool(toolName: string, args: any): Promise<any>
```

| Parameter | Type | Description |
| :--- | :--- | :--- |
| `toolName` | `string` | Tool name |
| `args` | `any` | Tool arguments |

**Returns:** `Promise<any>` - Tool execution result

### `getAllMcpTools`

Returns a map of all available tools from all connected MCP servers.

```typescript
async getAllMcpTools(): Promise<Record<string, ToolDefinition>>
```

**Returns:** `Promise<Record<string, ToolDefinition>>`

### `getAllTools`

Returns a map of all available tools from all sources (MCP servers, custom tools, and internal tools). This is the unified interface for tool discovery.

```typescript
async getAllTools(): Promise<Record<string, ToolDefinition>>
```

**Returns:** `Promise<Record<string, ToolDefinition>>`

### `getMcpClients`

Returns a map of all connected MCP client instances.

```typescript
getMcpClients(): Map<string, IMCPClient>
```

**Returns:** `Map<string, IMCPClient>`

### `getMcpFailedConnections`

Returns a record of failed MCP server connections and their error messages.

```typescript
getMcpFailedConnections(): Record<string, string>
```

**Returns:** `Record<string, string>` - Failed connection names to error messages 

---

## Model & Provider Introspection

### `getSupportedProviders`

Returns the list of supported LLM providers.

```typescript
getSupportedProviders(): LLMProvider[]
```

### `getSupportedModels`

Returns supported models grouped by provider, including a flag for the default model per provider.

```typescript
getSupportedModels(): Record<LLMProvider, Array<ModelInfo & { isDefault: boolean }>>
```

### `getSupportedModelsForProvider`

Returns supported models for a specific provider.

```typescript
getSupportedModelsForProvider(provider: LLMProvider): Array<ModelInfo & { isDefault: boolean }>
```

### `inferProviderFromModel`

Infers the provider from a model name or returns `null` if unknown.

```typescript
inferProviderFromModel(modelName: string): LLMProvider | null
```

---

## Search

### `searchMessages`

Search for messages across all sessions or within a specific session.

```typescript
async searchMessages(query: string, options?: SearchOptions): Promise<SearchResponse>
```

### `searchSessions`

Search for sessions that contain the specified query.

```typescript
async searchSessions(query: string): Promise<SessionSearchResponse>
```<|MERGE_RESOLUTION|>--- conflicted
+++ resolved
@@ -60,13 +60,8 @@
 ```typescript
 async run(
   textInput: string,
-<<<<<<< HEAD
-  imageDataInput?: { image: string; mimeType: string },
-  fileDataInput?: { data: string; mimeType: string; filename?: string },
-=======
   imageDataInput?: { base64: string; mimeType: string },
   fileDataInput?: { base64: string; mimeType: string; filename?: string },
->>>>>>> a5c1a9a7
   sessionId?: string,
   stream?: boolean
 ): Promise<string | null>
@@ -75,13 +70,8 @@
 | Parameter | Type | Description |
 | :--- | :--- | :--- |
 | `textInput` | `string` | User message or query |
-<<<<<<< HEAD
-| `imageDataInput` | `{ image: string; mimeType: string }` | (Optional) Base64 image data |
-| `fileDataInput` | `{ data: string; mimeType: string; filename?: string }` | (Optional) Base64 file data |
-=======
 | `imageDataInput` | `{ base64: string; mimeType: string }` | (Optional) Base64-encoded image |
 | `fileDataInput` | `{ base64: string; mimeType: string; filename?: string }` | (Optional) Base64-encoded file |
->>>>>>> a5c1a9a7
 | `sessionId` | `string` | (Optional) Session ID |
 | `stream` | `boolean` | (Optional) Enable streaming (default: false) |
 
