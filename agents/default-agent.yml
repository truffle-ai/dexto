# describes the mcp servers to use
mcpServers:
  filesystem:
    type: stdio
    command: npx
    args:
      - -y
      - "@modelcontextprotocol/server-filesystem"
      - .
  playwright:
    type: stdio
    command: npx
    args:
      - -y
      - "@playwright/mcp@latest"

# System prompt configuration - defines the agent's behavior and instructions
systemPrompt:
  contributors:
    - id: primary
      type: static
      priority: 0
      content: |
        You are a helpful AI assistant with access to tools.
        Use these tools when appropriate to answer user queries.
        You can use multiple tools in sequence to solve complex problems.
        After each tool result, determine if you need more information or can provide a final answer.
    - id: dateTime
      type: dynamic
      priority: 10
      source: dateTime
      enabled: true
    - id: memories
      type: memory
      priority: 40
      enabled: true
      options:
        includeTimestamps: false
        includeTags: true
        limit: 10
        pinnedOnly: false

# Optional greeting shown at chat start (UI can consume this)
greeting: "Hi! I'm Dexto — how can I help today?"

# LLM configuration - describes the language model to use
llm:
  provider: openai
  model: gpt-5-mini
  apiKey: $OPENAI_API_KEY

  # Optional: Control which media types are expanded for LLM consumption
  # If omitted, uses model capabilities from registry (recommended default)
  # Supports MIME patterns with wildcards (e.g., "image/*", "video/mp4")
  # allowedMediaTypes:
  #   - "image/*"           # All images (png, jpg, gif, etc.)
  #   - "application/pdf"   # PDF documents
  #   - "audio/*"           # All audio formats
  # Note: Unsupported types become descriptive placeholders like: [Video: demo.mp4 (5.2 MB)]

# Logger configuration - multi-transport logging system
# The CLI automatically adds a file transport for agent-specific logs
# logger:
#   level: info  # error | warn | info | debug | silly
#   transports:
#     - type: console
#       colorize: true
#     - type: file
#       path: ./logs/agent.log
#       maxSize: 10485760    # 10MB
#       maxFiles: 5

storage:
  cache:
    type: in-memory
  database:
    type: sqlite
    # path: ./data/dexto.db  # Optional: customize database location
  blob:
    type: local  # 'local', 's3', 'gcs', 'azure' (s3, gcs, azure coming in future Phases)
    maxBlobSize: 52428800     # 50MB per blob
    maxTotalSize: 1073741824  # 1GB total storage
    cleanupAfterDays: 30      # Auto-cleanup blobs older than 30 days
    # storePath: (automatically provided by CLI as ~/.dexto/blobs/<agent-id>)

toolConfirmation:
  mode: event-based
  timeout: 120000          # Time to wait for approval (ms)
  allowedToolsStorage: memory  # 'memory' or 'storage' for persisting allowed tools

  # Optional: Static tool policies for fine-grained allow/deny control
  toolPolicies:
    # Tools that never require approval (low-risk, common operations)
    alwaysAllow:
      - internal--ask_user
      - mcp--read_file
      - mcp--list_directory
      - mcp--list_allowed_directories
  #
  #   # Tools that are always denied (high-risk, destructive operations)
  #   # Deny list takes precedence over allow list
  #   alwaysDeny:
  #     - mcp--filesystem--delete_file
  #     - mcp--playwright--execute_script

# Elicitation configuration - separate from tool confirmation
# Allows auto-approve for tools while still supporting user input requests
elicitation:
  enabled: true            # Enable ask_user tool and MCP server elicitations
  timeout: 120000          # Time to wait for user input (ms)

# Internal tools - built-in Dexto capabilities
internalTools:
<<<<<<< HEAD
  - ask_user      # Allows the agent to ask you questions and collect structured input
  - spawn_agent   # Delegate complex tasks to specialized sub-agents
=======
  - ask_user  # Allows the agent to ask you questions and collect structured input
  - delegate_to_url
>>>>>>> cc49f067

# Internal resources configuration - manages file system access and blob storage
# NOTE: Blob storage capacity and backend settings are in the 'storage.blob' section above
internalResources:
  enabled: true
  resources:
    # Filesystem resource - provides read access to local files for the agent
    - type: filesystem
      paths: ["."]                 # Directories to expose
      maxFiles: 50               # Maximum number of files to index
      maxDepth: 3                # Maximum directory depth to traverse
      includeHidden: false         # Include hidden files/directories
      includeExtensions: [".txt", ".md", ".json", ".yaml", ".yml", ".js", ".ts", ".py", ".html", ".css"]

    # Blob resource - enables large file upload/storage (settings in storage.blob section above)
    - type: blob

# Plugin system - built-in plugins for content policy and response sanitization
# plugins:
#   # ContentPolicy - validates and sanitizes input before sending to LLM
#   contentPolicy:
#     priority: 10              # Lower priority = runs first
#     blocking: true            # Blocks execution if validation fails
#     maxInputChars: 50000      # Maximum input length (characters)
#     redactEmails: true        # Redact email addresses from input
#     redactApiKeys: true       # Redact potential API keys from input
#     enabled: true             # Enable this plugin

#   # ResponseSanitizer - sanitizes LLM responses before returning to user
#   responseSanitizer:
#     priority: 900             # Higher priority = runs near the end
#     blocking: false           # Non-blocking (logs warnings but doesn't stop)
#     redactEmails: true        # Redact email addresses from responses
#     redactApiKeys: true       # Redact potential API keys from responses
#     maxResponseLength: 100000 # Maximum response length (characters)
#     enabled: true             # Enable this plugin

#   # Custom plugins can be added here (see documentation)
#   # custom:
#   #   - name: tenant-auth
#   #     module: "${{dexto.agent_dir}}/plugins/tenant-auth.ts"
#   #     enabled: true
#   #     blocking: true
#   #     priority: 100
#   #     config:
#   #       enforceQuota: true

# Starter prompts - predefined prompts that appear as clickable buttons in the WebUI
starterPrompts:
  - id: quick-start
    title: "📚 Quick Start Guide"
    description: "Learn the basics and see what you can do"
    prompt: "I'd like to get started quickly. Can you show me a few examples of what you can do and help me understand how to work with you?"
    category: learning
    priority: 9
  - id: tool-demo
    title: "⚡ Tool Demonstration"
    description: "See the tools in action with practical examples"
    prompt: "I'd like to see your tools in action. Can you pick one of your most interesting tools and demonstrate it with a practical example? Show me what it can do and how it works."
    category: tools
    priority: 5
  - id: snake-game
    title: "🐍 Create Snake Game"
    description: "Build a fun interactive game with HTML, CSS, and JavaScript"
    prompt: "Create a snake game in a new directory with HTML, CSS, and JavaScript, then open it in the browser for me to play."
    category: coding
    priority: 4
  - id: connect-tools
    title: "🔧 Connect New Tools"
    description: "Browse and add MCP servers to extend capabilities"
    prompt: "I want to connect new tools to expand my capabilities. Can you help me understand what MCP servers are available and how to add them?"
    category: tools
    priority: 3

# Telemetry configuration (optional) - OpenTelemetry for distributed tracing
# telemetry:
#   serviceName: dexto-default-agent
#   enabled: true
#   tracerName: dexto-tracer
#   export:
#     type: otlp              # 'otlp' for production, 'console' for development
#     protocol: http          # 'http' or 'grpc'
#     endpoint: http://127.0.0.1:4318/v1/traces  # OTLP collector endpoint
#     headers:              # Optional headers for authentication
#       Authorization: Bearer <token>

## To use Google Gemini, replace the LLM section with Google Gemini configuration below
## Similar for anthropic/groq/etc.
# llm:
#   provider: google
#   model: gemini-2.5-pro
#   apiKey: $GOOGLE_GENERATIVE_AI_API_KEY<|MERGE_RESOLUTION|>--- conflicted
+++ resolved
@@ -111,13 +111,8 @@
 
 # Internal tools - built-in Dexto capabilities
 internalTools:
-<<<<<<< HEAD
-  - ask_user      # Allows the agent to ask you questions and collect structured input
-  - spawn_agent   # Delegate complex tasks to specialized sub-agents
-=======
   - ask_user  # Allows the agent to ask you questions and collect structured input
   - delegate_to_url
->>>>>>> cc49f067
 
 # Internal resources configuration - manages file system access and blob storage
 # NOTE: Blob storage capacity and backend settings are in the 'storage.blob' section above
