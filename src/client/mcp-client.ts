import { Client } from '@modelcontextprotocol/sdk/client/index.js';
import { StdioClientTransport } from '@modelcontextprotocol/sdk/client/stdio.js';
import { SSEClientTransport } from '@modelcontextprotocol/sdk/client/sse.js';
import { z } from 'zod';
import { logger } from '../utils/logger.js';
import { McpServerConfig, StdioServerConfig, SSEServerConfig } from '../config/types.js';
import { ToolSet } from '../ai/types.js';
import { ToolProvider } from './types.js';
const ToolsListSchema = z.object({
    tools: z.array(
        z.object({
            name: z.string(),
            description: z.string().optional(),
            inputSchema: z.any().optional(),
        })
    ),
    nextCursor: z.string().optional(),
});

/**
 * Wrapper on top of Client class provided in model context protocol SDK, to add additional metadata about the server
 */
export class MCPClient implements ToolProvider {
    private client: Client | null = null;
    private transport: any = null;
    private isConnected = false;
    private serverCommand: string | null = null;
    private serverArgs: string[] | null = null;
    private serverEnv: Record<string, string> | null = null;
    private serverSpawned = false;
    private serverPid: number | null = null;
    private serverAlias: string | null = null;

    constructor() {}

    async connect(config: McpServerConfig, serverName: string): Promise<Client> {
        if (config.type === 'stdio') {
            const stdioConfig: StdioServerConfig = config;
            
            // Auto-resolve npx path on Windows
            let command = stdioConfig.command;
            if (process.platform === 'win32' && command === 'npx') {
                command = 'C:\\Program Files\\nodejs\\npx.cmd';
            }
                
            return this.connectViaStdio(
                command,
                stdioConfig.args,
                stdioConfig.env,
                serverName
            );
        }
        else if (config.type === 'sse') {
            const sseConfig: SSEServerConfig = config;
            return this.connectViaSSE(sseConfig.url, sseConfig.headers);
        }
        else {
            throw new Error(`Unsupported server type`);
        }
    }

    /**
     * Connect to an MCP server via stdio
     * @param command Command to run
     * @param args Arguments for the command
     * @param env Environment variables
     * @param serverAlias Optional server alias/name to show in logs
     */
    async connectViaStdio(
        command: string,
        args: string[] = [],
        env?: Record<string, string>,
        serverAlias?: string
    ): Promise<Client> {
        // Store server details
        this.serverCommand = command;
        this.serverArgs = args;
        this.serverEnv = env || null;
        this.serverAlias = serverAlias || null;

        logger.info('');
        logger.info('=======================================');
        logger.info(`MCP SERVER: ${command} ${args.join(' ')}`, null, 'magenta');
        if (env) {
            logger.info('Environment:');
<<<<<<< HEAD
            Object.entries(env).forEach(([key, _]) => {
=======
            Object.entries(env).forEach(([key, value]) => {
>>>>>>> d8bb4f7f
                logger.info(`  ${key}= [value hidden]`);
            });
        }
        logger.info('=======================================\n');

        const serverName = serverAlias
            ? `"${serverAlias}" (${command} ${args.join(' ')})`
            : `${command} ${args.join(' ')}`;
        logger.info(`Connecting to MCP server: ${serverName}`);

        // Create a properly expanded environment by combining process.env with the provided env
        const expandedEnv = {
            ...process.env,
            ...(env || {})
        };

        // Create transport for stdio connection with expanded environment
        this.transport = new StdioClientTransport({
            command,
            args,
            env: expandedEnv as Record<string, string>,
        });

        this.client = new Client({
            name: 'Saiki-stdio-mcp-client',
            version: '1.0.0'
        }, {
            capabilities: { tools: {} }
        })

        try {
            logger.info('Establishing connection...');
            await this.client.connect(this.transport);

            // If connection is successful, we know the server was spawned
            this.serverSpawned = true;
            logger.info(`✅ Stdio SERVER ${serverName} SPAWNED`);
            logger.info('Connection established!\n\n');
            this.isConnected = true;

            return this.client;
        } catch (error: any) {
            logger.error(`Failed to connect to MCP server ${serverName}:`, error.message);
            throw error;
        }
    }

    async connectViaSSE(url: string, headers: Record<string, string>): Promise<Client> {
        logger.info(`Connecting to SSE MCP server at url: ${url}`);

        this.transport = new SSEClientTransport(new URL(url), {
            // For regular HTTP requests 
            requestInit: {
                headers: headers
            }
            // Need to implement eventSourceInit for SSE events.
        });
        
        logger.debug(`[connectViaSSE] SSE transport: ${JSON.stringify(this.transport, null, 2)}`);
        this.client = new Client({
            name: 'Saiki-sse-mcp-client',
            version: '1.0.0'
        }, {
            capabilities: { tools: {} }
        })

        try {
            logger.info('Establishing connection...');
            await this.client.connect(this.transport);
            // If connection is successful, we know the server was spawned
            this.serverSpawned = true;
            logger.info(`✅ SSE SERVER ${url} SPAWNED`);
            logger.info('Connection established!\n\n');
            this.isConnected = true;

            return this.client;
        }
        catch (error: any) {
            logger.error(`Failed to connect to SSE MCP server ${url}:`, error.message);
            throw error;
        }
    }

    /**
     * Disconnect from the server
     */
    async disconnect(): Promise<void> {
        if (this.transport && typeof this.transport.close === 'function') {
            try {
                await this.transport.close();
                this.isConnected = false;
                this.serverSpawned = false;
                logger.info('Disconnected from MCP server');
            } catch (error: any) {
                logger.error('Error disconnecting from MCP server:', error.message);
            }
        }
    }

    /**
     * Call a tool with given name and arguments
     * @param name Tool name
     * @param args Tool arguments
     * @returns Result of the tool execution
     */
    async callTool(name: string, args: any): Promise<any> {
        try {
            logger.debug(`Calling tool '${name}' with args: ${JSON.stringify(args, null, 2)}`);

            // Parse args if it's a string (handle JSON strings)
            let toolArgs = args;
            if (typeof args === 'string') {
                try {
                    toolArgs = JSON.parse(args);
                } catch {
                    // If it's not valid JSON, keep as string
                    toolArgs = { input: args };
                }
            }

            // Call the tool with properly formatted arguments

            const result = await this.client.callTool({ name, arguments: toolArgs });
            logger.debug(`Tool '${name}' result: ${JSON.stringify(result, null, 2)}`);

            // Check for null or undefined result
            if (result === null || result === undefined) {
                return 'Tool executed successfully with no result data.';
            }
            return result;
        } catch (error) {
            logger.error(`Tool call '${name}' failed:`, error);
            return `Error executing tool '${name}': ${error instanceof Error ? error.message : String(error)}`;
        }
    }

    /**
     * Get the list of tools provided by this client
     * @returns Array of available tools
     */
    async getTools(): Promise<ToolSet> {
        try {
            const response = await this.client.request(
                { method: 'tools/list', params: {} },
                ToolsListSchema
            );
            return response.tools.reduce<ToolSet>((acc, tool) => {
                acc[tool.name] = {
                  description: tool.description,
                  parameters: tool.inputSchema,
                };
                return acc;
            }, {});
        } catch (error) {
            logger.error('Failed to list tools:', error);
            return {};
        }
    }

    /**
     * Check if the client is connected
     */
    getConnectionStatus(): boolean {
        return this.isConnected;
    }

    /**
     * Get the connected client
     */
    getClient(): Client | null {
        return this.client;
    }

    /**
     * Get server status information
     */
    getServerInfo(): {
        spawned: boolean;
        pid: number | null;
        command: string | null;
        args: string[] | null;
        env: Record<string, string> | null;
        alias: string | null;
    } {
        return {
            spawned: this.serverSpawned,
            pid: this.serverPid,
            command: this.serverCommand,
            args: this.serverArgs,
            env: this.serverEnv,
            alias: this.serverAlias,
        };
    }

    /**
     * Get the client instance once connected
     * @returns Promise with the MCP client
     */
    async getConnectedClient(): Promise<Client> {
        if (this.client && this.isConnected) {
            return this.client;
        }

        if (!this.serverCommand) {
            throw new Error('Cannot get client: Connection has not been initialized');
        }

        // If connection is in progress, wait for it to complete
        return this.connectViaStdio(
            this.serverCommand,
            this.serverArgs || [],
            this.serverEnv || undefined,
            this.serverAlias || undefined
        );
    }
}
<|MERGE_RESOLUTION|>--- conflicted
+++ resolved
@@ -83,11 +83,7 @@
         logger.info(`MCP SERVER: ${command} ${args.join(' ')}`, null, 'magenta');
         if (env) {
             logger.info('Environment:');
-<<<<<<< HEAD
             Object.entries(env).forEach(([key, _]) => {
-=======
-            Object.entries(env).forEach(([key, value]) => {
->>>>>>> d8bb4f7f
                 logger.info(`  ${key}= [value hidden]`);
             });
         }
@@ -105,9 +101,17 @@
         };
 
         // Create transport for stdio connection with expanded environment
+        // Create a properly expanded environment by combining process.env with the provided env
+        const expandedEnv = {
+            ...process.env,
+            ...(env || {})
+        };
+
+        // Create transport for stdio connection with expanded environment
         this.transport = new StdioClientTransport({
             command,
             args,
+            env: expandedEnv as Record<string, string>,
             env: expandedEnv as Record<string, string>,
         });
 
