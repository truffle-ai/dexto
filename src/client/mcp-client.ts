import { Client } from '@modelcontextprotocol/sdk/client/index.js';
import { StdioClientTransport } from '@modelcontextprotocol/sdk/client/stdio.js';
import { SSEClientTransport } from '@modelcontextprotocol/sdk/client/sse.js';
import { z } from 'zod';
import { logger } from '../utils/logger.js';
import { McpServerConfig, StdioServerConfig, SSEServerConfig } from '../config/types.js';
import { ToolSet } from '../ai/types.js';
import { ToolProvider } from './types.js';
const ToolsListSchema = z.object({
    tools: z.array(
        z.object({
            name: z.string(),
            description: z.string().optional(),
            inputSchema: z.any().optional(),
        })
    ),
    nextCursor: z.string().optional(),
});

/**
 * Wrapper on top of Client class provided in model context protocol SDK, to add additional metadata about the server
 */
export class MCPClient implements ToolProvider {
    private client: Client | null = null;
    private transport: any = null;
    private isConnected = false;
    private serverCommand: string | null = null;
    private serverArgs: string[] | null = null;
    private serverEnv: Record<string, string> | null = null;
    private serverSpawned = false;
    private serverPid: number | null = null;
    private serverAlias: string | null = null;

    constructor() {}

    async connect(config: McpServerConfig, serverName: string): Promise<Client> {
        if (config.type === 'stdio') {
            const stdioConfig: StdioServerConfig = config;
            
            // Auto-resolve npx path on Windows
            let command = stdioConfig.command;
            if (process.platform === 'win32' && command === 'npx') {
                command = 'C:\\Program Files\\nodejs\\npx.cmd';
            }
                
            return this.connectViaStdio(
                command,
                stdioConfig.args,
                stdioConfig.env,
                serverName
            );
        }
        else if (config.type === 'sse') {
            const sseConfig: SSEServerConfig = config;
            return this.connectViaSSE(sseConfig.url, sseConfig.headers);
        }
        else {
            throw new Error(`Unsupported server type`);
        }
    }

    /**
     * Connect to an MCP server via stdio
     * @param command Command to run
     * @param args Arguments for the command
     * @param env Environment variables
     * @param serverAlias Optional server alias/name to show in logs
     */
    async connectViaStdio(
        command: string,
        args: string[] = [],
        env?: Record<string, string>,
        serverAlias?: string
    ): Promise<Client> {
        // Store server details
        this.serverCommand = command;
        this.serverArgs = args;
        this.serverEnv = env || null;
        this.serverAlias = serverAlias || null;

        logger.info('');
        logger.info('=======================================');
        logger.info(`MCP SERVER: ${command} ${args.join(' ')}`, null, 'magenta');
        if (env) {
            logger.info('Environment:');
            Object.entries(env).forEach(([key, value]) => {
                logger.info(`  ${key}= [value hidden]`);
            });
        }
        logger.info('=======================================\n');

        const serverName = serverAlias
            ? `"${serverAlias}" (${command} ${args.join(' ')})`
            : `${command} ${args.join(' ')}`;
        logger.info(`Connecting to MCP server: ${serverName}`);

<<<<<<< HEAD
        // Create a properly expanded environment by combining process.env with the provided env
        const expandedEnv = {
            ...process.env,
            ...(env || {})
        };

        // Create transport for stdio connection with expanded environment
=======
>>>>>>> a38659e0
        this.transport = new StdioClientTransport({
            command,
            args,
            env: expandedEnv as Record<string, string>,
        });

        this.client = new Client({
            name: 'Saiki-stdio-mcp-client',
            version: '1.0.0'
        }, {
            capabilities: { tools: {} }
        })

        try {
            logger.info('Establishing connection...');
            await this.client.connect(this.transport);

            // If connection is successful, we know the server was spawned
            this.serverSpawned = true;
            logger.info(`✅ Stdio SERVER ${serverName} SPAWNED`);
            logger.info('Connection established!\n\n');
            this.isConnected = true;

            return this.client;
        } catch (error: any) {
            logger.error(`Failed to connect to MCP server ${serverName}:`, error.message);
            throw error;
        }
    }

    async connectViaSSE(url: string, headers: Record<string, string>): Promise<Client> {
        logger.info(`Connecting to SSE MCP server at url: ${url}`);

        this.transport = new SSEClientTransport(new URL(url));

        this.client = new Client({
            name: 'Saiki-sse-mcp-client',
            version: '1.0.0'
        }, {
            capabilities: { tools: {} }
        })

        try {
            logger.info('Establishing connection...');
            await this.client.connect(this.transport);
            // If connection is successful, we know the server was spawned
            this.serverSpawned = true;
            logger.info(`✅ SSE SERVER ${url} SPAWNED`);
            logger.info('Connection established!\n\n');
            this.isConnected = true;

            return this.client;
        }
        catch (error: any) {
            logger.error(`Failed to connect to SSE MCP server ${url}:`, error.message);
            throw error;
        }
    }

    /**
     * Disconnect from the server
     */
    async disconnect(): Promise<void> {
        if (this.transport && typeof this.transport.close === 'function') {
            try {
                await this.transport.close();
                this.isConnected = false;
                this.serverSpawned = false;
                logger.info('Disconnected from MCP server');
            } catch (error: any) {
                logger.error('Error disconnecting from MCP server:', error.message);
            }
        }
    }

    /**
     * Call a tool with given name and arguments
     * @param name Tool name
     * @param args Tool arguments
     * @returns Result of the tool execution
     */
    async callTool(name: string, args: any): Promise<any> {
        try {
            logger.debug(`Calling tool '${name}' with args: ${JSON.stringify(args, null, 2)}`);

            // Parse args if it's a string (handle JSON strings)
            let toolArgs = args;
            if (typeof args === 'string') {
                try {
                    toolArgs = JSON.parse(args);
                } catch {
                    // If it's not valid JSON, keep as string
                    toolArgs = { input: args };
                }
            }

            // Call the tool with properly formatted arguments

            const result = await this.client.callTool({ name, arguments: toolArgs });
            logger.debug(`Tool '${name}' result: ${JSON.stringify(result, null, 2)}`);

            // Check for null or undefined result
            if (result === null || result === undefined) {
                return 'Tool executed successfully with no result data.';
            }
            return result;
        } catch (error) {
            logger.error(`Tool call '${name}' failed:`, error);
            return `Error executing tool '${name}': ${error instanceof Error ? error.message : String(error)}`;
        }
    }

    /**
     * Get the list of tools provided by this client
     * @returns Array of available tools
     */
    async getTools(): Promise<ToolSet> {
        try {
            const response = await this.client.request(
                { method: 'tools/list', params: {} },
                ToolsListSchema
            );
            return response.tools.reduce<ToolSet>((acc, tool) => {
                acc[tool.name] = {
                  description: tool.description,
                  parameters: tool.inputSchema,
                };
                return acc;
            }, {});
        } catch (error) {
            logger.error('Failed to list tools:', error);
            return {};
        }
    }

    /**
     * Check if the client is connected
     */
    getConnectionStatus(): boolean {
        return this.isConnected;
    }

    /**
     * Get the connected client
     */
    getClient(): Client | null {
        return this.client;
    }

    /**
     * Get server status information
     */
    getServerInfo(): {
        spawned: boolean;
        pid: number | null;
        command: string | null;
        args: string[] | null;
        env: Record<string, string> | null;
        alias: string | null;
    } {
        return {
            spawned: this.serverSpawned,
            pid: this.serverPid,
            command: this.serverCommand,
            args: this.serverArgs,
            env: this.serverEnv,
            alias: this.serverAlias,
        };
    }

    /**
     * Get the client instance once connected
     * @returns Promise with the MCP client
     */
    async getConnectedClient(): Promise<Client> {
        if (this.client && this.isConnected) {
            return this.client;
        }

        if (!this.serverCommand) {
            throw new Error('Cannot get client: Connection has not been initialized');
        }

        // If connection is in progress, wait for it to complete
        return this.connectViaStdio(
            this.serverCommand,
            this.serverArgs || [],
            this.serverEnv || undefined,
            this.serverAlias || undefined
        );
    }
}
<|MERGE_RESOLUTION|>--- conflicted
+++ resolved
@@ -94,7 +94,6 @@
             : `${command} ${args.join(' ')}`;
         logger.info(`Connecting to MCP server: ${serverName}`);
 
-<<<<<<< HEAD
         // Create a properly expanded environment by combining process.env with the provided env
         const expandedEnv = {
             ...process.env,
@@ -102,8 +101,6 @@
         };
 
         // Create transport for stdio connection with expanded environment
-=======
->>>>>>> a38659e0
         this.transport = new StdioClientTransport({
             command,
             args,
