import Anthropic from '@anthropic-ai/sdk';
import { ToolManager } from '../../../tools/tool-manager.js';
import { ILLMService, LLMServiceConfig } from './types.js';
import { ToolSet } from '../../types.js';
import { logger } from '../../../logger/index.js';
import { ContextManager } from '../messages/manager.js';
import { getMaxInputTokensForModel } from '../registry.js';
import { ImageData, FileData } from '../messages/types.js';
import type { SessionEventBus } from '../../../events/index.js';

/**
 * Anthropic implementation of LLMService
 * Not actively maintained, so might be buggy or outdated
 */
export class AnthropicService implements ILLMService {
    private anthropic: Anthropic;
    private model: string;
    private toolManager: ToolManager;
    private contextManager: ContextManager;
    private sessionEventBus: SessionEventBus;
    private maxIterations: number;
    private readonly sessionId: string;

    constructor(
        toolManager: ToolManager,
        anthropic: Anthropic,
        sessionEventBus: SessionEventBus,
        contextManager: ContextManager,
        model: string,
        maxIterations: number = 10,
        sessionId: string
    ) {
        this.maxIterations = maxIterations;
        this.model = model;
        this.anthropic = anthropic;
        this.toolManager = toolManager;
        this.sessionEventBus = sessionEventBus;
        this.contextManager = contextManager;
        this.sessionId = sessionId;
    }

    getAllTools(): Promise<any> {
        return this.toolManager.getAllTools();
    }

    async completeTask(
        textInput: string,
        imageData?: ImageData,
        fileData?: FileData,
        _stream?: boolean
    ): Promise<string> {
        // Add user message with optional image and file data
        await this.contextManager.addUserMessage(textInput, imageData, fileData);

        // Get all tools
        const rawTools = await this.toolManager.getAllTools();
        const formattedTools = this.formatToolsForClaude(rawTools);

        logger.silly(`Formatted tools: ${JSON.stringify(formattedTools, null, 2)}`);

        // Notify thinking
        this.sessionEventBus.emit('llmservice:thinking');

        let iterationCount = 0;
        let fullResponse = '';
        let totalTokens = 0;

        try {
            while (iterationCount < this.maxIterations) {
                iterationCount++;
                logger.debug(`Iteration ${iterationCount}`);

                // Use the new method that implements proper flow: get system prompt, compress history, format messages
<<<<<<< HEAD
                // For system prompt generation, we need to pass the mcpManager as the context expects
                const context = { mcpManager: this.toolManager.getMcpManager() };
=======
                const context = {
                    mcpManager: this.mcpManager,
                    provider: 'anthropic',
                    model: this.model,
                };
>>>>>>> 2fd08ecc
                const {
                    formattedMessages,
                    systemPrompt: _systemPrompt,
                    tokensUsed,
                } = await this.contextManager.getFormattedMessagesWithCompression(context);

                // For Anthropic, we need to get the formatted system prompt separately
                const formattedSystemPrompt =
                    await this.contextManager.getFormattedSystemPrompt(context);

                logger.debug(`Messages: ${JSON.stringify(formattedMessages, null, 2)}`);
                logger.debug(`Estimated tokens being sent to Anthropic: ${tokensUsed}`);

                const response = await this.anthropic.messages.create({
                    model: this.model,
                    messages: formattedMessages,
                    ...(formattedSystemPrompt && { system: formattedSystemPrompt }),
                    tools: formattedTools,
                    max_tokens: 4096,
                });

                // Track token usage
                if (response.usage) {
                    totalTokens += response.usage.input_tokens + response.usage.output_tokens;
                }

                // Extract text content and tool uses
                let textContent = '';
                const toolUses = [];

                for (const content of response.content) {
                    if (content.type === 'text') {
                        textContent += content.text;
                    } else if (content.type === 'tool_use') {
                        toolUses.push(content);
                    }
                }

                // Process assistant message
                if (toolUses.length > 0) {
                    // Transform all tool uses into the format expected by ContextManager
                    const formattedToolCalls = toolUses.map((toolUse) => ({
                        id: toolUse.id,
                        type: 'function' as const,
                        function: {
                            name: toolUse.name,
                            arguments: JSON.stringify(toolUse.input),
                        },
                    }));

                    // Add assistant message with all tool calls
                    await this.contextManager.addAssistantMessage(textContent, formattedToolCalls);
                } else {
                    // Add regular assistant message
                    await this.contextManager.addAssistantMessage(textContent);
                }

                // If no tools were used, we're done
                if (toolUses.length === 0) {
                    fullResponse += textContent;

                    // Update ContextManager with actual token count for hybrid approach
                    if (totalTokens > 0) {
                        this.contextManager.updateActualTokenCount(totalTokens);
                    }

                    this.sessionEventBus.emit('llmservice:response', {
                        content: fullResponse,
                        model: this.model,
                        tokenCount: totalTokens > 0 ? totalTokens : undefined,
                    });
                    return fullResponse;
                }

                // If text content exists, append it to the full response
                if (textContent) {
                    fullResponse += textContent + '\n';
                }

                // Handle tool uses
                for (const toolUse of toolUses) {
                    const toolName = toolUse.name;
                    const args = toolUse.input;
                    const toolUseId = toolUse.id;

                    // Notify tool call
                    this.sessionEventBus.emit('llmservice:toolCall', {
                        toolName,
                        args,
                        callId: toolUseId,
                    });

                    // Execute tool
                    try {
                        const result = await this.toolManager.executeTool(
                            toolName,
                            args,
                            this.sessionId
                        );

                        // Add tool result to message manager
                        await this.contextManager.addToolResult(toolUseId, toolName, result);

                        // Notify tool result
                        this.sessionEventBus.emit('llmservice:toolResult', {
                            toolName,
                            result,
                            callId: toolUseId,
                            success: true,
                        });
                    } catch (error) {
                        // Handle tool execution error
                        const errorMessage = error instanceof Error ? error.message : String(error);
                        logger.error(`Tool execution error for ${toolName}: ${errorMessage}`);

                        // Add error as tool result
                        await this.contextManager.addToolResult(toolUseId, toolName, {
                            error: errorMessage,
                        });

                        this.sessionEventBus.emit('llmservice:toolResult', {
                            toolName,
                            result: { error: errorMessage },
                            callId: toolUseId,
                            success: false,
                        });
                    }
                }

                // Notify thinking for next iteration
                this.sessionEventBus.emit('llmservice:thinking');
            }

            // If we reached max iterations
            logger.warn(`Reached maximum iterations (${this.maxIterations}) for task.`);

            // Update ContextManager with actual token count for hybrid approach
            if (totalTokens > 0) {
                this.contextManager.updateActualTokenCount(totalTokens);
            }

            this.sessionEventBus.emit('llmservice:response', {
                content: fullResponse,
                model: this.model,
                tokenCount: totalTokens > 0 ? totalTokens : undefined,
            });
            return (
                fullResponse ||
                'Reached maximum number of tool call iterations without a final response.'
            );
        } catch (error) {
            // Handle API errors
            const errorMessage = error instanceof Error ? error.message : String(error);
            logger.error(`Error in Anthropic service API call: ${errorMessage}`, { error });

            this.sessionEventBus.emit('llmservice:error', {
                error: error instanceof Error ? error : new Error(errorMessage),
                context: 'Anthropic API call',
                recoverable: false,
            });
            return `Error processing request: ${errorMessage}`;
        }
    }

    /**
     * Get configuration information about the LLM service
     * @returns Configuration object with provider and model information
     */
    getConfig(): LLMServiceConfig {
        const configuredMaxInputTokens = this.contextManager.getMaxInputTokens();
        const modelMaxInputTokens = getMaxInputTokensForModel('anthropic', this.model);

        return {
            router: 'in-built',
            provider: 'anthropic',
            model: this.model,
            configuredMaxInputTokens: configuredMaxInputTokens,
            modelMaxInputTokens: modelMaxInputTokens,
        };
    }

    private formatToolsForClaude(tools: ToolSet): any[] {
        return Object.entries(tools).map(([toolName, tool]) => {
            const input_schema: { type: string; properties: any; required: string[] } = {
                type: 'object',
                properties: {},
                required: [],
            };

            // Map tool parameters to JSON Schema format
            if (tool.parameters) {
                // The actual parameters structure appears to be a JSON Schema object
                const jsonSchemaParams = tool.parameters as any;

                if (jsonSchemaParams.type === 'object' && jsonSchemaParams.properties) {
                    input_schema.properties = jsonSchemaParams.properties;
                    if (Array.isArray(jsonSchemaParams.required)) {
                        input_schema.required = jsonSchemaParams.required;
                    }
                } else {
                    logger.warn(
                        `Unexpected parameters format for tool ${toolName}:`,
                        jsonSchemaParams
                    );
                }
            } else {
                // Handle case where tool might have no parameters
                logger.debug(`Tool ${toolName} has no defined parameters.`);
            }

            return {
                name: toolName,
                description: tool.description,
                input_schema: input_schema,
            };
        });
    }
}<|MERGE_RESOLUTION|>--- conflicted
+++ resolved
@@ -71,16 +71,12 @@
                 logger.debug(`Iteration ${iterationCount}`);
 
                 // Use the new method that implements proper flow: get system prompt, compress history, format messages
-<<<<<<< HEAD
                 // For system prompt generation, we need to pass the mcpManager as the context expects
-                const context = { mcpManager: this.toolManager.getMcpManager() };
-=======
                 const context = {
-                    mcpManager: this.mcpManager,
+                    mcpManager: this.toolManager.getMcpManager(),
                     provider: 'anthropic',
                     model: this.model,
                 };
->>>>>>> 2fd08ecc
                 const {
                     formattedMessages,
                     systemPrompt: _systemPrompt,
