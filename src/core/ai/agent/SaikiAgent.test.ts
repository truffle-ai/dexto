import { describe, test, expect, vi, beforeEach } from 'vitest';
import { SaikiAgent } from './SaikiAgent.js';
import type { LLMConfig, AgentConfig } from '../../config/schemas.js';
import * as validationUtils from '../../config/validation-utils.js';

// Mock the dependencies
vi.mock('../../config/validation-utils.js');
vi.mock('../../logger/index.js');
vi.mock('../../utils/service-initializer.js');

import { createAgentServices } from '../../utils/service-initializer.js';
const mockCreateAgentServices = vi.mocked(createAgentServices);

const mockValidationUtils = vi.mocked(validationUtils);

//TODO: potentially reducing mocking and have real tests
describe('SaikiAgent.switchLLM', () => {
    let agent: SaikiAgent;
    let mockStateManager: any;
    let mockSessionManager: any;
    let mockEventBus: any;
    let mockMcpManager: any;
    let mockPromptManager: any;
    let mockStorageManager: any;

    const mockLLMConfig: LLMConfig = {
        provider: 'openai',
        model: 'gpt-4o',
        apiKey: 'test-key',
        router: 'vercel',
        maxIterations: 50,
        maxInputTokens: 128000,
    };

    beforeEach(async () => {
        vi.resetAllMocks();

        // Create mock services
        mockStateManager = {
            getRuntimeConfig: vi.fn().mockReturnValue({
                llm: mockLLMConfig,
                mcpServers: {},
                storage: {
                    cache: { type: 'in-memory' },
                    database: { type: 'in-memory' },
                },
                sessions: {
                    maxSessions: 10,
                    sessionTTL: 3600,
                },
            }),
            getLLMConfig: vi.fn().mockReturnValue(mockLLMConfig),
            updateLLM: vi.fn().mockReturnValue({ isValid: true, errors: [], warnings: [] }),
            addMcpServer: vi.fn(),
            removeMcpServer: vi.fn(),
        };

        mockSessionManager = {
            createSession: vi.fn().mockReturnValue({
                id: 'default',
                getLLMService: vi.fn(),
                getContextManager: vi.fn(),
                run: vi.fn(),
                reset: vi.fn(),
                switchLLM: vi.fn(),
            }),
            getDefaultSession: vi.fn().mockReturnValue({
                id: 'default',
                switchLLM: vi.fn(),
            }),
            getSession: vi.fn().mockImplementation((sessionId: string) => {
                if (sessionId === 'session1' || sessionId === 'session2') {
                    return {
                        id: sessionId,
                        switchLLM: vi.fn(),
                    };
                }
                return null;
            }),
            listSessions: vi.fn().mockReturnValue(['session1', 'session2']),
            deleteSession: vi.fn(),
            endSession: vi.fn(),
            getSessionMetadata: vi.fn(),
            switchLLMForDefaultSession: vi.fn().mockResolvedValue({
                message: 'Successfully switched to openai/gpt-4o using vercel router',
                warnings: [],
            }),
            switchLLMForSpecificSession: vi.fn().mockImplementation((config, sessionId) => {
                if (sessionId === 'nonexistent') {
                    return Promise.reject(new Error(`Session ${sessionId} not found`));
                }
                return Promise.resolve({
                    message: `Successfully switched to openai/gpt-4o using vercel router for session ${sessionId}`,
                    warnings: [],
                });
            }),
            switchLLMForAllSessions: vi.fn().mockResolvedValue({
                message:
                    'Successfully switched to openai/gpt-4o using vercel router for all sessions',
                warnings: [],
            }),
        };

        mockEventBus = {
            on: vi.fn(),
            emit: vi.fn(),
        } as any;

        mockMcpManager = {
            connectServer: vi.fn(),
            getAllTools: vi.fn().mockResolvedValue({}),
            initializeFromConfig: vi.fn().mockResolvedValue(undefined),
            disconnectAll: vi.fn().mockResolvedValue(undefined),
        };

        mockPromptManager = {
            // Add any methods that might be called
        };

        mockStorageManager = {
            disconnect: vi.fn().mockResolvedValue(undefined),
        };

        const mockServices = {
            mcpManager: mockMcpManager,
            toolManager: {} as any,
            promptManager: mockPromptManager,
            agentEventBus: mockEventBus,
            stateManager: mockStateManager,
            sessionManager: mockSessionManager,
<<<<<<< HEAD
            scheduler: {
                start: vi.fn(),
                stop: vi.fn(),
                createTask: vi.fn().mockReturnValue('mock-task-id'),
                getTask: vi.fn(),
                listTasks: vi.fn().mockReturnValue([]),
                setTaskEnabled: vi.fn().mockReturnValue(true),
                deleteTask: vi.fn().mockReturnValue(true),
                updateTaskSchedule: vi.fn().mockReturnValue(true),
                getStats: vi.fn().mockReturnValue({
                    totalTasks: 0,
                    enabledTasks: 0,
                    recurringTasks: 0,
                    pendingExecutions: 0,
                    isRunning: false,
                }),
            } as any,
=======
            searchService: {} as any,
>>>>>>> 794118b4
            storage: mockStorageManager,
            storageManager: mockStorageManager,
        };

        // Mock createAgentServices to return our mock services
        mockCreateAgentServices.mockResolvedValue(mockServices);

        const mockConfig: AgentConfig = {
            systemPrompt: 'You are a helpful AI assistant.',
            llm: mockLLMConfig,
            mcpServers: {},
            storage: {
                cache: { type: 'in-memory' },
                database: { type: 'in-memory' },
            },
            sessions: {
                maxSessions: 10,
                sessionTTL: 3600,
            },
        };

        // Create SaikiAgent with config and start it
        agent = new SaikiAgent(mockConfig);
        await agent.start();

        // Mock the validation function - return ValidatedLLMConfig with all required fields
        mockValidationUtils.buildLLMConfig.mockImplementation(async (updates, _currentConfig) => {
            const resultConfig = {
                ...mockLLMConfig,
                ...updates,
            };
            return {
                config: {
                    provider: resultConfig.provider,
                    model: resultConfig.model,
                    apiKey: resultConfig.apiKey,
                    // Ensure required fields have values (ValidatedLLMConfig)
                    maxIterations: resultConfig.maxIterations ?? 50,
                    router: resultConfig.router ?? 'vercel',
                    // Optional fields
                    ...(resultConfig.baseURL && { baseURL: resultConfig.baseURL }),
                    ...(resultConfig.maxInputTokens && {
                        maxInputTokens: resultConfig.maxInputTokens,
                    }),
                    ...(resultConfig.maxOutputTokens && {
                        maxOutputTokens: resultConfig.maxOutputTokens,
                    }),
                    ...(resultConfig.temperature && { temperature: resultConfig.temperature }),
                },
                isValid: true,
                errors: [],
                warnings: [],
            };
        });
    });

    describe('Basic Validation', () => {
        test('should require model or provider parameter', async () => {
            const result = await agent.switchLLM({});

            expect(result.success).toBe(false);
            expect(result.errors).toBeDefined();
            expect(result.errors!).toHaveLength(1);
            expect(result.errors?.[0]?.type).toBe('general');
            expect(result.errors?.[0]?.message).toBe(
                'At least model or provider must be specified'
            );
        });

        test('should handle validation failure', async () => {
            mockValidationUtils.buildLLMConfig.mockResolvedValue({
                config: mockLLMConfig as any, // Type assertion since this is a test mock
                isValid: false,
                errors: [
                    {
                        type: 'invalid_model',
                        message: 'Invalid model',
                    },
                ],
                warnings: [],
            });

            const result = await agent.switchLLM({ model: 'invalid-model' });

            expect(result.success).toBe(false);
            expect(result.errors).toBeDefined();
            expect(result.errors!).toHaveLength(1);
            expect(result.errors?.[0]?.type).toBe('invalid_model');
            expect(result.errors?.[0]?.message).toBe('Invalid model');
        });
    });

    describe('Default Session Switch', () => {
        test('should switch LLM for default session', async () => {
            const result = await agent.switchLLM({ model: 'gpt-4o-mini' });

            expect(result.success).toBe(true);
            expect(result.config).toBeDefined();
            expect(result.config?.model).toBe('gpt-4o-mini');
            expect(result.message).toContain(
                'Successfully switched to openai/gpt-4o using vercel router'
            );
            expect(mockSessionManager.switchLLMForDefaultSession).toHaveBeenCalledWith(
                expect.objectContaining({
                    model: 'gpt-4o-mini',
                })
            );
        });

        test('should use specified router', async () => {
            await agent.switchLLM({ model: 'gpt-4o', router: 'in-built' });

            expect(mockValidationUtils.buildLLMConfig).toHaveBeenCalledWith(
                expect.objectContaining({
                    model: 'gpt-4o',
                    router: 'in-built',
                }),
                mockLLMConfig
            );
        });

        test('should include warnings in response', async () => {
            mockValidationUtils.buildLLMConfig.mockResolvedValue({
                config: { ...mockLLMConfig, model: 'gpt-4o' } as any,
                isValid: true,
                errors: [],
                warnings: ['Config warning'],
            });

            mockSessionManager.switchLLMForDefaultSession.mockResolvedValue({
                message: 'Success',
                warnings: ['Session warning'],
            });

            const result = await agent.switchLLM({ model: 'gpt-4o-mini' });

            expect(result.warnings).toEqual(['Config warning', 'Session warning']);
        });

        test('should switch LLM for specific session', async () => {
            const result = await agent.switchLLM({ model: 'gpt-4o' }, 'session1');

            expect(result.success).toBe(true);
            expect(mockSessionManager.switchLLMForSpecificSession).toHaveBeenCalledWith(
                expect.objectContaining({
                    model: 'gpt-4o',
                }),
                'session1'
            );
        });

        test('should switch LLM for all sessions', async () => {
            const result = await agent.switchLLM({ model: 'gpt-4o' }, '*');

            expect(result.success).toBe(true);
            expect(mockSessionManager.switchLLMForAllSessions).toHaveBeenCalledWith(
                expect.objectContaining({
                    model: 'gpt-4o',
                })
            );
        });

        test('should handle provider and model together', async () => {
            await agent.switchLLM({ provider: 'anthropic', model: 'claude-4-sonnet-20250514' });

            expect(mockValidationUtils.buildLLMConfig).toHaveBeenCalledWith(
                expect.objectContaining({
                    provider: 'anthropic',
                    model: 'claude-4-sonnet-20250514',
                }),
                mockLLMConfig
            );
        });

        test('should handle API key in config', async () => {
            await agent.switchLLM({ model: 'gpt-4o', apiKey: 'new-key' });

            expect(mockValidationUtils.buildLLMConfig).toHaveBeenCalledWith(
                expect.objectContaining({
                    model: 'gpt-4o',
                    apiKey: 'new-key',
                }),
                mockLLMConfig
            );
        });

        test('should handle baseURL in config', async () => {
            await agent.switchLLM({ model: 'gpt-4o', baseURL: 'https://api.example.com' });

            expect(mockValidationUtils.buildLLMConfig).toHaveBeenCalledWith(
                expect.objectContaining({
                    model: 'gpt-4o',
                    baseURL: 'https://api.example.com',
                }),
                mockLLMConfig
            );
        });
    });

    describe('Specific Session Switch', () => {
        test('should switch LLM for specific session', async () => {
            const result = await agent.switchLLM({ model: 'gpt-4o-mini' }, 'session1');

            expect(result.success).toBe(true);
            expect(result.message).toContain('for session session1');
            expect(mockSessionManager.switchLLMForSpecificSession).toHaveBeenCalledWith(
                expect.objectContaining({ model: 'gpt-4o-mini' }),
                'session1'
            );
        });

        test('should handle session not found', async () => {
            mockSessionManager.getSession.mockReturnValue(null);

            const result = await agent.switchLLM({ model: 'gpt-4o' }, 'nonexistent');

            expect(result.success).toBe(false);
            expect(result.errors).toBeDefined();
            expect(result.errors!).toHaveLength(1);
            expect(result.errors?.[0]?.type).toBe('general');
            expect(result.errors?.[0]?.message).toBe('Session nonexistent not found');
        });

        test('should use session-specific state', async () => {
            const sessionLLMConfig = { ...mockLLMConfig, model: 'session-model' };
            mockStateManager.getRuntimeConfig.mockReturnValue({ llm: sessionLLMConfig });

            await agent.switchLLM({ model: 'gpt-4o' }, 'session1');

            expect(mockStateManager.getRuntimeConfig).toHaveBeenCalledWith('session1');
            expect(mockValidationUtils.buildLLMConfig).toHaveBeenCalledWith(
                expect.objectContaining({ model: 'gpt-4o' }),
                sessionLLMConfig
            );
        });
    });

    describe('All Sessions Switch', () => {
        test('should switch LLM for all sessions successfully', async () => {
            const result = await agent.switchLLM({ model: 'gpt-4o-mini' }, '*');

            expect(result.success).toBe(true);
            expect(mockSessionManager.switchLLMForAllSessions).toHaveBeenCalledWith(
                expect.objectContaining({ model: 'gpt-4o-mini' })
            );
        });

        test('should handle failed sessions gracefully', async () => {
            mockSessionManager.switchLLMForAllSessions.mockResolvedValue({
                message:
                    'Successfully switched to openai/gpt-4o using vercel router for 1 sessions, 1 sessions failed',
                warnings: ['Failed to switch LLM for sessions: session2'],
            });

            const result = await agent.switchLLM({ model: 'gpt-4o-mini' }, '*');

            expect(result.success).toBe(true);
            expect(result.message).toContain('1 sessions failed');
            expect(result.warnings).toContain('Failed to switch LLM for sessions: session2');
        });

        test('should handle session validation failures', async () => {
            mockSessionManager.switchLLMForAllSessions.mockResolvedValue({
                message: 'Successfully switched',
                warnings: ['Failed to switch LLM for sessions: session2'],
            });

            const result = await agent.switchLLM({ model: 'gpt-4o-mini' }, '*');

            expect(result.success).toBe(true);
            expect(result.warnings).toEqual(['Failed to switch LLM for sessions: session2']);
        });

        test('should handle missing sessions', async () => {
            const result = await agent.switchLLM({ model: 'gpt-4o-mini' }, '*');

            expect(result.success).toBe(true);
            expect(mockSessionManager.switchLLMForAllSessions).toHaveBeenCalledWith(
                expect.objectContaining({ model: 'gpt-4o-mini' })
            );
        });
    });

    describe('Parameter Handling', () => {
        test('should pass all parameters to validation', async () => {
            await agent.switchLLM({
                provider: 'google',
                model: 'gemini-2.5-pro',
                apiKey: 'custom-key',
                router: 'vercel',
                baseURL: 'https://custom.api.com',
            });

            expect(mockValidationUtils.buildLLMConfig).toHaveBeenCalledWith(
                {
                    provider: 'google',
                    model: 'gemini-2.5-pro',
                    apiKey: 'custom-key',
                    router: 'vercel',
                    baseURL: 'https://custom.api.com',
                },
                mockLLMConfig
            );
        });

        test('should handle partial parameters', async () => {
            await agent.switchLLM({ model: 'gpt-4o-mini' });

            expect(mockValidationUtils.buildLLMConfig).toHaveBeenCalledWith(
                {
                    model: 'gpt-4o-mini',
                },
                mockLLMConfig
            );
        });

        test('should use default router when not specified', async () => {
            await agent.switchLLM({ model: 'gpt-4o' });

            expect(mockSessionManager.switchLLMForDefaultSession).toHaveBeenCalledWith(
                expect.objectContaining({
                    router: 'vercel',
                })
            );
        });
    });

    describe('Warning Collection', () => {
        test('should collect and deduplicate warnings', async () => {
            mockValidationUtils.buildLLMConfig.mockResolvedValue({
                config: { ...mockLLMConfig, model: 'gpt-4o-mini' } as any,
                isValid: true,
                errors: [],
                warnings: ['Config warning', 'Duplicate warning'],
            });

            mockSessionManager.switchLLMForDefaultSession.mockResolvedValue({
                message: 'Success',
                warnings: ['Session warning', 'Duplicate warning'],
            });

            const result = await agent.switchLLM({ model: 'gpt-4o-mini' });

            expect(result.warnings).toEqual([
                'Config warning',
                'Duplicate warning',
                'Session warning',
                'Duplicate warning',
            ]);
        });

        test('should return undefined warnings when none exist', async () => {
            const result = await agent.switchLLM({ model: 'gpt-4o-mini' });

            expect(result.warnings).toBeUndefined();
        });
    });

    describe('Error Handling', () => {
        test('should handle validation exceptions', async () => {
            const validationError = new Error('Validation failed');
            mockValidationUtils.buildLLMConfig.mockRejectedValue(validationError);

            const result = await agent.switchLLM({ model: 'gpt-4o' });

            expect(result.success).toBe(false);
            expect(result.errors).toBeDefined();
            expect(result.errors!).toHaveLength(1);
            expect(result.errors?.[0]?.type).toBe('general');
            expect(result.errors?.[0]?.message).toBe('Validation failed');
        });

        test('should handle state manager validation errors', async () => {
            mockValidationUtils.buildLLMConfig.mockResolvedValue({
                config: mockLLMConfig as any, // Type assertion since this is a test mock
                isValid: true,
                errors: [],
                warnings: [],
            });

            mockStateManager.updateLLM.mockReturnValue({
                isValid: false,
                errors: [
                    {
                        type: 'missing_api_key',
                        message: 'API key required',
                        provider: 'openai',
                    },
                ],
                warnings: [],
            });

            const result = await agent.switchLLM({ model: 'gpt-4o' });

            expect(result.success).toBe(false);
            expect(result.errors).toHaveLength(1);
            expect(result.errors?.[0]?.type).toBe('missing_api_key');
            expect(result.errors?.[0]?.message).toBe('API key required');
        });

        test('should handle session manager errors', async () => {
            const sessionError = new Error('Session error');
            mockSessionManager.switchLLMForDefaultSession.mockRejectedValue(sessionError);

            const result = await agent.switchLLM({ model: 'gpt-4o' });

            expect(result.success).toBe(false);
            expect(result.errors).toHaveLength(1);
            expect(result.errors?.[0]?.type).toBe('general');
            expect(result.errors?.[0]?.message).toBe('Session error');
        });
    });
});<|MERGE_RESOLUTION|>--- conflicted
+++ resolved
@@ -128,7 +128,7 @@
             agentEventBus: mockEventBus,
             stateManager: mockStateManager,
             sessionManager: mockSessionManager,
-<<<<<<< HEAD
+            searchService: {} as any,
             scheduler: {
                 start: vi.fn(),
                 stop: vi.fn(),
@@ -146,9 +146,6 @@
                     isRunning: false,
                 }),
             } as any,
-=======
-            searchService: {} as any,
->>>>>>> 794118b4
             storage: mockStorageManager,
             storageManager: mockStorageManager,
         };
