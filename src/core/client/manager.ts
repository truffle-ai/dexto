--- conflicted
+++ resolved
@@ -278,7 +278,6 @@
         if (!client) {
             throw new Error(`No client found for tool: ${toolName}`);
         }
-<<<<<<< HEAD
 
         // Extract actual tool name (remove server prefix if present)
         const parsed = this.parseQualifiedToolName(toolName);
@@ -287,12 +286,6 @@
         const approved = await this.confirmationProvider.requestConfirmation({
             toolName: actualToolName,
             args,
-=======
-        const approved = await this.confirmationProvider.requestConfirmation({
-            toolName,
-            args,
-            ...(sessionId && { sessionId }),
->>>>>>> f2fd0528
         });
         if (!approved) {
             throw new ToolExecutionDeniedError(toolName, sessionId);
