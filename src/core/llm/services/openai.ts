--- conflicted
+++ resolved
@@ -5,11 +5,7 @@
 import { ToolSet } from '../../tools/types.js';
 import { logger } from '../../logger/index.js';
 import { ContextManager } from '../../context/manager.js';
-<<<<<<< HEAD
-import { getMaxInputTokensForModel } from '../registry.js';
-=======
 import { getMaxInputTokensForModel, getEffectiveMaxInputTokens } from '../registry.js';
->>>>>>> c7ed0235
 import { ImageData, FileData } from '../../context/types.js';
 import { DextoRuntimeError } from '../../errors/DextoRuntimeError.js';
 import { LLMErrorCode } from '../error-codes.js';
