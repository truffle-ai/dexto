--- conflicted
+++ resolved
@@ -197,20 +197,6 @@
             if (fileDataInput) logger.info('File data included in message.');
             if (sessionId) logger.info(`Message for session: ${sessionId}`);
 
-<<<<<<< HEAD
-        if (!validation.ok) {
-            const errorMessages = validation.issues
-                .filter((issue) => issue.severity === 'error')
-                .map((issue) => issue.message);
-
-            return res.status(400).send({
-                error: errorMessages.join('; '),
-                provider: currentConfig.llm.provider,
-                model: currentConfig.llm.model,
-                issues: validation.issues,
-            });
-        }
-=======
             // Comprehensive input validation
             const currentConfig = agent.getEffectiveConfig(sessionId);
             const validation = validateInputForLLM(
@@ -224,15 +210,18 @@
                     model: currentConfig.llm.model,
                 }
             );
->>>>>>> 011ee90c
-
-            if (!validation.isValid) {
-                return res.status(400).send(
-                    createInputValidationError(validation, {
-                        provider: currentConfig.llm.provider,
-                        model: currentConfig.llm.model,
-                    })
-                );
+
+            if (!validation.ok) {
+                const errorMessages = validation.issues
+                    .filter((issue) => issue.severity === 'error')
+                    .map((issue) => issue.message);
+
+                return res.status(400).send({
+                    error: errorMessages.join('; '),
+                    provider: currentConfig.llm.provider,
+                    model: currentConfig.llm.model,
+                    issues: validation.issues,
+                });
             }
 
             await agent.run(req.body.message, imageDataInput, fileDataInput, sessionId, stream);
