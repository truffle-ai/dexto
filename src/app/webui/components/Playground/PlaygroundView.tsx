'use client';

import React, { useState, useEffect, useCallback, ChangeEvent, useRef } from 'react';
import Link from 'next/link';
import { ArrowLeft } from 'lucide-react';
import ConnectServerModal from '../ConnectServerModal';
import ReactMarkdown from 'react-markdown';
import remarkGfm from 'remark-gfm';

import { Input } from "@/components/ui/input";
import { Checkbox } from "@/components/ui/checkbox";
import { Select, SelectContent, SelectItem, SelectTrigger, SelectValue } from "@/components/ui/select";
import { Textarea } from "@/components/ui/textarea";
import { Label } from "@/components/ui/label";
import { Button } from "@/components/ui/button";
import type { JsonSchemaProperty, McpServer, McpTool, ToolResult } from '@/types';

export default function PlaygroundView() {
  const [servers, setServers] = useState<McpServer[]>([]);
  const [selectedServer, setSelectedServer] = useState<McpServer | null>(null);
  const [tools, setTools] = useState<McpTool[]>([]);
  const [selectedTool, setSelectedTool] = useState<McpTool | null>(null);
  const [toolInputs, setToolInputs] = useState<Record<string, any>>({});
  const [toolResult, setToolResult] = useState<ToolResult | null>(null);
  const [isLoading, setIsLoading] = useState(false); // Combined loading state for simplicity
  const [currentError, setCurrentError] = useState<string | null>(null); // General error display
  const [inputErrors, setInputErrors] = useState<Record<string, string>>({});
  const [isConnectModalOpen, setIsConnectModalOpen] = useState(false);

  const API_BASE_URL = '/api'; // Assuming Next.js API routes are under /api

  // Ref to manage aborting in-flight tool fetch requests
  const toolsAbortControllerRef = useRef<AbortController | null>(null);
  // Ref to manage aborting in-flight tool execution requests
  const executionAbortControllerRef = useRef<AbortController | null>(null);

  useEffect(() => {
    return () => {
      toolsAbortControllerRef.current?.abort();
    };
  }, []);

  const handleError = (message: string, area?: 'servers' | 'tools' | 'execution' | 'input') => {
    console.error(`Playground Error (${area || 'general'}):`, message);
    if (area !== 'input') {
      setCurrentError(message);
    }
    // Potentially set area-specific errors if UI needs to show them differently
  };

  const fetchServers = useCallback(async () => {
    setIsLoading(true);
    setCurrentError(null);
    try {
      const response = await fetch(`${API_BASE_URL}/mcp/servers`);
      if (!response.ok) {
        const errorData = await response.json().catch(() => ({ error: 'Failed to fetch servers' }));
        throw new Error(errorData.error || `Server List: ${response.statusText}`);
      }
      const data = await response.json();
      setServers(data.servers || []);
      if (!data.servers || data.servers.length === 0) {
        // Not necessarily an error, could be no servers are configured
        console.log("No MCP servers found or returned from API.");
      }
    } catch (err: any) {
      handleError(err.message, 'servers');
      setServers([]);
    } finally {
      setIsLoading(false);
    }
  }, []);

  useEffect(() => {
    fetchServers();
  }, [fetchServers]);

  const handleServerSelect = useCallback(async (server: McpServer) => {
    // Abort any previous tool fetch
    toolsAbortControllerRef.current?.abort();
    const controller = new AbortController();
    toolsAbortControllerRef.current = controller;
    setSelectedServer(server);
    setSelectedTool(null);
    setToolResult(null);
    setTools([]);
    setCurrentError(null); // Clear previous errors
    setInputErrors({});

    if (server.status !== 'connected') {
      // Not an error, just info. UI should reflect this.
      console.warn(`Server "${server.name}" is ${server.status}. Cannot fetch tools.`);
      return;
    }

    setIsLoading(true);
    try {
      const response = await fetch(
        `${API_BASE_URL}/mcp/servers/${server.id}/tools`,
        { signal: controller.signal }
      );
      if (!response.ok) {
        const errorData = await response.json().catch(() => ({ error: `Failed to fetch tools for ${server.name}` }));
        throw new Error(errorData.error || `Tool List (${server.name}): ${response.statusText}`);
      }
      const data = await response.json();
      // Ignore stale responses after abort
      if (controller.signal.aborted) {
        return;
      }
      setTools(data.tools || []);
      if (!data.tools || data.tools.length === 0) {
        console.log(`No tools found for server "${server.name}".`);
      }
    } catch (err: any) {
      if (err.name !== 'AbortError') {
        handleError(err.message, 'tools');
        setTools([]);
      }
    } finally {
      if (!controller.signal.aborted) {
        setIsLoading(false);
      }
    }
  }, []);

  const handleToolSelect = useCallback((tool: McpTool) => {
    setSelectedTool(tool);
    setToolResult(null);
    setCurrentError(null);
    setInputErrors({});
    const defaultInputs: Record<string, any> = {};
    if (tool.inputSchema && tool.inputSchema.properties) {
      for (const key in tool.inputSchema.properties) {
        const prop = tool.inputSchema.properties[key];
        if (prop.default !== undefined) {
          defaultInputs[key] = prop.default;
        } else {
          // Set sensible defaults for form control
          if (prop.type === 'boolean') defaultInputs[key] = false;
          else if (prop.type === 'number' || prop.type === 'integer') defaultInputs[key] = ''; // Empty string for controlled number input
          else if (prop.type === 'object' || prop.type === 'array') defaultInputs[key] = ''; // Default to empty JSON string
          else defaultInputs[key] = '';
        }
      }
    }
    setToolInputs(defaultInputs);
  }, []);

  const handleInputChange = useCallback((inputName: string, value: any, type?: JsonSchemaProperty['type']) => {
    setToolInputs((prev) => ({ ...prev, [inputName]: value }));
    // Clear specific input error when user types
    if (inputErrors[inputName]) {
      setInputErrors(prev => ({...prev, [inputName]: ''}));
    }

    // Basic live validation for JSON
    if (type === 'object' || type === 'array') {
      if (value === '') return; // Allow empty for initial state or clearing
      try {
        JSON.parse(value);
      } catch (e) {
        setInputErrors(prev => ({...prev, [inputName]: 'Invalid JSON format'}));
        return;
      }
    }
  }, [inputErrors]);

  const validateInputs = (): boolean => {
    if (!selectedTool || !selectedTool.inputSchema || !selectedTool.inputSchema.properties) {
      return true; // No schema, no validation needed from frontend perspective
    }
    const currentInputErrors: Record<string, string> = {};
    let allValid = true;

    for (const key in selectedTool.inputSchema.properties) {
      const prop = selectedTool.inputSchema.properties[key];
      const value = toolInputs[key];

      if (selectedTool.inputSchema.required?.includes(key)) {
        if (value === undefined || value === '' || (prop.type === 'boolean' && typeof value !== 'boolean')) {
          currentInputErrors[key] = 'This field is required.';
          allValid = false;
          continue;
        }
      }
      
      if ((prop.type === 'number' || prop.type === 'integer') && value !== '' && isNaN(Number(value))) {
        currentInputErrors[key] = 'Must be a valid number.';
        allValid = false;
      }

      if ((prop.type === 'object' || prop.type === 'array') && value !== '') {
        try {
          JSON.parse(value as string);
        } catch (e) {
          currentInputErrors[key] = 'Invalid JSON format.';
          allValid = false;
        }
      }
    }
    setInputErrors(currentInputErrors);
    return allValid;
  };

  const handleExecuteTool = useCallback(async () => {
    if (!selectedServer || !selectedTool) {
      handleError("No server or tool selected for execution.", 'execution');
      return;
    }
    // Abort any previous execution
    executionAbortControllerRef.current?.abort();
    const controller = new AbortController();
    executionAbortControllerRef.current = controller;
    setCurrentError(null);
    setToolResult(null);

    if (!validateInputs()) {
      handleError("Please correct the input errors.", 'input');
      return;
    }

    setIsLoading(true);
    try {
      const processedInputs: Record<string, any> = {};
      if (selectedTool.inputSchema && selectedTool.inputSchema.properties) {
        for (const key in selectedTool.inputSchema.properties) {
          const prop = selectedTool.inputSchema.properties[key];
          let value = toolInputs[key];
          if (prop.type === 'number') {
            // For floats, allow decimal numbers
            value = (value === '') ? undefined : Number(value);
          } else if (prop.type === 'integer') {
            // For integers, ensure a whole number
            if (value === '') {
              value = undefined;
            } else {
              const num = Number(value);
              if (!Number.isInteger(num)) {
                // Surface validation error for integer fields
                setInputErrors(prev => ({ ...prev, [key]: 'Must be a valid integer.' }));
                setIsLoading(false);
                return;
              }
              value = num;
            }
          } else if (prop.type === 'boolean') {
            if (typeof value === 'string') {
              value = value === 'true';
            } else {
              value = Boolean(value);
            }
          } else if ((prop.type === 'object' || prop.type === 'array') && typeof value === 'string' && value.trim() !== '') {
            try {
              value = JSON.parse(value);
            } catch (e) {
              // This should have been caught by validateInputs, but as a safeguard:
              setInputErrors(prev => ({...prev, [key]: 'Invalid JSON before sending.'}));
              setIsLoading(false);
              return;
            }
          } else if ((prop.type === 'object' || prop.type === 'array') && (value === undefined || value === '')) {
            value = undefined; // Don't send empty string for objects/arrays, send undefined or omit
          }
          if (value !== undefined) { // Only include if value is defined (e.g. not empty string for optional number)
             processedInputs[key] = value;
          }
        }
      }
      
      const response = await fetch(
        `${API_BASE_URL}/mcp/servers/${selectedServer.id}/tools/${selectedTool.id}/execute`,
        {
          method: 'POST',
          headers: { 'Content-Type': 'application/json' },
          body: JSON.stringify(processedInputs),
          signal: controller.signal,
        }
      );
      
      const resultData = await response.json(); 
      if (!response.ok) {
        throw new Error(resultData.error || `Tool Execution (${selectedTool.name}): ${response.statusText}`);
      }
      setToolResult(resultData);
    } catch (err: any) {
      if (err.name !== 'AbortError') {
        handleError(err.message, 'execution');
        // Ensure toolResult reflects the error for display, even if backend structure was unexpected
        if (err.message && (!toolResult || toolResult.success || toolResult.error !== err.message)) {
          setToolResult({ success: false, error: err.message });
        }
      }
    } finally {
      // Only clear loading if this request wasn't aborted
      if (!controller.signal.aborted) {
        setIsLoading(false);
      }
    }
  }, [selectedServer, selectedTool, toolInputs, validateInputs]);

  const renderFormInputs = () => {
    if (!selectedTool || !selectedTool.inputSchema || !selectedTool.inputSchema.properties) {
      return <p className="text-sm text-muted-foreground py-2">This tool does not require any inputs, or its input schema is not defined.</p>;
    }

    return Object.entries(selectedTool.inputSchema.properties).map(([key, prop]) => {
      const isRequired = selectedTool.inputSchema?.required?.includes(key);
      const errorMsg = inputErrors[key];

      let inputElement;
      const baseInputClassName = `w-full ${errorMsg ? 'border-destructive focus-visible:ring-destructive' : 'border-input'}`;

      if (prop.enum && Array.isArray(prop.enum)) {
        const isEnumBoolean = prop.enum.every((v) => typeof v === 'boolean');
        const isEnumNumeric = prop.enum.every((v) => typeof v === 'number');
        inputElement = (
          <Select 
            value={toolInputs[key] === undefined && prop.default !== undefined ? String(prop.default) : String(toolInputs[key] || '')}
            onValueChange={(value) => {
              let parsedValue: string | number | boolean = value;
              if (isEnumBoolean) {
                parsedValue = value === 'true';
              } else if (isEnumNumeric) {
                parsedValue = Number(value);
              }
              handleInputChange(key, parsedValue, prop.type);
            }}
            disabled={isLoading}
          >
            <SelectTrigger id={key} className={baseInputClassName}>
              <SelectValue placeholder={`Select ${prop.description || key}${isRequired ? '' : ' (optional)'}...`} />
            </SelectTrigger>
            <SelectContent>
              {prop.enum.map((enumValue) => (
                <SelectItem key={String(enumValue)} value={String(enumValue)}>
                  {String(enumValue)}
                </SelectItem>
              ))}
            </SelectContent>
          </Select>
        );
      } else if (prop.type === 'boolean') {
        inputElement = (
          <Checkbox
            id={key}
            checked={toolInputs[key] === undefined && prop.default !== undefined ? Boolean(prop.default) : Boolean(toolInputs[key])}
            onCheckedChange={(checked) => handleInputChange(key, checked, prop.type)}
            disabled={isLoading}
            className={`${errorMsg ? 'border-destructive ring-destructive' : ''}`}
          />
        );
      } else if (prop.type === 'object' || prop.type === 'array') {
        inputElement = (
          <Textarea
            id={key}
            value={toolInputs[key] === undefined && prop.default !== undefined ? JSON.stringify(prop.default, null, 2) : toolInputs[key] || ''}
            onChange={(e: ChangeEvent<HTMLTextAreaElement>) => handleInputChange(key, e.target.value, prop.type)}
            rows={5}
            className={`${baseInputClassName} font-mono text-sm min-h-[100px] resize-y`}
            placeholder={`Enter JSON for ${prop.description || key}`}
            disabled={isLoading}
          />
        );
      } else { // string, number, integer, or other formats like date-time, email
        let inputFieldType: React.HTMLInputTypeAttribute = 'text';
        if (prop.type === 'number' || prop.type === 'integer') inputFieldType = 'number';
        if (prop.format === 'date-time') inputFieldType = 'datetime-local';
        if (prop.format === 'date') inputFieldType = 'date';
        if (prop.format === 'email') inputFieldType = 'email';
        if (prop.format === 'uri') inputFieldType = 'url';
        if (prop.format === 'password') inputFieldType = 'password';

        inputElement = (
          <Input
            type={inputFieldType}
            id={key}
            value={toolInputs[key] === undefined && prop.default !== undefined ? String(prop.default) : String(toolInputs[key] || '')}
            onChange={(e: ChangeEvent<HTMLInputElement>) => handleInputChange(key, e.target.value, prop.type)}
            className={baseInputClassName}
            placeholder={prop.description || `Enter ${key}`}
            disabled={isLoading}
            step={ (prop.type === 'number' || prop.type === 'integer') ? "any" : undefined }
          />
        );
      }

      return (
        <div key={key} className="grid gap-1.5">
           <div className={`flex ${prop.type === 'boolean' ? 'flex-row items-center space-x-3' : 'flex-col'}`}>
            <Label htmlFor={key} className={`${prop.type === 'boolean' ? 'leading-none cursor-pointer peer-disabled:cursor-not-allowed peer-disabled:opacity-70' : 'capitalize font-medium'}`}>
                {prop.description || key.replace(/([A-Z]+(?=[A-Z][a-z]))|([A-Z][a-z])/g, ' $&').trim().replace(/_/g, ' ')}
                {isRequired && <span className="text-destructive text-lg ml-0.5">*</span>}
            </Label>
            {prop.type === 'boolean' ? inputElement : <div className="w-full">{inputElement}</div>}
           </div>
          {errorMsg && <p className="text-xs text-destructive">{errorMsg}</p>}
        </div>
      );
    });
  };

  const handleModalClose = () => {
    setIsConnectModalOpen(false);
    fetchServers(); // Refresh server list after modal closes
  };

  return (
    <div className="flex h-screen bg-muted/40 text-foreground antialiased">
      <aside className="w-72 flex-shrink-0 border-r border-border bg-background p-4 flex flex-col rounded-r-lg shadow-md">
        <div className="flex items-center justify-between pb-3 mb-3 border-b border-border">
            <Link href="/">
                <Button variant="outline" size="sm" className="pl-2 pr-3" asChild>
                  <span>
                    <ArrowLeft className="h-4 w-4 mr-1.5" />
                    Back to Chat
                  </span>
                </Button>
            </Link>
        </div>
        <div className="flex justify-between items-center mb-2">
          <h2 className="text-lg font-semibold text-foreground px-1">MCP Servers</h2>
          {isLoading && servers.length === 0 && <p className="text-xs text-muted-foreground">Loading...</p>}
        </div>
        {currentError && servers.length === 0 && !isLoading && <p className="text-destructive text-sm p-2 bg-destructive/10 rounded-md">Error: {currentError}</p>}
        {servers.length === 0 && !isLoading && !currentError && <p className="text-muted-foreground text-sm px-1">No servers available.</p>}
        
        <div className="flex-grow overflow-y-auto space-y-1 pr-1 -mr-1">
            {servers.length > 0 && (
            <ul className="space-y-1">
                {servers.map(server => (
                <li key={server.id}
                    className={`p-2.5 rounded-md cursor-pointer hover:bg-muted transition-colors group 
                                ${selectedServer?.id === server.id ? 'bg-primary text-primary-foreground hover:bg-primary/90' : 'text-foreground hover:text-primary'}
                                ${server.status !== 'connected' ? 'opacity-60 cursor-not-allowed' : ''}`}
                    onClick={() => server.status === 'connected' && handleServerSelect(server)}
                    title={server.status !== 'connected' ? `${server.name} is ${server.status}` : server.name}>
                    <div className="flex justify-between items-center">
                    <span className="font-medium truncate group-hover:text-primary-foreground_conditional">
                        {server.name} 
                    </span>
                    <span className={`text-xs px-2 py-0.5 rounded-full 
                                    ${server.status === 'connected' ? 'bg-green-100 text-green-700 dark:bg-green-700/20 dark:text-green-400' 
                                    : (server.status === 'disconnected' ? 'bg-slate-100 text-slate-600 dark:bg-slate-700/20 dark:text-slate-400' 
                                    : 'bg-yellow-100 text-yellow-700 dark:bg-yellow-700/20 dark:text-yellow-400') }`}>
                    {server.status}
                    </span>
                    </div>
                </li>
                ))}
            </ul>
            )}
        </div>
        <Button 
          onClick={() => setIsConnectModalOpen(true)}
          variant="outline"
          className="mt-auto w-full sticky bottom-0 left-0 right-0 bg-background hover:bg-muted py-3">
          Connect New Server
        </Button>
      </aside>

      <section className="w-80 flex-shrink-0 border-r border-border bg-background p-4 flex flex-col rounded-l-none shadow-md">
        <div className="flex justify-between items-center pb-3 mb-3 border-b border-border">
          <h2 className="text-lg font-semibold text-foreground px-1">Tools</h2>
          {selectedServer && selectedServer.status === 'connected' && isLoading && tools.length === 0 && <p className="text-xs text-muted-foreground">Loading...</p> }
        </div>
        <div className="flex-grow overflow-y-auto space-y-1 pr-1 -mr-1">
            {!selectedServer && <p className="text-muted-foreground text-sm px-1">Select a connected server to view tools.</p>}
            {selectedServer && selectedServer.status !== 'connected' && <p className="text-muted-foreground text-sm px-1">Server "{selectedServer.name}" is {selectedServer.status}. Tools unavailable.</p>}
            {selectedServer && selectedServer.status === 'connected' && !isLoading && tools.length === 0 && !currentError && 
            <p className="text-muted-foreground text-sm px-1">No tools found for {selectedServer.name}.</p>}
            {currentError && selectedServer?.status === 'connected' && tools.length === 0 && !isLoading && 
            <p className="text-destructive text-sm p-2 bg-destructive/10 rounded-md">Error loading tools: {currentError}</p>}
            
            {tools.length > 0 && (
            <ul className="space-y-1">
                {tools.map(tool => (
                <li key={tool.id}
                    className={`p-3 rounded-md cursor-pointer hover:bg-muted transition-colors group
                                ${selectedTool?.id === tool.id ? 'bg-primary text-primary-foreground shadow-sm hover:bg-primary/90' : 'text-foreground hover:text-primary'}`}
                    onClick={() => handleToolSelect(tool)}>
                    <h3 className="font-medium truncate group-hover:text-primary-foreground_conditional">{tool.name}</h3>
                    {tool.description && <p className="text-sm text-muted-foreground mt-0.5 group-hover:text-primary-foreground_conditional/80">{tool.description}</p>}
                </li>
                ))}
            </ul>
            )}
        </div>
      </section>

      <main className="flex-1 p-6 flex flex-col bg-zinc-50 dark:bg-zinc-900 overflow-y-auto">
        <div className="pb-3 mb-4 border-b border-border">
            <h2 className="text-lg font-semibold text-foreground">Tool Runner</h2>
        </div>
        {currentError && selectedTool && (!toolResult || !toolResult.success) && 
          <div className="mb-4 p-3 border border-destructive/50 bg-destructive/10 rounded-md text-destructive text-sm">
            <p className="font-medium">Error:</p>
            <p>{currentError}</p>
          </div>}
        
        {!selectedTool && <p className="text-muted-foreground text-sm text-center py-10">Select a tool to run from the list.</p>}
        {selectedTool && (
          <div className="space-y-6">
            <div className="p-4 border border-border rounded-lg bg-card shadow-sm">
              <h3 className="text-base font-semibold text-primary mb-1">{selectedTool.name}</h3>
              {selectedTool.description && <p className="text-sm text-muted-foreground">{selectedTool.description}</p>}
            </div>
            
            <form 
              onSubmit={(e) => { 
                e.preventDefault(); 
                if (validateInputs()) { handleExecuteTool(); }
              }}
              className="space-y-5 p-4 border border-border rounded-lg bg-card shadow-sm"
            >
              {renderFormInputs()}
              
              {selectedTool && (
                 <Button
                  type="submit"
                  disabled={isLoading || (selectedServer && selectedServer.status !== 'connected') || Object.keys(inputErrors).some(k => inputErrors[k] !== '')}
                  className="w-full sm:w-auto mt-3 py-2.5 px-6">
                  {isLoading ? 'Executing...' : 'Run Tool'}
                </Button>
              )}
            </form>

            {/* Tool Result Display */}
            {toolResult && (
              <div className="mt-6 p-4 border border-border rounded-lg bg-muted/30">
                <h3 className="text-lg font-semibold mb-3 text-foreground">
                  Tool Result for <span className="font-bold text-primary">{selectedTool?.name}</span>
                </h3>
                {toolResult.success ? (
<<<<<<< HEAD
                  <div className="p-3 bg-green-500/10 rounded-md text-sm text-green-700 dark:text-green-300">
                    {(() => {
                      const data = toolResult.data;
                      const mimeType = toolResult.metadata?.mimeType;
                      const type = toolResult.metadata?.type;

                      if (mimeType?.startsWith('image/') && typeof data === 'string') {
                        // Assuming base64 encoded image data if string and image MIME type
                        return <img src={`data:${mimeType};base64,${data}`} alt="Tool result" className="max-w-full h-auto rounded border" />;
                      } else if (type === 'markdown' && typeof data === 'string') {
                        return <div className="prose prose-sm dark:prose-invert max-w-none"><ReactMarkdown remarkPlugins={[remarkGfm]}>{data}</ReactMarkdown></div>;
                      } else if (type === 'json' || (typeof data === 'object' && data !== null)) {
                        return <pre className="whitespace-pre-wrap break-all font-mono">{JSON.stringify(data, null, 2)}</pre>;
                      } else if (typeof data === 'string') {
                        return <pre className="whitespace-pre-wrap break-all">{data}</pre>;
                      } else {
                        return <pre className="whitespace-pre-wrap break-all">{String(data)}</pre>;
                      }
                    })()}
=======
                  <div className="space-y-3 text-sm">
                    {(
                      (toolResult.metadata?.mimeType?.startsWith('image/') || toolResult.metadata?.type?.startsWith('image'))
                      || (toolResult.data && typeof toolResult.data === 'object' && Array.isArray((toolResult.data as any).content))
                    ) && toolResult.data ? (
                      (() => {
                        // console.log('PlaygroundView Image toolResult:', JSON.stringify(toolResult, null, 2)); // Keep for debugging if needed
                        
                        let imgSrc = '';
                        let imagePart: { data?: string; mimeType?: string; type?: string } | null = null;
                        const metadataMime = toolResult.metadata?.mimeType;
                        let nonImageParts: any[] = [];

                        if (Array.isArray(toolResult.data)) {
                          imagePart = toolResult.data.find(part => part && part.type === 'image');
                          if (imagePart && typeof imagePart.data === 'string' && imagePart.mimeType) {
                            imgSrc = `data:${imagePart.mimeType};base64,${imagePart.data}`;
                          }
                        } else if (toolResult.data && typeof toolResult.data === 'object' && Array.isArray((toolResult.data as any).content)) {
                          const partsArray = (toolResult.data as any).content as any[];
                          imagePart = partsArray.find(part => part && part.type === 'image');
                          if (imagePart && typeof imagePart.data === 'string') {
                            const mime = (imagePart.mimeType as string) || metadataMime;
                            if (mime) {
                              imgSrc = `data:${mime};base64,${imagePart.data}`;
                            }
                          }
                          // Collect all non-image parts
                          nonImageParts = partsArray.filter(part => part && part.type !== 'image');
                        } else if (typeof toolResult.data === 'string') {
                          if (toolResult.data.startsWith('data:image')) {
                            imgSrc = toolResult.data;
                          } else if (metadataMime) {
                            imgSrc = `data:${metadataMime};base64,${toolResult.data}`;
                          } else if (toolResult.data.startsWith('http://') || toolResult.data.startsWith('https://')) {
                            imgSrc = toolResult.data; 
                          }
                        }

                        if (imgSrc) {
                          return <img src={imgSrc} alt="Tool result image" className="my-2 max-h-96 w-auto rounded border border-input shadow-sm" />;
                        } else if (nonImageParts.length > 0) {
                          // Render each non-image part as a pretty JSON/code block
                          return (
                            <div className="space-y-3">
                              {nonImageParts.map((part, idx) => (
                                <pre key={idx} className="whitespace-pre-wrap text-sm bg-background p-3 rounded-md border border-input font-mono overflow-x-auto max-h-64">
                                  {typeof part === 'object' ? JSON.stringify(part, null, 2) : String(part)}
                                </pre>
                              ))}
                            </div>
                          );
                        } else {
                          return <p className="text-xs text-destructive">Image data is not in a recognized format. Data: {JSON.stringify(toolResult.data)}</p>;
                        }
                      })()
                    ) : toolResult.metadata?.type === 'markdown' && toolResult.data ? (
                        <div className="prose prose-sm dark:prose-invert max-w-none p-3 bg-background rounded border border-input leading-relaxed">
                          <ReactMarkdown remarkPlugins={[remarkGfm]}> 
                            {typeof toolResult.data === 'string' ? toolResult.data : JSON.stringify(toolResult.data, null, 2)}
                          </ReactMarkdown>
                        </div>
                    ) : toolResult.metadata?.type === 'json' && toolResult.data ? (
                        <pre className="whitespace-pre-wrap text-sm bg-background p-3 rounded-md border border-input font-mono">{typeof toolResult.data === 'string' ? toolResult.data : JSON.stringify(toolResult.data, null, 2)}</pre>
                    ) : (
                      <pre className="whitespace-pre-wrap text-sm bg-background p-3 rounded-md border border-input">{typeof toolResult.data === 'object' ? JSON.stringify(toolResult.data, null, 2) : String(toolResult.data)}</pre>
                    )}
>>>>>>> 04af8777
                  </div>
                ) : (
                  <div className="p-3 bg-destructive/10 rounded-md">
                    <p className="text-sm text-destructive font-semibold">Error executing tool:</p>
                    <pre className="mt-1 text-xs text-destructive whitespace-pre-wrap break-all">
                      {toolResult.error || 'Unknown error'}
                    </pre>
                  </div>
                )}
              </div>
            )}
          </div>
        )}
      </main>
      <ConnectServerModal isOpen={isConnectModalOpen} onClose={handleModalClose} />
    </div>
  );
} <|MERGE_RESOLUTION|>--- conflicted
+++ resolved
@@ -532,27 +532,6 @@
                   Tool Result for <span className="font-bold text-primary">{selectedTool?.name}</span>
                 </h3>
                 {toolResult.success ? (
-<<<<<<< HEAD
-                  <div className="p-3 bg-green-500/10 rounded-md text-sm text-green-700 dark:text-green-300">
-                    {(() => {
-                      const data = toolResult.data;
-                      const mimeType = toolResult.metadata?.mimeType;
-                      const type = toolResult.metadata?.type;
-
-                      if (mimeType?.startsWith('image/') && typeof data === 'string') {
-                        // Assuming base64 encoded image data if string and image MIME type
-                        return <img src={`data:${mimeType};base64,${data}`} alt="Tool result" className="max-w-full h-auto rounded border" />;
-                      } else if (type === 'markdown' && typeof data === 'string') {
-                        return <div className="prose prose-sm dark:prose-invert max-w-none"><ReactMarkdown remarkPlugins={[remarkGfm]}>{data}</ReactMarkdown></div>;
-                      } else if (type === 'json' || (typeof data === 'object' && data !== null)) {
-                        return <pre className="whitespace-pre-wrap break-all font-mono">{JSON.stringify(data, null, 2)}</pre>;
-                      } else if (typeof data === 'string') {
-                        return <pre className="whitespace-pre-wrap break-all">{data}</pre>;
-                      } else {
-                        return <pre className="whitespace-pre-wrap break-all">{String(data)}</pre>;
-                      }
-                    })()}
-=======
                   <div className="space-y-3 text-sm">
                     {(
                       (toolResult.metadata?.mimeType?.startsWith('image/') || toolResult.metadata?.type?.startsWith('image'))
@@ -620,7 +599,6 @@
                     ) : (
                       <pre className="whitespace-pre-wrap text-sm bg-background p-3 rounded-md border border-input">{typeof toolResult.data === 'object' ? JSON.stringify(toolResult.data, null, 2) : String(toolResult.data)}</pre>
                     )}
->>>>>>> 04af8777
                   </div>
                 ) : (
                   <div className="p-3 bg-destructive/10 rounded-md">
